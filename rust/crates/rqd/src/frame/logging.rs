<<<<<<< HEAD
use crate::config::RunnerConfig;
use chrono::{DateTime, Local};
=======
use crate::config::{LoggerType, RunnerConfig};
use chrono::{DateTime, Local, Utc};
>>>>>>> 747474ff
use miette::{IntoDiagnostic, Result};
use opencue_proto::rqd::RunFrame;
use std::{
    fs::{self, File, Permissions},
    io::Write,
    os::unix::fs::PermissionsExt,
    path::Path,
    sync::{Arc, Mutex},
    time::SystemTime,
};
use std::collections::HashMap;
use std::time::Duration;
use serde_derive::Serialize;
use tracing::error;
<<<<<<< HEAD
=======
use opencue_proto::rqd::RunFrame;
use ureq::Agent;
>>>>>>> 747474ff

pub type FrameLogger = Arc<dyn FrameLoggerT + Sync + Send>;

pub trait FrameLoggerT {
    // Write a string as a line
    fn writeln(&self, line: &str);
    // Write a byte stream
    #[allow(dead_code)]
    fn write(&self, bytes: &[u8]);
}

pub struct FrameLoggerBuilder {}

impl FrameLoggerBuilder {
    pub fn from_cuebot(
        run_frame: RunFrame,
        path: String,
        runner_config: RunnerConfig,
        uid_gid: Option<(u32, u32)>,
    ) -> Result<Arc<dyn FrameLoggerT + Send + Sync + 'static>> {
        if !run_frame.loki_url.is_empty() {
            FrameLokiLogger::init(run_frame)
                .map(|a| Arc::new(a) as Arc<dyn FrameLoggerT + Send + Sync + 'static>)
        } else {
            FrameFileLogger::init(path, runner_config.prepend_timestamp, uid_gid)
                .map(|a| Arc::new(a) as Arc<dyn FrameLoggerT + Send + Sync + 'static>)
        }
    }
}

pub struct FrameFileLogger {
    _path: String,
    prepend_timestamp: bool,
    file_descriptor: Mutex<File>,
}

impl FrameFileLogger {
    pub fn init(
        path: String,
        prepend_timestamp: bool,
        uid_gid: Option<(u32, u32)>,
    ) -> Result<Self> {
        let log_path = Path::new(path.as_str());
        if log_path.exists() {
            Self::rotate_existing_files(&path)?;
        } else if let Some(parent_path) = log_path.parent() {
            if !parent_path.exists() {
                fs::create_dir_all(parent_path).into_diagnostic()?;
                if let Some((uid, gid)) = uid_gid {
                    Self::change_ownership(parent_path, uid, gid)?;
                }
            }
        }

        let file = File::create(log_path).into_diagnostic()?;
        if let Some((uid, gid)) = uid_gid {
            Self::change_ownership(log_path, uid, gid)?;
        }
        let file_descriptor = Mutex::new(file);
        Ok(FrameFileLogger {
            _path: path,
            prepend_timestamp,
            file_descriptor,
        })
    }

    #[cfg(any(target_os = "linux", target_os = "macos"))]
    fn change_ownership(path: &Path, uid: u32, gid: u32) -> Result<()> {
        use std::os::unix::fs::chown;

        use miette::Context;

        fs::set_permissions(path, Permissions::from_mode(0o775))
            .into_diagnostic()
            .wrap_err(format!("Failed to change log dir permissions: {path:?}"))?;

        chown(path, Some(uid), Some(gid))
            .into_diagnostic()
            .wrap_err(format!("Failed to change log dir ownership: {path:?}"))
    }

    #[cfg(target_os = "windows")]
    fn change_ownership(_path: &String, _uid: u32, _gid: u32) -> Result<()> {
        Ok(())
    }

    fn rotate_existing_files(path: &String) -> Result<()> {
        let log_path = Path::new(path);
        if log_path.is_file() {
            let mut rotate_count = 1;
            while Path::new(&format!("{}.{}", path, rotate_count)).is_file() && rotate_count < 100 {
                rotate_count += 1;
            }
            let rotate_path = format!("{}.{}", path, rotate_count);
            fs::rename(log_path, Path::new(&rotate_path)).into_diagnostic()?;
        }
        Ok(())
    }
}

// Structs to model the Loki JSON payload structure
#[derive(Serialize, Debug)]
struct LokiPayload {
    streams: Vec<Stream>,
}

#[derive(Serialize, Debug)]
struct Stream {
    stream: HashMap<String, String>,
    values: Vec<[String; 2]>,
}

#[derive(Serialize)]
struct LokiLabels {
    host: String,
    job_name: String,
    frame_name: String,
    username: String,
    frame_id: String,
    session_start_time: String,
}

pub struct FrameLokiLogger {
    _agent: Agent,
    _loki_url: String,
    _labels: HashMap<String, String>,
}

impl FrameLokiLogger {
    pub fn init(run_frame: RunFrame) -> Result<Self> {
        let agent: Agent = Agent::config_builder()
            .timeout_global(Some(Duration::from_secs(5)))
            .build()
            .into();

        let (labels, loki_url) = Self::build_loki_components(run_frame)?;

        Ok(FrameLokiLogger {
            _agent: agent,
            _loki_url: loki_url,
            _labels: labels,
        })
    }

    /// Builds the labels for Loki and extracts the Loki URL from the RunFrame.
    fn build_loki_components(run_frame: RunFrame) -> Result<(HashMap<String, String>, String)> {
        let loki_labels = LokiLabels {
            host: nix::unistd::gethostname().map_or_else(
                |_| "hostname-unavailable".to_string(),
                |h| h.to_string_lossy().into_owned(),
            ),
            job_name: run_frame.job_name,
            frame_name: run_frame.frame_name,
            username: run_frame.user_name,
            frame_id: run_frame.frame_id,
            session_start_time: Utc::now().timestamp().to_string(),
        };

        let labels: HashMap<String, String> =
            serde_json::from_value(serde_json::to_value(loki_labels).into_diagnostic()?)
                .into_diagnostic()?;

        Ok((labels, run_frame.loki_url))
    }
}

impl FrameLoggerT for FrameLokiLogger {
    fn writeln(&self, line: &str) {
        let timestamp = Utc::now().timestamp_nanos_opt().unwrap_or(0).to_string();
        let payload = LokiPayload {
            streams: vec![Stream {
                stream: self._labels.clone(),
                values: vec![[timestamp, line.to_string()]],
            }],
        };
        let response = self._agent.post(format!("{}/loki/api/v1/push", self._loki_url))
            .send_json(payload).into_diagnostic().unwrap();
    }
    fn write(&self, bytes: &[u8]) {
        self.writeln(&*std::str::from_utf8(bytes).unwrap().to_string())
    }
}

impl FrameLoggerT for FrameFileLogger {
    fn writeln(&self, text: &str) {
        let mut line = String::with_capacity(text.len() + 8);
        if self.prepend_timestamp {
            let time_str: DateTime<Local> = SystemTime::now().into();
            let timestamp = time_str.format("%H:%M:%S").to_string();
            line.push('[');
            line.push_str(timestamp.as_str());
            line.push_str("] ");
        }
        line.push_str(text);
        line.push('\n');

        match self.file_descriptor.lock() {
            Ok(mut fd) => {
                if let Err(io_err) = fd.write_all(line.as_bytes()) {
                    error!("Failed to write line to frame logger: {io_err}");
                }
            }
            Err(poison_err) => {
                error!("Failed to acquire lock: {poison_err}");
            }
        }
    }

    fn write(&self, bytes: &[u8]) {
        let mut buff: Vec<u8> = Vec::with_capacity(bytes.len());

        if self.prepend_timestamp {
            let linebreak = b'\n';
            for c in bytes {
                buff.push(*c);
                if *c == linebreak {
                    let time_str: DateTime<Local> = SystemTime::now().into();
                    let timestamp = time_str.format("%H:%M:%S").to_string();
                    buff.extend_from_slice(timestamp.as_bytes());
                }
            }
        } else {
            buff.append(&mut bytes.to_vec());
        }

        match self.file_descriptor.lock() {
            Ok(mut fd) => {
                if let Err(io_err) = fd.write_all(&buff) {
                    error!("Failed to write line to frame logger: {io_err}");
                }
            }
            Err(poison_err) => {
                error!("Failed to acquire lock: {poison_err}");
            }
        }
    }
}

#[cfg(test)]
/// A memory logger, meant for being used on test environments
pub struct TestLogger {
    lines: Mutex<Vec<String>>,
}

#[cfg(test)]
impl TestLogger {
    pub fn init() -> Self {
        TestLogger {
            lines: Mutex::new(Vec::new()),
        }
    }

    pub fn pop(&self) -> Option<String> {
        self.lines.lock().unwrap().pop()
    }

    #[allow(dead_code)]
    pub fn all(&self) -> Vec<String> {
        self.lines.lock().unwrap().clone()
    }
}

#[cfg(test)]
impl FrameLoggerT for TestLogger {
    fn writeln(&self, line: &str) {
        self.lines.lock().unwrap().push(line.to_string());

        println!("{}", line);
    }

    fn write(&self, bytes: &[u8]) {
        if let Ok(text) = std::str::from_utf8(bytes) {
            self.lines.lock().unwrap().push(text.to_string());
            print!("{}", text);
        } else {
            // If not valid UTF-8, store a descriptive message
            self.lines
                .lock()
                .unwrap()
                .push(format!("<binary data of {} bytes>", bytes.len()));
            println!("<binary data of {} bytes>", bytes.len());
        }
    }
}

#[cfg(test)]
mod tests {
    use super::*;
    use std::io::Read;
    use tempfile::NamedTempFile;

    #[test]
    fn test_frame_file_logger_write_basic() {
        // Create a temporary file for testing
        let temp_file = NamedTempFile::new().unwrap();
        let temp_path = temp_file.path().to_string_lossy().to_string();

        // Create logger with timestamp disabled
        let logger = FrameFileLogger::init(temp_path.clone(), false, None).unwrap();

        // Write some test content
        let test_content = b"Test content";
        logger.write(test_content);

        // Read back the content and verify
        let mut file = File::open(temp_path).unwrap();
        let mut buffer = Vec::new();
        file.read_to_end(&mut buffer).unwrap();

        assert_eq!(buffer, test_content);
    }

    #[test]
    fn test_frame_file_logger_write_with_timestamp() {
        // Create a temporary file for testing
        let temp_file = NamedTempFile::new().unwrap();
        let temp_path = temp_file.path().to_string_lossy().to_string();

        // Create logger with timestamp enabled
        let logger = FrameFileLogger::init(temp_path.clone(), true, None).unwrap();

        // Write content with newlines to test timestamp prepending
        let test_content = b"Line 1\nLine 2\nLine 3";
        logger.write(test_content);

        // Read back the content and verify
        let mut file = File::open(temp_path).unwrap();
        let mut buffer = Vec::new();
        file.read_to_end(&mut buffer).unwrap();

        // Validate that the buffer contains the original content
        assert!(buffer.len() >= test_content.len());

        // The output should contain the original content but may have timestamps added
        let output = String::from_utf8_lossy(&buffer);
        assert!(output.contains("Line 1"));
        assert!(output.contains("Line 2"));
        assert!(output.contains("Line 3"));
    }

    #[test]
    fn test_frame_file_logger_write_no_timestamp_binary_data() {
        // Create a temporary file for testing
        let temp_file = NamedTempFile::new().unwrap();
        let temp_path = temp_file.path().to_string_lossy().to_string();

        // Create logger with timestamp disabled
        let logger = FrameFileLogger::init(temp_path.clone(), false, None).unwrap();

        // Write binary data
        let binary_data = [0u8, 1u8, 2u8, 3u8, 4u8, 255u8];
        logger.write(&binary_data);

        // Read back the content and verify
        let mut file = File::open(temp_path).unwrap();
        let mut buffer = Vec::new();
        file.read_to_end(&mut buffer).unwrap();

        assert_eq!(buffer, binary_data);
    }

    #[test]
    fn test_frame_file_logger_write_multiple_writes() {
        // Create a temporary file for testing
        let temp_file = NamedTempFile::new().unwrap();
        let temp_path = temp_file.path().to_string_lossy().to_string();

        // Create logger with timestamp disabled for simplicity
        let logger = FrameFileLogger::init(temp_path.clone(), false, None).unwrap();

        // Write multiple times
        logger.write(b"First write. ");
        logger.write(b"Second write. ");
        logger.write(b"Third write.");

        // Read back the content and verify
        let mut file = File::open(temp_path).unwrap();
        let mut buffer = String::new();
        file.read_to_string(&mut buffer).unwrap();

        assert_eq!(buffer, "First write. Second write. Third write.");
    }

    #[test]
    fn test_frame_file_logger_write_empty() {
        // Create a temporary file for testing
        let temp_file = NamedTempFile::new().unwrap();
        let temp_path = temp_file.path().to_string_lossy().to_string();

        // Create logger with timestamp disabled
        let logger = FrameFileLogger::init(temp_path.clone(), false, None).unwrap();

        // Write empty content
        logger.write(b"");

        // Read back the content and verify
        let mut file = File::open(temp_path).unwrap();
        let mut buffer = Vec::new();
        file.read_to_end(&mut buffer).unwrap();

        assert_eq!(buffer.len(), 0);
    }
}<|MERGE_RESOLUTION|>--- conflicted
+++ resolved
@@ -1,10 +1,5 @@
-<<<<<<< HEAD
-use crate::config::RunnerConfig;
-use chrono::{DateTime, Local};
-=======
 use crate::config::{LoggerType, RunnerConfig};
 use chrono::{DateTime, Local, Utc};
->>>>>>> 747474ff
 use miette::{IntoDiagnostic, Result};
 use opencue_proto::rqd::RunFrame;
 use std::{
@@ -19,11 +14,8 @@
 use std::time::Duration;
 use serde_derive::Serialize;
 use tracing::error;
-<<<<<<< HEAD
-=======
 use opencue_proto::rqd::RunFrame;
 use ureq::Agent;
->>>>>>> 747474ff
 
 pub type FrameLogger = Arc<dyn FrameLoggerT + Sync + Send>;
 
