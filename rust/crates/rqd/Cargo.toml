[package]
name = "rqd"
authors = { workspace = true }
edition = { workspace = true }
version = { workspace = true }
license = "Apache-2.0"
description = "Agent for OpenCue"

[features]
default = []
# Containerized Frames is a feature that allows rqd to run in a containerized environment.
# This feature is highly experimental and may not be stable.
containerized_frames = ["bollard"]

[[bin]]
path = "src/main.rs"
name = "openrqd"

[dependencies]
# Internal Dependencies
opencue-proto = { path = "../opencue-proto" }
# dist-lock = { path = "../dist-lock" }

# External Dependencies
bollard = { version = "0.18.1", optional = true }
chrono = "0.4.38"
bincode = "1.3"
bytesize = { version = "1.2.0", features = ["serde"] }
futures = { workspace = true }
dashmap = { workspace = true }
serde = { version = "1.0", features = ["derive"] }
serde_derive = "1.0"
serde_json = "1.0"
async-trait = { workspace = true }
async-stream = { workspace = true }
config = { workspace = true }
thiserror = { workspace = true }
miette = { workspace = true }
regex = { workspace = true }
tracing = { workspace = true }
tracing-appender = { workspace = true }
tracing-rolling-file = { workspace = true }
tracing-subscriber = { workspace = true }
uuid = { workspace = true, features = ["serde"] }
prost = { workspace = true }
tokio = { workspace = true }
tonic = { workspace = true }
itertools = "0.13.0"
sysinfo = "0.33.1"
nix = { version = "0.29", features = ["process", "signal", "reboot", "hostname"] }
users = "0.11"
humantime = "2.2.0"
humantime-serde = "1.1.1"
tower = { version = "0.5.0" }
http-body = "1.0.1"
http = "1.3.1"
tower-layer = "0.3.3"
futures-core = "0.3.31"
pin-project-lite = "0.2.16"
tower-service = "0.3.3"
http-body-util = "0.1.3"
rand = "0.9.1"
libc = "0.2"
device_query = "3.0"
<<<<<<< HEAD
ureq = { version = "3.1.0", features = ["json"] }
=======
pnet = "0.35.0"
log = "0.4.27"
>>>>>>> 1ed7ce54

[dev-dependencies]
tempfile = "3.14.0"

# === Rpm configuration ===
[package.metadata.generate-rpm]
name = "openrqd"
post_install_script = """
    /usr/bin/systemctl daemon-reload
    /usr/bin/systemctl enable openrqd.service
    /usr/bin/systemctl start openrqd.service
"""
pre_untrans_script = """
    /usr/bin/systemctl stop openrqd.service
"""

[[package.metadata.generate-rpm.assets]]
source = "../../target/release/openrqd"
dest = "/usr/bin/openrqd"
mode = "755"
user = "root"
group = "root"
caps = "cap_sys_admin=pe cap_net_bind_service=pe cap_net_raw=pe cap_sys_chroot=pe cap_sys_ptrace=pe cap_setuid=pe cap_setgid=pe cap_dac_override=pe cap_fowner=pe"

[[package.metadata.generate-rpm.assets]]
source = "../../config/rqd.yaml"
dest = "/etc/openrqd/rqd.yaml"

[[package.metadata.generate-rpm.assets]]
source = "./resources/openrqd.service"
dest = "/etc/systemd/system/openrqd.service"<|MERGE_RESOLUTION|>--- conflicted
+++ resolved
@@ -62,12 +62,9 @@
 rand = "0.9.1"
 libc = "0.2"
 device_query = "3.0"
-<<<<<<< HEAD
-ureq = { version = "3.1.0", features = ["json"] }
-=======
 pnet = "0.35.0"
 log = "0.4.27"
->>>>>>> 1ed7ce54
+ureq = { version = "3.1.0", features = ["json"] }
 
 [dev-dependencies]
 tempfile = "3.14.0"
