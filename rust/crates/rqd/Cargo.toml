[package]
name = "rqd"
authors = { workspace = true }
edition = { workspace = true }
version = { workspace = true }
license = "Apache-2.0"
description = "Agent for OpenCue"

[features]
default = ["nimby"]
nimby = ["dep:device_query"]
# Containerized Frames is a feature that allows rqd to run in a containerized environment.
# This feature is highly experimental and may not be stable.
containerized_frames = ["bollard"]

[[bin]]
path = "src/main.rs"
name = "openrqd"

[dependencies]
# Internal Dependencies
opencue-proto = { path = "../opencue-proto" }
# dist-lock = { path = "../dist-lock" }

# External Dependencies
bollard = { version = "0.18.1", optional = true }
chrono = "0.4.38"
bincode = "1.3"
bytesize = { version = "1.2.0", features = ["serde"] }
futures = { workspace = true }
dashmap = { workspace = true }
serde = { version = "1.0", features = ["derive"] }
serde_derive = "1.0"
serde_json = "1.0"
async-trait = { workspace = true }
async-stream = { workspace = true }
config = { workspace = true }
thiserror = { workspace = true }
miette = { workspace = true }
regex = { workspace = true }
tracing = { workspace = true }
tracing-appender = { workspace = true }
tracing-rolling-file = { workspace = true }
tracing-subscriber = { workspace = true }
uuid = { workspace = true, features = ["serde"] }
prost = { workspace = true }
tokio = { workspace = true }
tonic = { workspace = true }
itertools = "0.13.0"
sysinfo = "0.33.1"
nix = { version = "0.29", features = ["process", "signal", "reboot", "hostname"] }
users = "0.11"
humantime = "2.2.0"
humantime-serde = "1.1.1"
tower = { version = "0.5.0" }
http-body = "1.0.1"
http = "1.3.1"
tower-layer = "0.3.3"
futures-core = "0.3.31"
pin-project-lite = "0.2.16"
tower-service = "0.3.3"
http-body-util = "0.1.3"
rand = "0.9.1"
libc = "0.2"
device_query = { version = "3.0", optional = true }
pnet = "0.35.0"
log = "0.4.27"
<<<<<<< HEAD
lazy_static = "1.5"
=======
ureq = { version = "3.1.0", features = ["json"] }
>>>>>>> 747474ff

[dev-dependencies]
tempfile = "3.14.0"

# === Rpm configuration ===
[package.metadata.generate-rpm]
name = "openrqd"
post_install_script = """
    /usr/bin/systemctl daemon-reload
    /usr/bin/systemctl enable openrqd.service
    /usr/bin/systemctl start openrqd.service
"""
pre_untrans_script = """
    /usr/bin/systemctl stop openrqd.service
"""

[[package.metadata.generate-rpm.assets]]
source = "../../target/release/openrqd"
dest = "/usr/bin/openrqd"
mode = "755"
user = "root"
group = "root"
caps = "cap_sys_admin=pe cap_net_bind_service=pe cap_net_raw=pe cap_sys_chroot=pe cap_sys_ptrace=pe cap_setuid=pe cap_setgid=pe cap_dac_override=pe cap_fowner=pe"

[[package.metadata.generate-rpm.assets]]
source = "../../config/rqd.yaml"
dest = "/etc/openrqd/rqd.yaml"

[[package.metadata.generate-rpm.assets]]
source = "./resources/openrqd.service"
dest = "/etc/systemd/system/openrqd.service"<|MERGE_RESOLUTION|>--- conflicted
+++ resolved
@@ -65,11 +65,8 @@
 device_query = { version = "3.0", optional = true }
 pnet = "0.35.0"
 log = "0.4.27"
-<<<<<<< HEAD
 lazy_static = "1.5"
-=======
 ureq = { version = "3.1.0", features = ["json"] }
->>>>>>> 747474ff
 
 [dev-dependencies]
 tempfile = "3.14.0"
