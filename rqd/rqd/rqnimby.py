--- conflicted
+++ resolved
@@ -234,10 +234,6 @@
 
     def openEvents(self):
         """Opens the /dev/input/event* files so nimby can monitor them"""
-<<<<<<< HEAD
-        log.info("openEvents")
-=======
->>>>>>> 747c6970
         self.closeEvents()
 
         rqd.rqutil.permissionsHigh()
