--- conflicted
+++ resolved
@@ -242,12 +242,7 @@
                 if device.startswith("event") or device.startswith("mice"):
                     try:
                         # pylint: disable=consider-using-with
-<<<<<<< HEAD
-                        self.fileObjList.append(open("/dev/input/%s" % device, "rb",
-                                                     encoding='utf-8'))
-=======
                         self.fileObjList.append(open("/dev/input/%s" % device, "rb"))
->>>>>>> 63bb7f1f
                     except IOError:
                         # Bad device found
                         log.exception("IOError: Failed to open /dev/input/%s", device)
