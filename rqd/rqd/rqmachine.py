#  Copyright Contributors to the OpenCue Project
#
#  Licensed under the Apache License, Version 2.0 (the "License");
#  you may not use this file except in compliance with the License.
#  You may obtain a copy of the License at
#
#    http://www.apache.org/licenses/LICENSE-2.0
#
#  Unless required by applicable law or agreed to in writing, software
#  distributed under the License is distributed on an "AS IS" BASIS,
#  WITHOUT WARRANTIES OR CONDITIONS OF ANY KIND, either express or implied.
#  See the License for the specific language governing permissions and
#  limitations under the License.


"""Machine information access module."""


from __future__ import absolute_import
from __future__ import print_function
from __future__ import division

# pylint: disable=wrong-import-position
from future import standard_library
standard_library.install_aliases()
# pylint: enable=wrong-import-position

from builtins import str
from builtins import range
from builtins import object

import codecs
import ctypes
import errno
import logging
import math
import os
import platform
import re
import subprocess
import sys
import tempfile
import time
import traceback
import warnings

# pylint: disable=import-error,wrong-import-position
if platform.system() in ('Linux', 'Darwin'):
    import resource
elif platform.system() == "Windows":
    winpsIsAvailable = False
    try:
        import winps
        winpsIsAvailable = True
    except ImportError:
        pass
# pylint: enable=import-error,wrong-import-position

import psutil

import rqd.compiled_proto.host_pb2
import rqd.compiled_proto.report_pb2
import rqd.rqconstants
import rqd.rqexceptions
import rqd.rqswap
import rqd.rqutil


log = logging.getLogger(__name__)
KILOBYTE = 1024


class Machine(object):
    """Gathers information about the machine and resources"""
    def __init__(self, rqCore, coreInfo):
        """Machine class initialization
        @type   rqCore: rqd.rqcore.RqCore
        @param  rqCore: Main RQD Object, used to access frames and nimby states
        @type  coreInfo: rqd.compiled_proto.report_pb2.CoreDetail
        @param coreInfo: Object contains information on the state of all cores
        """
        self.__rqCore = rqCore
        self.__coreInfo = coreInfo
        self.__gpusets = set()

        # A dictionary built from /proc/cpuinfo containing
        # { <physical id> : { <core_id> : set([<processor>, <processor>, ...]), ... }, ... }
        self.__procs_by_physid_and_coreid = {}

        # A reverse mapping of the above.
        # { <processor> : (<physical id>, <core_id>), ... }
        self.__physid_and_coreid_by_proc = {}

        if platform.system() == 'Linux':
            self.__vmstat = rqd.rqswap.VmStat()

        self.state = rqd.compiled_proto.host_pb2.UP

        self.__renderHost = rqd.compiled_proto.report_pb2.RenderHost()
        self.__initMachineTags()
        self.__initMachineStats()

        self.__bootReport = rqd.compiled_proto.report_pb2.BootReport()
        # pylint: disable=no-member
        self.__bootReport.core_info.CopyFrom(self.__coreInfo)
        # pylint: enable=no-member

        self.__hostReport = rqd.compiled_proto.report_pb2.HostReport()
        # pylint: disable=no-member
        self.__hostReport.core_info.CopyFrom(self.__coreInfo)
        # pylint: enable=no-member

        self.__pidHistory = {}

        self.setupGpu()
        self.setupTaskset()

    def isNimbySafeToRunJobs(self):
        """Returns False if nimby should be triggered due to resource limits"""
        if platform.system() == "Linux":
            self.updateMachineStats()
            # pylint: disable=no-member
            if self.__renderHost.free_mem < rqd.rqconstants.MINIMUM_MEM:
                return False
            if self.__renderHost.free_swap < rqd.rqconstants.MINIMUM_SWAP:
                return False
            # pylint: enable=no-member
        return True

<<<<<<< HEAD
    def isNimbySafeToUnlock(self):
        """Returns False if nimby should not unlock due to resource limits"""
        if not self.isNimbySafeToRunJobs():
            return False
        if self.getLoadAvg() / self.__coreInfo.total_threads > rqd.rqconstants.MAXIMUM_LOAD:
            return False
        return True

=======
>>>>>>> 3f650fae
    @rqd.rqutil.Memoize
    def isDesktop(self):
        """Returns True if machine starts in run level 5 (X11)
           by checking /etc/inittab. False if not."""
        if rqd.rqconstants.OVERRIDE_IS_DESKTOP:
            return True
        return False

    def isUserLoggedIn(self):
        """Returns whether a user is logged into the machine RQD is running on."""

        # For non-headless systems, first check to see if there
        # is a user logged into the display.
        displayNums = []

        try:
            displayRe = re.compile(r'X(\d+)')
            for displays in os.listdir('/tmp/.X11-unix'):
                m = displayRe.match(displays)
                if not m:
                    continue
                displayNums.append(int(m.group(1)))
        except OSError as e:
            if e.errno != errno.ENOENT:
                raise

        if displayNums:
            # Check `who` output for a user associated with a display, like:
            #
            # (unknown) :0           2017-11-07 18:21 (:0)
            #
            # In this example, the user is '(unknown)'.
            for line in subprocess.check_output(['/usr/bin/who']).splitlines():
                for displayNum in displayNums:
                    if '(:{})'.format(displayNum) in line:
                        cols = line.split()
                        # Acceptlist a user called '(unknown)' as this
                        # is what shows up when gdm is running and
                        # showing a login screen.
                        if cols[0] != '(unknown)':
                            log.warning('User %s logged into display :%s', cols[0], displayNum)
                            return True

            # When there is a display, the above code is considered
            # the authoritative check for a logged in user. The
            # code below gives false positives on a non-headless
            # system.
            return False

        # These process names imply a user is logged in.
        names = {'kdesktop', 'gnome-session', 'startkde'}

        for proc in psutil.process_iter():
            procName = proc.name()
            for name in names:
                if name in procName:
                    return True
        return False

    def __updateGpuAndLlu(self, frame):
        if 'GPU_LIST' in frame.runFrame.attributes:
            usedGpuMemory = 0
            for unitId in frame.runFrame.attributes.get('GPU_LIST').split(','):
                usedGpuMemory += self.getGpuMemoryUsed(unitId)

            frame.usedGpuMemory = usedGpuMemory
            frame.maxUsedGpuMemory = max(usedGpuMemory, frame.maxUsedGpuMemory)

        if os.path.exists(frame.runFrame.log_dir_file):
            stat = os.stat(frame.runFrame.log_dir_file).st_mtime
            frame.lluTime = int(stat)

    def _getStatFields(self, pidFilePath):
        """ Read stats file and return list of values
        Stats file can star with these formats:
         - 105 name ...
         - 105 (name) ...
         - 105 (name with space) ...
         - 105 (name with) (space and parenthesis) ...
        """
        with open(pidFilePath, "r", encoding='utf-8') as statFile:
            txt = statFile.read()
            try:
                open_par_index = txt.index('(')
                close_par_index = txt.rindex(')')
                name = txt[open_par_index:close_par_index].strip("()")
                reminder = (txt[0:open_par_index] + txt[close_par_index + 1:]).split()
                return reminder[0:1] + [name] + reminder[1:]
            except ValueError:
                return txt.split()

    def rssUpdate(self, frames):
        """Updates the rss and maxrss for all running frames"""
        if platform.system() == 'Windows' and winpsIsAvailable:
            values = list(frames.values())
            pids = [frame.pid for frame in list(
                filter(lambda frame: frame.pid > 0, values)
            )]
            # pylint: disable=no-member
            stats = winps.update(pids)
            # pylint: enable=no-member
            for frame in values:
                self.__updateGpuAndLlu(frame)
                if frame.pid > 0 and frame.pid in stats:
                    stat = stats[frame.pid]
                    frame.rss = stat["rss"] // 1024
                    frame.maxRss = max(frame.rss, frame.maxRss)
                    frame.runFrame.attributes["pcpu"] = str(
                        stat["pcpu"] * self.__coreInfo.total_cores
                    )
            return

        if platform.system() != 'Linux':
            return

        pids = {}
        for pid in os.listdir("/proc"):
            if pid.isdigit():
                try:
                    statFields = self._getStatFields(rqd.rqconstants.PATH_PROC_PID_STAT
                                                     .format(pid))
                    pids[pid] = {
                        "pid": str(pid),
                        "name": statFields[1],
                        "state": statFields[2],
                        "parentid": statFields[3],
                        "pgrp": statFields[4],
                        "session": statFields[5],
                        # virtual memory size is in bytes convert to kb
                        "vsize": int(statFields[22]),
                        "rss": statFields[23],
                        # These are needed to compute the cpu used
                        "utime": statFields[13],
                        "stime": statFields[14],
                        "cutime": statFields[15],
                        "cstime": statFields[16],
                        # The time in jiffies the process started
                        # after system boot.
                        "start_time": statFields[21],
                        # Fetch swap usage
                        "swap": self._getProcSwap(pid),
                    }

                    # TODO: Improve this logic to avoid collecting data from all running procs.
                    # instead, focus on the monitored procs hierarchy
                    # cmdline:
                    p = psutil.Process(int(pid))
                    pids[pid]["cmd_line"] = p.cmdline()

                    # 2. Collect Statm file: /proc/[pid]/statm (same as status vsize in kb)
                    #    - size: "total program size"
                    #    - rss: inaccurate, similar to VmRss in /proc/[pid]/status
                    child_statm_fields = self._getStatFields(
                        rqd.rqconstants.PATH_PROC_PID_STATM.format(pid))
                    pids[pid]['statm_size'] = \
                        int(re.search(r"\d+", child_statm_fields[0]).group()) \
                        if re.search(r"\d+", child_statm_fields[0]) else -1
                    pids[pid]['statm_rss'] = \
                        int(re.search(r"\d+", child_statm_fields[1]).group()) \
                        if re.search(r"\d+", child_statm_fields[1]) else -1

                # pylint: disable=broad-except
                except (OSError, IOError, psutil.ZombieProcess):
                    # Many Linux processes are ephemeral and will disappear before we're able
                    # to read them. This is not typically indicative of a problem.
                    log.debug('Failed to read stat/statm file for pid %s', pid)

        # pylint: disable=too-many-nested-blocks
        try:
            now = int(time.time())
            pidData = {"time": now}
            bootTime = self.getBootTime()

            values = list(frames.values())
            for frame in values:
                pid = str(frame.pid)
                if pid is not None and frame.pid > 0 and pid in pids:
                    visited = [pid]
                    children = [pids[pid]]
                    self._collectChildren(pid, pids, visited, children)
                    rss = 0
                    vsize = 0
                    swap = 0
                    pcpu = 0
                    for data in children:
                        child_pid = data["pid"]
                        try:
                            rss += int(data["rss"])
                            vsize += int(data["vsize"])
                            swap += int(data["swap"])

                            # jiffies used by this process, last two means that dead
                            # children are counted
                            totalTime = int(data["utime"]) + \
                                        int(data["stime"]) + \
                                        int(data["cutime"]) + \
                                        int(data["cstime"])

                            # Seconds of process life, boot time is already in seconds
                            seconds = now - bootTime - \
                                      float(data["start_time"]) / rqd.rqconstants.SYS_HERTZ
                            if seconds:
                                if child_pid in self.__pidHistory:
                                    # Percent cpu using decaying average, 50% from 10 seconds
                                    # ago, 50% from last 10 seconds:
                                    oldTotalTime, oldSeconds, oldPidPcpu = \
                                        self.__pidHistory[child_pid]
                                    # checking if already updated data
                                    if seconds != oldSeconds:
                                        pidPcpu = ((totalTime - oldTotalTime) /
                                                   float(seconds - oldSeconds))
                                        pcpu += (oldPidPcpu + pidPcpu) / 2  # %cpu
                                        pidData[child_pid] = totalTime, seconds, pidPcpu
                                else:
                                    pidPcpu = totalTime / seconds
                                    pcpu += pidPcpu
                                    pidData[child_pid] = totalTime, seconds, pidPcpu

                            # These fields are not always present
                            _statm_rss = _statm_size = 0
                            try:
                                _statm_rss = int(data.get(["statm_rss"], 0))
                                _statm_size = int(data.get(["statm_size"], 0))
                            # pylint: disable=broad-except
                            except ValueError:
                                # Ignore these fields if they are not set on the proc file
                                pass

                            # If children was already accounted for, only keep the highest
                            # recorded rss value
                            if child_pid in frame.childrenProcs:
                                childRss = (int(data["rss"]) * resource.getpagesize()) // 1024
                                if childRss > frame.childrenProcs[child_pid]['rss']:
                                    frame.childrenProcs[child_pid]['rss_page'] = int(data["rss"])
                                    frame.childrenProcs[child_pid]['rss'] = childRss
                                    frame.childrenProcs[child_pid]['vsize'] = \
                                        int(data["vsize"]) // 1024
                                    frame.childrenProcs[child_pid]['swap'] = swap // 1024
                                    frame.childrenProcs[child_pid]['statm_rss'] = \
                                        _statm_rss * resource.getpagesize() // 1024
                                    frame.childrenProcs[child_pid]['statm_size'] = \
                                        _statm_size * resource.getpagesize() // 1024
                            else:
                                frame.childrenProcs[child_pid] = \
                                    {'name': data['name'],
                                     'rss_page': int(data["rss"]),
                                     'rss': (int(data["rss"]) * resource.getpagesize()) // 1024,
                                     'vsize': int(data["vsize"])  // 1024,
                                     'swap': swap // 1024,
                                     'state': data['state'],
                                     # statm reports in pages (~ 4kB)
                                     # same as VmRss in /proc/[child_pid]/status (in KB)
                                     'statm_rss': _statm_rss * resource.getpagesize() // 1024,
                                     'statm_size': _statm_size * resource.getpagesize() // 1024,
                                     'cmd_line': data.get("cmd_line", ""),
                                     'start_time': seconds}

                        # pylint: disable=broad-except
                        except Exception as e:
                            log.info(
                                'Failure with pid rss update due to: %s at %s',
                                e, traceback.extract_tb(sys.exc_info()[2]))
                    # convert bytes to KB
                    rss = (rss * resource.getpagesize()) // 1024
                    vsize = int(vsize/1024)
                    swap = swap // 1024

                    frame.rss = rss
                    frame.maxRss = max(rss, frame.maxRss)
                    frame.usedSwapMemory = swap

                    if os.path.exists(frame.runFrame.log_dir_file):
                        stat = os.stat(frame.runFrame.log_dir_file).st_mtime
                        frame.lluTime = int(stat)

                    frame.vsize = vsize
                    frame.maxVsize = max(vsize, frame.maxVsize)

                    frame.runFrame.attributes["pcpu"] = str(pcpu)

                    self.__updateGpuAndLlu(frame)

            # Store the current data for the next check
            self.__pidHistory = pidData

        # pylint: disable=broad-except
        except Exception as e:
            log.exception('Failure with rss update due to: %s', e)

    def _collectChildren(self, current_pid: str,
        all_pids: dict[str, dict[str, str]], visited: list[str],
        children: list[dict[str, str]]):
        """Recursive method to collect all children of first_parent_pid.

        The list of children is returned on the arg children"""
        for child_pid, data in all_pids.items():
            if data["parentid"] == current_pid and child_pid not in visited:
                children.append(data)
                visited.append(child_pid)
                self._collectChildren(child_pid, all_pids, visited, children)

    def _getProcSwap(self, pid):
        """Helper function to get swap memory used by a process"""
        swap_used = 0
        try:
            with open("/proc/%s/status" % pid, "r", encoding='utf-8') as statusFile:
                for line in statusFile:
                    if line.startswith("VmSwap:"):
                        swap_used = int(line.split()[1])
                        break
        except FileNotFoundError:
            log.info('Process %s terminated before swap info could be read.', pid)
        except Exception as e:
            log.warning('Failed to read swap usage for pid %s: %s', pid, e)
        return swap_used

    def getLoadAvg(self):
        """Returns average number of processes waiting to be served
           for the last 1 minute multiplied by 100."""
        if platform.system() == "Linux":
            with open(rqd.rqconstants.PATH_LOADAVG, "r", encoding='utf-8') as loadAvgFile:
                loadAvg = int(float(loadAvgFile.read().split()[0]) * 100)
                if self.__enabledHT():
                    loadAvg = loadAvg // self.getHyperthreadingMultiplier()
                loadAvg = loadAvg + rqd.rqconstants.LOAD_MODIFIER
                loadAvg = max(loadAvg, 0)
                return loadAvg
        return 0

    @rqd.rqutil.Memoize
    def getBootTime(self):
        """Returns epoch when the system last booted"""
        if platform.system() == "Linux":
            with open(rqd.rqconstants.PATH_STAT, "r", encoding='utf-8') as statFile:
                for line in statFile:
                    if line.startswith("btime"):
                        return int(line.split()[1])
        return 0

    @rqd.rqutil.Memoize
    def getGpuCount(self):
        """Returns the total gpu's on the machine"""
        return self.__getGpuValues()['count']

    @rqd.rqutil.Memoize
    def getGpuMemoryTotal(self):
        """Returns the total gpu memory in kb for CUE_GPU_MEMORY"""
        return self.__getGpuValues()['total']

    def getGpuMemoryFree(self):
        """Returns the available gpu memory in kb for CUE_GPU_MEMORY"""
        return self.__getGpuValues()['free']

    def getGpuMemoryUsed(self, unitId):
        """Returns the available gpu memory in kb for CUE_GPU_MEMORY"""
        usedMemory = self.__getGpuValues()['used']
        return usedMemory[unitId] if unitId in usedMemory else 0

    # pylint: disable=attribute-defined-outside-init
    def __resetGpuResults(self):
        self.gpuResults = {'count': 0, 'total': 0, 'free': 0, 'used': {}, 'updated': 0}

    def __getGpuValues(self):
        if not hasattr(self, 'gpuNotSupported'):
            if not hasattr(self, 'gpuResults'):
                self.__resetGpuResults()
            if not rqd.rqconstants.ALLOW_GPU:
                self.gpuNotSupported = True
                return self.gpuResults
            if self.gpuResults['updated'] > int(time.time()) - 60:
                return self.gpuResults
            try:
                nvidia_smi = subprocess.getoutput(
                    'nvidia-smi --query-gpu=memory.total,memory.free,count'
                    ' --format=csv,noheader')
                total = 0
                free = 0
                count = 0
                unitId = 0
                for line in nvidia_smi.splitlines():
                    # Example "16130 MiB, 16103 MiB, 8"
                    # 1 MiB = 1048.576 KB
                    l = line.split()
                    unitTotal = math.ceil(int(l[0]) * 1048.576)
                    unitFree = math.ceil(int(l[2]) * 1048.576)
                    total += unitTotal
                    free += unitFree
                    count = int(l[-1])
                    self.gpuResults['used'][str(unitId)] = unitTotal - unitFree
                    unitId += 1

                self.gpuResults['total'] = int(total)
                self.gpuResults['free'] = int(free)
                self.gpuResults['count'] = count
                self.gpuResults['updated'] = int(time.time())
            # pylint: disable=broad-except
            except Exception as e:
                self.gpuNotSupported = True
                self.__resetGpuResults()
                log.warning(
                    'Failed to query nvidia-smi due to: %s at %s',
                    e, traceback.extract_tb(sys.exc_info()[2]))
        else:
            self.__resetGpuResults()
        return self.gpuResults

    def __getSwapout(self):
        if platform.system() == "Linux":
            try:
                return str(int(self.__vmstat.getRecentPgoutRate()))
            # pylint: disable=broad-except
            except Exception:
                return str(0)
        return str(0)

    @rqd.rqutil.Memoize
    def getTimezone(self):
        """Returns the desired timezone"""
        if time.tzname[0] == 'IST':
            return 'IST'
        return 'PST8PDT'

    @rqd.rqutil.Memoize
    def getHostname(self):
        """Returns the machine's fully qualified domain name"""
        return rqd.rqutil.getHostname()

    @rqd.rqutil.Memoize
    def getPathEnv(self):
        """Returns the correct path environment for the given machine"""
        if rqd.rqconstants.RQD_USE_PATH_ENV_VAR:
            return os.getenv('PATH')
        if platform.system() == 'Linux':
            return '/usr/local/sbin:/usr/local/bin:/usr/sbin:/usr/bin:/sbin:/bin'
        if platform.system() == 'Windows':
            return 'C:/Windows/system32;C:/Windows;C:/Windows/System32/Wbem'
        return ''

    @rqd.rqutil.Memoize
    def getTempPath(self):
        """Returns the correct mcp path for the given machine"""
        if os.path.isdir("/mcp/"):
            return "/mcp/"
        return '%s/' % tempfile.gettempdir()

    def reboot(self):
        """Reboots the machine immediately"""
        if platform.system() == "Linux":
            log.warning("Rebooting machine")
            # pylint: disable=consider-using-with
            subprocess.Popen(['/usr/bin/sudo', '/sbin/reboot', '-f'])

    # pylint: disable=no-member
    def __initMachineTags(self):
        """Sets the hosts tags"""
        self.__renderHost.tags.append("rqdv-%s" % rqd.rqconstants.VERSION)

        if rqd.rqconstants.RQD_TAGS:
            for tag in rqd.rqconstants.RQD_TAGS.split():
                self.__renderHost.tags.append(tag)

        # Tag with desktop if it is a desktop
        if self.isDesktop():
            self.__renderHost.tags.append("desktop")

        if platform.system() == 'Windows':
            self.__renderHost.tags.append("windows")
            return

        if platform.uname()[-1] in ("i386", "i686"):
            self.__renderHost.tags.append("32bit")
        elif platform.uname()[-1] == "x86_64":
            self.__renderHost.tags.append("64bit")
        self.__renderHost.tags.append(platform.uname()[2].replace(".EL.spi", "").replace("smp", ""))

    def testInitMachineStats(self, pathCpuInfo):
        """Initializes machine stats outside of normal startup process. Used for testing."""
        self.__initMachineStats(pathCpuInfo=pathCpuInfo)
        return self.__renderHost, self.__coreInfo

    def __initMachineStats(self, pathCpuInfo=None):
        """Updates static machine information during initialization"""
        self.__renderHost.name = self.getHostname()
        self.__renderHost.boot_time = self.getBootTime()
        self.__renderHost.facility = rqd.rqconstants.DEFAULT_FACILITY
        self.__renderHost.attributes['SP_OS'] = rqd.rqconstants.SP_OS

        self.updateMachineStats()

        __numProcs = __totalCores = 0
        if platform.system() == "Linux" or pathCpuInfo is not None:
            # Reads static information for mcp
            mcpStat = os.statvfs(self.getTempPath())
            self.__renderHost.total_mcp = mcpStat.f_blocks * mcpStat.f_frsize // KILOBYTE

            # Reset mappings
            self.__procs_by_physid_and_coreid = {}
            self.__physid_and_coreid_by_proc = {}

            # Reads static information from /proc/cpuinfo
            with open(pathCpuInfo or rqd.rqconstants.PATH_CPUINFO, "r",
                      encoding='utf-8') as cpuinfoFile:
                currCore = {}
                procsFound = []
                for line in cpuinfoFile:
                    lineList = line.strip().replace("\t", "").split(": ")
                    # A normal entry added to the singleCore dictionary
                    if len(lineList) >= 2:
                        currCore[lineList[0]] = lineList[1]
                    # The end of a processor block
                    elif lineList == ['']:
                        # Check for hyper-threading
                        hyperthreadingMultiplier = (int(currCore.get('siblings', '1'))
                                                    // int(currCore.get('cpu cores', '1')))

                        __totalCores += rqd.rqconstants.CORE_VALUE
                        if "core id" in currCore \
                                and "physical id" in currCore \
                                and not currCore["physical id"] in procsFound:
                            procsFound.append(currCore["physical id"])
                            __numProcs += 1
                        elif "core id" not in currCore:
                            __numProcs += 1

                        if 'physical id' in currCore and 'core id' in currCore:
                            # Keep track of what processors are on which core on
                            # which physical socket.
                            procid, physid, coreid = (
                                currCore['processor'],
                                currCore['physical id'],
                                currCore['core id'])
                            self.__procs_by_physid_and_coreid \
                                .setdefault(physid, {}) \
                                .setdefault(coreid, set()).add(procid)
                            self.__physid_and_coreid_by_proc[procid] = physid, coreid
                        currCore = {}

                    # An entry without data
                    elif len(lineList) == 1:
                        currCore[lineList[0]] = ""

                # Reads information from /proc/meminfo
                with codecs.open(rqd.rqconstants.PATH_MEMINFO, "r", encoding="utf-8") as fp:
                    for line in fp:
                        if line.startswith("MemTotal"):
                            self.__renderHost.total_mem = int(line.split()[1])
                        elif line.startswith("SwapTotal"):
                            self.__renderHost.total_swap = int(line.split()[1])
        else:
            hyperthreadingMultiplier = 1

        if platform.system() == 'Windows':
            logicalCoreCount, __numProcs, hyperthreadingMultiplier = self.__initStatsFromWindows()
            __totalCores = logicalCoreCount * rqd.rqconstants.CORE_VALUE

        # All other systems will just have one proc/core
        if not __numProcs or not __totalCores:
            __numProcs = 1
            __totalCores = rqd.rqconstants.CORE_VALUE

        if rqd.rqconstants.OVERRIDE_MEMORY is not None:
            log.warning("Manually overriding the total memory")
            self.__renderHost.total_mem = rqd.rqconstants.OVERRIDE_MEMORY

        if rqd.rqconstants.OVERRIDE_CORES is not None:
            log.warning("Manually overriding the number of reported cores")
            __totalCores = rqd.rqconstants.OVERRIDE_CORES * rqd.rqconstants.CORE_VALUE

        if rqd.rqconstants.OVERRIDE_PROCS is not None:
            log.warning("Manually overriding the number of reported procs")
            __numProcs = rqd.rqconstants.OVERRIDE_PROCS

        # Don't report/reserve cores added due to hyperthreading
        __totalCores = __totalCores // hyperthreadingMultiplier

        self.__coreInfo.idle_cores = __totalCores
        self.__coreInfo.total_cores = __totalCores
        self.__renderHost.num_procs = __numProcs
        self.__renderHost.cores_per_proc = __totalCores // __numProcs

        if hyperthreadingMultiplier >= 1:
            self.__renderHost.attributes['hyperthreadingMultiplier'] = str(hyperthreadingMultiplier)

    def __initStatsFromWindows(self):
        """Init machine stats for Windows platforms.

        @rtype:  tuple
        @return: A 3-items tuple containing:
            - the number of logical cores
            - the number of physical processors
            - the hyper-threading multiplier
        """
        # Windows memory information
        stat = self.getWindowsMemory()
        TEMP_DEFAULT = 1048576
        self.__renderHost.total_mcp = TEMP_DEFAULT
        self.__renderHost.total_mem = int(stat.ullTotalPhys / 1024)
        self.__renderHost.total_swap = int(stat.ullTotalPageFile / 1024)

        # Windows CPU information
        self.__updateProcsMappingsFromWindows()

        logicalCoreCount = psutil.cpu_count(logical=True)
        actualCoreCount = psutil.cpu_count(logical=False)
        hyperThreadingMultiplier = logicalCoreCount // actualCoreCount

        physicalProcessorCount = len(self.__procs_by_physid_and_coreid)

        return logicalCoreCount, physicalProcessorCount, hyperThreadingMultiplier

    def __updateProcsMappingsFromWindows(self):
        """
        Update `__procs_by_physid_and_coreid` and `__physid_and_coreid_by_proc` mappings
        for Windows platforms.
        """
        # Windows-specific
        import wmi  # pylint:disable=import-outside-toplevel,import-error

        # Reset mappings
        self.__procs_by_physid_and_coreid = {}
        self.__physid_and_coreid_by_proc = {}

        # Connect to the Windows Management Instrumentation (WMI) interface
        wmiInstance = wmi.WMI()

        # Retrieve CPU information using WMI
        for physicalId, processor in enumerate(wmiInstance.Win32_Processor()):

            threadPerCore = processor.NumberOfLogicalProcessors // processor.NumberOfCores
            procId = 0

            for coreId in range(processor.NumberOfCores):
                for _ in range(threadPerCore):
                    self.__procs_by_physid_and_coreid.setdefault(
                        str(physicalId), {}
                    ).setdefault(str(coreId), set()).add(str(procId))
                    self.__physid_and_coreid_by_proc[str(procId)] = (
                        str(physicalId),
                        str(coreId),
                    )
                    procId += 1

    def getWindowsMemory(self):
        """Gets information on system memory, Windows compatible version."""
        # From
        # http://stackoverflow.com/questions/2017545/get-memory-usage-of-computer-in-windows-with-python
        if not hasattr(self, '__windowsStat'):
            class MEMORYSTATUSEX(ctypes.Structure):
                """Represents Windows memory information."""
                _fields_ = [("dwLength", ctypes.c_uint),
                            ("dwMemoryLoad", ctypes.c_uint),
                            ("ullTotalPhys", ctypes.c_ulonglong),
                            ("ullAvailPhys", ctypes.c_ulonglong),
                            ("ullTotalPageFile", ctypes.c_ulonglong),
                            ("ullAvailPageFile", ctypes.c_ulonglong),
                            ("ullTotalVirtual", ctypes.c_ulonglong),
                            ("ullAvailVirtual", ctypes.c_ulonglong),
                            ("sullAvailExtendedVirtual", ctypes.c_ulonglong),]

                def __init__(self):
                    # have to initialize this to the size of MEMORYSTATUSEX
                    self.dwLength = 2*4 + 7*8     # size = 2 ints, 7 longs
                    super(MEMORYSTATUSEX, self).__init__()

            self.__windowsStat = MEMORYSTATUSEX()
        ctypes.windll.kernel32.GlobalMemoryStatusEx(ctypes.byref(self.__windowsStat))
        return self.__windowsStat

    def updateMacMemory(self):
        """Updates the internal store of memory available, macOS compatible version."""
        memsizeOutput = subprocess.getoutput('sysctl hw.memsize').strip()
        memsizeRegex = re.compile(r'^hw.memsize: (?P<totalMemBytes>[\d]+)$')
        memsizeMatch = memsizeRegex.match(memsizeOutput)
        if memsizeMatch:
            self.__renderHost.total_mem = int(memsizeMatch.group('totalMemBytes')) // 1024
        else:
            self.__renderHost.total_mem = 0

        vmStatLines = subprocess.getoutput('vm_stat').split('\n')
        lineRegex = re.compile(r'^(?P<field>.+):[\s]+(?P<pages>[\d]+).$')
        vmStats = {}
        for line in vmStatLines[1:-2]:
            match = lineRegex.match(line)
            if match:
                vmStats[match.group('field')] = int(match.group('pages')) * 4096

        freeMemory = vmStats.get("Pages free", 0) // 1024
        inactiveMemory = vmStats.get("Pages inactive", 0) // 1024
        self.__renderHost.free_mem = freeMemory + inactiveMemory

        swapStats = subprocess.getoutput('sysctl vm.swapusage').strip()
        swapRegex = re.compile(r'^.* free = (?P<freeMb>[\d]+)M .*$')
        swapMatch = swapRegex.match(swapStats)
        if swapMatch:
            self.__renderHost.free_swap = int(float(swapMatch.group('freeMb')) * 1024)
        else:
            self.__renderHost.free_swap = 0

    def updateMachineStats(self):
        """Updates dynamic machine information during runtime"""
        if platform.system() == "Linux":
            # Reads dynamic information for mcp
            mcpStat = os.statvfs(self.getTempPath())
            self.__renderHost.free_mcp = (mcpStat.f_bavail * mcpStat.f_bsize) // KILOBYTE

            # Reads dynamic information from /proc/meminfo
            with open(rqd.rqconstants.PATH_MEMINFO, "r", encoding='utf-8') as fp:
                for line in fp:
                    if line.startswith("MemFree"):
                        freeMem = int(line.split()[1])
                    elif line.startswith("SwapFree"):
                        freeSwapMem = int(line.split()[1])
                    elif line.startswith("Cached"):
                        cachedMem = int(line.split()[1])
                    elif line.startswith("MemTotal"):
                        self.__renderHost.total_mem = int(line.split()[1])

            self.__renderHost.free_swap = freeSwapMem
            self.__renderHost.free_mem = freeMem + cachedMem
            self.__renderHost.num_gpus = self.getGpuCount()
            self.__renderHost.total_gpu_mem = self.getGpuMemoryTotal()
            self.__renderHost.free_gpu_mem = self.getGpuMemoryFree()

            self.__renderHost.attributes['swapout'] = self.__getSwapout()

        elif platform.system() == 'Darwin':
            self.updateMacMemory()

        elif platform.system() == 'Windows':
            TEMP_DEFAULT = 1048576
            stats = self.getWindowsMemory()
            self.__renderHost.free_mcp = TEMP_DEFAULT
            self.__renderHost.free_swap = int(stats.ullAvailPageFile / 1024)
            self.__renderHost.free_mem = int(stats.ullAvailPhys / 1024)
            self.__renderHost.num_gpus = self.getGpuCount()
            self.__renderHost.total_gpu_mem = self.getGpuMemoryTotal()
            self.__renderHost.free_gpu_mem = self.getGpuMemoryFree()

        # Updates dynamic information
        self.__renderHost.load = self.getLoadAvg()
        self.__renderHost.nimby_enabled = self.__rqCore.nimby.is_ready
        self.__renderHost.nimby_locked = self.__rqCore.nimby.locked
        self.__renderHost.state = self.state

    def getHostInfo(self):
        """Updates and returns the renderHost struct"""
        self.updateMachineStats()
        return self.__renderHost

    def getHostReport(self):
        """Updates and returns the hostReport struct"""
        self.__hostReport.host.CopyFrom(self.getHostInfo())

        self.__hostReport.ClearField('frames')
        self.__rqCore.sanitizeFrames()
        for frameKey in self.__rqCore.getFrameKeys():
            try:
                info = self.__rqCore.getFrame(frameKey).runningFrameInfo()
                self.__hostReport.frames.extend([info])
            except KeyError:
                pass

        self.__hostReport.core_info.CopyFrom(self.__rqCore.getCoreInfo())

        return self.__hostReport

    def getBootReport(self):
        """Updates and returns the bootReport struct"""
        self.__bootReport.host.CopyFrom(self.getHostInfo())

        return self.__bootReport

    def __enabledHT(self):
        return 'hyperthreadingMultiplier' in self.__renderHost.attributes

    def getHyperthreadingMultiplier(self):
        """
        Multiplied used to compute the number of threads that can be allocated simultaneously
        on a core
        """
        return int(self.__renderHost.attributes['hyperthreadingMultiplier'])

    def setupTaskset(self):
        """ Setup rqd for hyper-threading """
        self.__coreInfo.reserved_cores.clear()

    def setupGpu(self):
        """ Setup rqd for Gpus """
        self.__gpusets = set(range(self.getGpuCount()))

    def reserveCores(self, coresCount=0, logical=True):
        """ Reserve cores for use by taskset
        taskset -c 0,1,8,9 COMMAND
        Not thread save, use with locking.
        @type   coresCount: int
        @param  coresCount: The total physical cores reserved by the frame.
        @type   logical: bool
        @param  logical: If True, reserve logical cores (aka threads), else physical cores.
        note: logical cores is what you see in htop or task manager.
        @rtype:  string
        @return: The cpu-list for taskset -c
        """

        if coresCount % 100:
            log.warning('Taskset: Can not reserveHT with fractional cores')
            return None
<<<<<<< HEAD
        log.warning('Taskset: Requesting reserve of %d', (coresCount // 100))
=======
        log.info('Taskset: Requesting reserve of %d', (frameCores // 100))
>>>>>>> 3f650fae

        # Look for the most idle physical cpu.
        # Prefer to assign cores from the same physical cpu.
        # Spread different frames around on different physical cpus.
        avail_cores = {}
        avail_procs_count = 0
        reserved_cores = self.__coreInfo.reserved_cores

        for physid, cores in self.__procs_by_physid_and_coreid.items():
            for coreid in cores.keys():
                if int(physid) in reserved_cores and \
                        int(coreid) in reserved_cores[int(physid)].coreid:
                    continue
                avail_cores.setdefault(physid, set()).add(coreid)
                if logical:
                    # Count all threads (logical cores)
                    avail_procs_count += len(cores[coreid])
                else:
                    # Count only physical cores
                    avail_procs_count += 1

        query_procs = coresCount / 100

        if avail_procs_count < query_procs:
            err = ('Not launching, insufficient cores to reserve '
                   'based on coresCount (%s < %s)')  \
                  % (avail_procs_count, query_procs)
            log.critical(err)
            raise rqd.rqexceptions.CoreReservationFailureException(err)

        tasksets = []

        for physid, cores in sorted(
                avail_cores.items(),
                # Return the physical socket that has
                # the most idle cores first.
                key=lambda tup: len(tup[1]),
                reverse=True):
            cores = sorted(list(cores), key=int)
            while query_procs > 0 and len(cores) > 0:
                # Reserve hyper-threaded cores first (2 threads(logical cores) for 1 physical core)
                # Avoid booking a hyper-threaded core for an odd thread count remainder
                # ex: if query_procs==2, get the next core with 2 threads
                # ex: if query_procs==1, get the next core with 1 thread or any other core
                # here we fall back on the first physical core
                # (assuming "first in list" == "has more threads")
                # if we didn't find a core with the right number of threads, and continue the loop.
                coreid = next(iter(
                    [cid for cid in cores
                     if len(self.__procs_by_physid_and_coreid[physid][cid]) <= query_procs]),
                    cores[0])
                cores.remove(coreid)
                procids = self.__procs_by_physid_and_coreid[physid][coreid]
                reserved_cores[int(physid)].coreid.extend([int(coreid)])
                if logical:
                    query_procs -= len(procids)
                else:
                    query_procs -= 1
                tasksets.extend(procids)

            if query_procs <= 0:
                # Could be negative if we reserved a full core with more threads than needed
                break

        log.warning('Taskset: Reserving procs - %s', ','.join(tasksets))

        return ','.join(tasksets)


    def reserveHT(self, frameCores):
        """ Reserve cores for use by taskset
        taskset -c 0,1,8,9 COMMAND
        Not thread save, use with locking.
        @type   frameCores: int
        @param  frameCores: The total physical cores reserved by the frame.
        @rtype:  string
        @return: The cpu-list for taskset -c
        """
        warnings.warn(
            "The `reserveHT` method is deprecated and will be removed in a future release. "
            "Use `reserveCores(logical=False)` instead.",
            DeprecationWarning,
            stacklevel=2
        )
        return reserveCores(frameCores, logical=False)

    # pylint: disable=inconsistent-return-statements
    def releaseHT(self, reservedHT):
        """ Release cores used by taskset
        Format: 0,1,8,9
        Not thread safe, use with locking.
        @type:  string
        @param: The cpu-list used for taskset to release. ex: '0,8,1,9'
        """

        log.debug('Taskset: Releasing cores - %s', reservedHT)

        # Remove these cores from the reserved set.
        # Silently ignore any that weren't really reserved or
        # aren't valid core identities.
        reserved_cores = self.__coreInfo.reserved_cores
        for core in reservedHT.split(','):
            physical_id_str, core_id_str = self.__physid_and_coreid_by_proc.get(core)
            physical_id = int(physical_id_str)
            core_id = int(core_id_str)

            if physical_id in reserved_cores and core_id in reserved_cores[physical_id].coreid:
                reserved_cores[physical_id].coreid.remove(core_id)
                if len(reserved_cores[physical_id].coreid) == 0:
                    del reserved_cores[physical_id]

    def reserveGpus(self, reservedGpus):
        """ Reserve gpus
        @type   reservedGpus: int
        @param  reservedGpus: The total gpus reserved by the frame.
        @rtype:  string
        @return: The gpu-list. ex: '0,1,8,9'
        """
        if len(self.__gpusets) < reservedGpus:
            err = 'Not launching, insufficient GPUs to reserve based on reservedGpus'
            log.critical(err)
            raise rqd.rqexceptions.CoreReservationFailureException(err)

        gpusets = []
        for _ in range(reservedGpus):
            gpu = self.__gpusets.pop()
            gpusets.append(str(gpu))

        return ','.join(gpusets)

    def releaseGpus(self, reservedGpus):
        """ Release gpus
        @type:  string
        @param: The gpu-list to release. ex: '0,1,8,9'
        """
        log.debug('GPU set: Releasing gpu - %s', reservedGpus)
        for gpu in reservedGpus.split(','):
            if int(gpu) < self.getGpuCount():
                self.__gpusets.add(int(gpu))<|MERGE_RESOLUTION|>--- conflicted
+++ resolved
@@ -127,17 +127,6 @@
             # pylint: enable=no-member
         return True
 
-<<<<<<< HEAD
-    def isNimbySafeToUnlock(self):
-        """Returns False if nimby should not unlock due to resource limits"""
-        if not self.isNimbySafeToRunJobs():
-            return False
-        if self.getLoadAvg() / self.__coreInfo.total_threads > rqd.rqconstants.MAXIMUM_LOAD:
-            return False
-        return True
-
-=======
->>>>>>> 3f650fae
     @rqd.rqutil.Memoize
     def isDesktop(self):
         """Returns True if machine starts in run level 5 (X11)
@@ -944,11 +933,8 @@
         if coresCount % 100:
             log.warning('Taskset: Can not reserveHT with fractional cores')
             return None
-<<<<<<< HEAD
         log.warning('Taskset: Requesting reserve of %d', (coresCount // 100))
-=======
         log.info('Taskset: Requesting reserve of %d', (frameCores // 100))
->>>>>>> 3f650fae
 
         # Look for the most idle physical cpu.
         # Prefer to assign cores from the same physical cpu.
