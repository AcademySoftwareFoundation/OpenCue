--- conflicted
+++ resolved
@@ -254,15 +254,9 @@
 
     def stopGrpc(self):
         """Stops the gRPC server."""
-<<<<<<< HEAD
         if self.grpcServer:
             self.grpcServer.shutdown()
             del self.grpcServer
-=======
-        self.grpcServer.shutdown()
-        del self.grpcServer
-        log.warning("Stopped grpc server")
->>>>>>> 681bf7a0
 
     def closeChannel(self):
         """Closes the gRPC channel."""
