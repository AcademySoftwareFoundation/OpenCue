#  Copyright Contributors to the OpenCue Project
#
#  Licensed under the Apache License, Version 2.0 (the "License");
#  you may not use this file except in compliance with the License.
#  You may obtain a copy of the License at
#
#    http://www.apache.org/licenses/LICENSE-2.0
#
#  Unless required by applicable law or agreed to in writing, software
#  distributed under the License is distributed on an "AS IS" BASIS,
#  WITHOUT WARRANTIES OR CONDITIONS OF ANY KIND, either express or implied.
#  See the License for the specific language governing permissions and
#  limitations under the License.


"""Constants used throughout RQD."""


from __future__ import print_function
from __future__ import division
from __future__ import absolute_import

# pylint: disable=wrong-import-position
from future import standard_library
standard_library.install_aliases()
# pylint: enable=wrong-import-position

import logging
import os
import platform
import subprocess
import sys
import traceback

if platform.system() == 'Linux':
    import pwd

# NOTE: Some of these values can be overridden by CONFIG_FILE; see below.

VERSION = 'dev'

if 'CUEBOT_HOSTNAME' in os.environ:
    CUEBOT_HOSTNAME = os.environ['CUEBOT_HOSTNAME']
else:
    CUEBOT_HOSTNAME = 'localhost'

RQD_TIMEOUT = 10000
DEFAULT_FACILITY = 'cloud'

# GRPC VALUES
RQD_GRPC_MAX_WORKERS = 10
RQD_GRPC_PORT = 8444
RQD_GRPC_SLEEP_SEC = 60 * 60 * 24
RQD_GRPC_CONNECTION_ATTEMPT_SLEEP_SEC = 15
RQD_GRPC_RETRY_CONNECTION = True
CUEBOT_GRPC_PORT = 8443

# RQD behavior:
RSS_UPDATE_INTERVAL = 10
RQD_MIN_PING_INTERVAL_SEC = 5
RQD_MAX_PING_INTERVAL_SEC = 30
MAX_LOG_FILES = 15
CORE_VALUE = 100
LAUNCH_FRAME_USER_GID = 20
RQD_RETRY_STARTUP_CONNECT_DELAY = 30
RQD_RETRY_CRITICAL_REPORT_DELAY = 30
RQD_USE_IP_AS_HOSTNAME = True
RQD_USE_IPV6_AS_HOSTNAME = False

# Use the PATH environment variable from the RQD host.
RQD_USE_PATH_ENV_VAR = False
# Copy specific environment variable from the RQD host to the frame env.
RQD_HOST_ENV_VARS = []

<<<<<<< HEAD
# Use the environment variables from the RQD host.
RQD_USE_HOST_ENV_VARS = False

RQD_BECOME_JOB_USER = True
=======
RQD_CUSTOM_HOME_PREFIX = None
RQD_CUSTOM_MAIL_PREFIX = None

RQD_BECOME_JOB_USER = False
>>>>>>> 9eb3ece6
RQD_CREATE_USER_IF_NOT_EXISTS = True
SENTRY_DSN_PATH = None
RQD_TAGS = ''
RQD_PREPEND_TIMESTAMP = False

KILL_SIGNAL = 9
if platform.system() == 'Linux':
    RQD_UID = pwd.getpwnam("daemon")[2]
    RQD_GID = pwd.getpwnam("daemon")[3]
    # Linux's default uid limits are documented at
    #  https://www.man7.org/linux/man-pages/man5/login.defs.5.html
    RQD_MIN_UID = 1000
    RQD_MAX_UID = 60000
else:
    RQD_UID = 0
    RQD_GID = 0
RQD_DAEMON_UID = RQD_UID

# Nimby behavior:
# Number of seconds to wait before checking if the user has become idle.
CHECK_INTERVAL_LOCKED = 60
# Seconds of idle time required before nimby unlocks.
MINIMUM_IDLE = 900
# If available memory drops below this amount, lock nimby (need to take into account cache).
MINIMUM_MEM = 524288
MINIMUM_SWAP = 1048576
# If (machine load * 100 / cores) goes over this amount, don't unlock nimby.
# 1.5 would mean a max load of 1.5 per core
MAXIMUM_LOAD = 75

EXITSTATUS_FOR_FAILED_LAUNCH = 256
EXITSTATUS_FOR_NIMBY_KILL = 286

PATH_CPUINFO = "/proc/cpuinfo"
PATH_INITTAB = "/etc/inittab" # spinux1
PATH_INIT_TARGET = '/lib/systemd/system/default.target' # rhel7
PATH_LOADAVG = "/proc/loadavg"
PATH_STAT = "/proc/stat"
PATH_MEMINFO = "/proc/meminfo"
# stat and statm are inaccurate because of kernel internal scability optimation
# stat/statm/status are inaccurate values, true values are in smaps
# but RQD user can't read smaps get:
# [Errno 13] Permission denied: '/proc/166289/smaps'
PATH_PROC_PID_STAT = "/proc/{0}/stat"
PATH_PROC_PID_STATM = "/proc/{0}/statm"
PATH_PROC_PID_CMDLINE = "/proc/{0}/cmdline"

if platform.system() == 'Linux':
    SYS_HERTZ = os.sysconf('SC_CLK_TCK')

# First retrieve local configuration file
if platform.system() == 'Windows':
    CONFIG_FILE = os.path.expandvars('%LOCALAPPDATA%/OpenCue/rqd.conf')
else:
    CONFIG_FILE = '/etc/opencue/rqd.conf'

# Then overwrites with an eventual shared configuration file
CONFIG_FILE = os.environ.get('RQD_CONFIG_FILE', CONFIG_FILE)

# Finally get the one passed as argument when launching rqd
if '-c' in sys.argv:
    CONFIG_FILE = sys.argv[sys.argv.index('-c') + 1]

OVERRIDE_CORES = None # number of cores. ex: None or 8
OVERRIDE_IS_DESKTOP = None # Force rqd to run in 'desktop' mode
OVERRIDE_PROCS = None # number of physical cpus. ex: None or 2
OVERRIDE_MEMORY = None # in Kb
OVERRIDE_NIMBY = None # True to turn on, False to turn off
USE_NIMBY_PYNPUT = True # True pynput, False select
OVERRIDE_HOSTNAME = None # Force to use this hostname
ALLOW_GPU = False
LOAD_MODIFIER = 0 # amount to add/subtract from load

LOG_FORMAT = '%(levelname)-9s openrqd-%(module)-10s: %(message)s'
CONSOLE_LOG_LEVEL = logging.WARNING
# Equal to or greater than the consoleLevel. None deactives logging to file
FILE_LOG_LEVEL = None

if subprocess.getoutput('/bin/su --help').find('session-command') != -1:
    SU_ARGUMENT = '--session-command'
else:
    SU_ARGUMENT = '-c'

SP_OS = platform.system()

# Docker mode config
DOCKER_AGENT = None
DOCKER_GPU_MODE = False

# Backup running frames cache. Backup cache is turned off if this path is set to
# None or ""
BACKUP_CACHE_PATH = ""
BACKUP_CACHE_TIME_TO_LIVE_SECONDS = 60

try:
    if os.path.isfile(CONFIG_FILE):
        # Hostname can come from here: rqutil.getHostname()
        __override_section = "Override"
        __host_env_var_section = "UseHostEnvVar"
        import six
        from six.moves import configparser
        if six.PY2:
            ConfigParser = configparser.SafeConfigParser
        else:
            ConfigParser = configparser.RawConfigParser
        # Allow some config file sections to contain only keys
        config = ConfigParser(allow_no_value=True)
        # Respect case from the config file keys
        config.optionxform = str
        config.read(CONFIG_FILE)
        logging.warning('Loading config %s', CONFIG_FILE)

<<<<<<< HEAD
        if config.has_option(__section, "RQD_GRPC_PORT"):
            RQD_GRPC_PORT = config.getint(__section, "RQD_GRPC_PORT")
        if config.has_option(__section, "CUEBOT_GRPC_PORT"):
            CUEBOT_GRPC_PORT = config.getint(__section, "CUEBOT_GRPC_PORT")
        if config.has_option(__section, "OVERRIDE_CORES"):
            OVERRIDE_CORES = config.getint(__section, "OVERRIDE_CORES")
        if config.has_option(__section, "OVERRIDE_PROCS"):
            OVERRIDE_PROCS = config.getint(__section, "OVERRIDE_PROCS")
        if config.has_option(__section, "OVERRIDE_MEMORY"):
            OVERRIDE_MEMORY = config.getint(__section, "OVERRIDE_MEMORY")
        if config.has_option(__section, "OVERRIDE_CUEBOT"):
            CUEBOT_HOSTNAME = config.get(__section, "OVERRIDE_CUEBOT")
        if config.has_option(__section, "OVERRIDE_NIMBY"):
            OVERRIDE_NIMBY = config.getboolean(__section, "OVERRIDE_NIMBY")
        if config.has_option(__section, "OVERRIDE_HOSTNAME"):
            OVERRIDE_HOSTNAME = config.get(__section, "OVERRIDE_HOSTNAME")
        if config.has_option(__section, "GPU"):
            ALLOW_GPU = config.getboolean(__section, "GPU")
        if config.has_option(__section, "LOAD_MODIFIER"):
            LOAD_MODIFIER = config.getint(__section, "LOAD_MODIFIER")
        if config.has_option(__section, "RQD_USE_IP_AS_HOSTNAME"):
            RQD_USE_IP_AS_HOSTNAME = config.getboolean(__section, "RQD_USE_IP_AS_HOSTNAME")
        if config.has_option(__section, "RQD_USE_IPV6_AS_HOSTNAME"):
            RQD_USE_IPV6_AS_HOSTNAME = config.getboolean(__section, "RQD_USE_IPV6_AS_HOSTNAME")
        if config.has_option(__section, "RQD_USE_PATH_ENV_VAR"):
            RQD_USE_PATH_ENV_VAR = config.getboolean(__section, "RQD_USE_PATH_ENV_VAR")
        if config.has_option(__section, "RQD_USE_HOST_ENV_VARS"):
            RQD_USE_HOST_ENV_VARS = config.getboolean(__section, "RQD_USE_HOST_ENV_VARS")
        if config.has_option(__section, "RQD_BECOME_JOB_USER"):
            RQD_BECOME_JOB_USER = config.getboolean(__section, "RQD_BECOME_JOB_USER")
        if config.has_option(__section, "RQD_TAGS"):
            RQD_TAGS = config.get(__section, "RQD_TAGS")
        if config.has_option(__section, "DEFAULT_FACILITY"):
            DEFAULT_FACILITY = config.get(__section, "DEFAULT_FACILITY")
        if config.has_option(__section, "LAUNCH_FRAME_USER_GID"):
            LAUNCH_FRAME_USER_GID = config.getint(__section, "LAUNCH_FRAME_USER_GID")
        if config.has_option(__section, "CONSOLE_LOG_LEVEL"):
            level = config.get(__section, "CONSOLE_LOG_LEVEL")
=======
        if config.has_option(__override_section, "RQD_GRPC_PORT"):
            RQD_GRPC_PORT = config.getint(__override_section, "RQD_GRPC_PORT")
        if config.has_option(__override_section, "CUEBOT_GRPC_PORT"):
            CUEBOT_GRPC_PORT = config.getint(__override_section, "CUEBOT_GRPC_PORT")
        if config.has_option(__override_section, "OVERRIDE_CORES"):
            OVERRIDE_CORES = config.getint(__override_section, "OVERRIDE_CORES")
        if config.has_option(__override_section, "OVERRIDE_PROCS"):
            OVERRIDE_PROCS = config.getint(__override_section, "OVERRIDE_PROCS")
        if config.has_option(__override_section, "OVERRIDE_MEMORY"):
            OVERRIDE_MEMORY = config.getint(__override_section, "OVERRIDE_MEMORY")
        if config.has_option(__override_section, "OVERRIDE_CUEBOT"):
            CUEBOT_HOSTNAME = config.get(__override_section, "OVERRIDE_CUEBOT")
        if config.has_option(__override_section, "OVERRIDE_NIMBY"):
            OVERRIDE_NIMBY = config.getboolean(__override_section, "OVERRIDE_NIMBY")
        if config.has_option(__override_section, "USE_NIMBY_PYNPUT"):
            USE_NIMBY_PYNPUT = config.getboolean(__override_section, "USE_NIMBY_PYNPUT")
        if config.has_option(__override_section, "OVERRIDE_IS_DESKTOP"):
            OVERRIDE_IS_DESKTOP = config.getboolean(__override_section, "OVERRIDE_IS_DESKTOP")
        if config.has_option(__override_section, "OVERRIDE_HOSTNAME"):
            OVERRIDE_HOSTNAME = config.get(__override_section, "OVERRIDE_HOSTNAME")
        if config.has_option(__override_section, "GPU"):
            ALLOW_GPU = config.getboolean(__override_section, "GPU")
        if config.has_option(__override_section, "LOAD_MODIFIER"):
            LOAD_MODIFIER = config.getint(__override_section, "LOAD_MODIFIER")
        if config.has_option(__override_section, "RQD_USE_IP_AS_HOSTNAME"):
            RQD_USE_IP_AS_HOSTNAME = config.getboolean(__override_section, "RQD_USE_IP_AS_HOSTNAME")
        if config.has_option(__override_section, "RQD_USE_IPV6_AS_HOSTNAME"):
            RQD_USE_IPV6_AS_HOSTNAME = config.getboolean(__override_section,
                                                         "RQD_USE_IPV6_AS_HOSTNAME")
        if config.has_option(__override_section, "RQD_USE_PATH_ENV_VAR"):
            RQD_USE_PATH_ENV_VAR = config.getboolean(__override_section, "RQD_USE_PATH_ENV_VAR")
        if config.has_option(__override_section, "RQD_BECOME_JOB_USER"):
            RQD_BECOME_JOB_USER = config.getboolean(__override_section, "RQD_BECOME_JOB_USER")
        if config.has_option(__override_section, "RQD_TAGS"):
            RQD_TAGS = config.get(__override_section, "RQD_TAGS")
        if config.has_option(__override_section, "DEFAULT_FACILITY"):
            DEFAULT_FACILITY = config.get(__override_section, "DEFAULT_FACILITY")
        if config.has_option(__override_section, "LAUNCH_FRAME_USER_GID"):
            LAUNCH_FRAME_USER_GID = config.getint(__override_section, "LAUNCH_FRAME_USER_GID")
        if config.has_option(__override_section, "CONSOLE_LOG_LEVEL"):
            level = config.get(__override_section, "CONSOLE_LOG_LEVEL")
>>>>>>> 9eb3ece6
            CONSOLE_LOG_LEVEL = logging.getLevelName(level)
        if config.has_option(__override_section, "FILE_LOG_LEVEL"):
            level = config.get(__override_section, "FILE_LOG_LEVEL")
            FILE_LOG_LEVEL = logging.getLevelName(level)
        if config.has_option(__override_section, "RQD_PREPEND_TIMESTAMP"):
            RQD_PREPEND_TIMESTAMP = config.getboolean(__override_section, "RQD_PREPEND_TIMESTAMP")
        if config.has_option(__override_section, "CHECK_INTERVAL_LOCKED"):
            CHECK_INTERVAL_LOCKED = config.getint(__override_section, "CHECK_INTERVAL_LOCKED")
        if config.has_option(__override_section, "MINIMUM_IDLE"):
            MINIMUM_IDLE = config.getint(__override_section, "MINIMUM_IDLE")
        if config.has_option(__override_section, "SENTRY_DSN_PATH"):
            SENTRY_DSN_PATH = config.getint(__override_section, "SENTRY_DSN_PATH")
        if config.has_option(__override_section, "SP_OS"):
            SP_OS = config.get(__override_section, "SP_OS")
        if config.has_option(__override_section, "RQD_CUSTOM_HOME_PREFIX"):
            RQD_CUSTOM_HOME_PREFIX = config.get(__override_section, "RQD_CUSTOM_HOME_PREFIX")
        if config.has_option(__override_section, "RQD_CUSTOM_MAIL_PREFIX"):
            RQD_CUSTOM_MAIL_PREFIX = config.get(__override_section, "RQD_CUSTOM_MAIL_PREFIX")

        if config.has_section(__host_env_var_section):
            RQD_HOST_ENV_VARS = config.options(__host_env_var_section)

        if config.has_option(__override_section, "BACKUP_CACHE_PATH"):
            BACKUP_CACHE_PATH = config.get(__override_section, "BACKUP_CACHE_PATH")
        if config.has_option(__override_section, "BACKUP_CACHE_TIME_TO_LIVE_SECONDS"):
            BACKUP_CACHE_TIME_TO_LIVE_SECONDS = config.getint(
                __override_section, "BACKUP_CACHE_TIME_TO_LIVE_SECONDS")

        __docker_config = "docker.config"
        __docker_gpu_mode = "DOCKER_GPU_MODE"

        if config.has_section(__docker_config):
            if config.getboolean(__docker_config, "RUN_ON_DOCKER"):
                from rqd.rqdocker import RqDocker

                # Set config attribute for docker_gpu_mode. Configuration is made available
                # from both the config file and an environment variable, the latter takes precedence
                if __docker_gpu_mode in os.environ:
                    config[__docker_config][__docker_gpu_mode] = os.environ[__docker_gpu_mode]

                DOCKER_AGENT = RqDocker.fromConfig(config)
                # rqd needs to run as root to be able to run docker
                RQD_UID = 0
                RQD_GID = 0

                # Make sure sp_os is updated with the versions configured on DOCKER_AGENT
                SP_OS = DOCKER_AGENT.sp_os

# pylint: disable=broad-except
except Exception as e:
    logging.warning(
        "Failed to read values from config file %s due to %s at %s",
        CONFIG_FILE, e, traceback.extract_tb(sys.exc_info()[2]))

logging.warning("CUEBOT_HOSTNAME: %s", CUEBOT_HOSTNAME)<|MERGE_RESOLUTION|>--- conflicted
+++ resolved
@@ -72,17 +72,13 @@
 # Copy specific environment variable from the RQD host to the frame env.
 RQD_HOST_ENV_VARS = []
 
-<<<<<<< HEAD
 # Use the environment variables from the RQD host.
 RQD_USE_HOST_ENV_VARS = False
 
-RQD_BECOME_JOB_USER = True
-=======
 RQD_CUSTOM_HOME_PREFIX = None
 RQD_CUSTOM_MAIL_PREFIX = None
 
 RQD_BECOME_JOB_USER = False
->>>>>>> 9eb3ece6
 RQD_CREATE_USER_IF_NOT_EXISTS = True
 SENTRY_DSN_PATH = None
 RQD_TAGS = ''
@@ -195,46 +191,6 @@
         config.read(CONFIG_FILE)
         logging.warning('Loading config %s', CONFIG_FILE)
 
-<<<<<<< HEAD
-        if config.has_option(__section, "RQD_GRPC_PORT"):
-            RQD_GRPC_PORT = config.getint(__section, "RQD_GRPC_PORT")
-        if config.has_option(__section, "CUEBOT_GRPC_PORT"):
-            CUEBOT_GRPC_PORT = config.getint(__section, "CUEBOT_GRPC_PORT")
-        if config.has_option(__section, "OVERRIDE_CORES"):
-            OVERRIDE_CORES = config.getint(__section, "OVERRIDE_CORES")
-        if config.has_option(__section, "OVERRIDE_PROCS"):
-            OVERRIDE_PROCS = config.getint(__section, "OVERRIDE_PROCS")
-        if config.has_option(__section, "OVERRIDE_MEMORY"):
-            OVERRIDE_MEMORY = config.getint(__section, "OVERRIDE_MEMORY")
-        if config.has_option(__section, "OVERRIDE_CUEBOT"):
-            CUEBOT_HOSTNAME = config.get(__section, "OVERRIDE_CUEBOT")
-        if config.has_option(__section, "OVERRIDE_NIMBY"):
-            OVERRIDE_NIMBY = config.getboolean(__section, "OVERRIDE_NIMBY")
-        if config.has_option(__section, "OVERRIDE_HOSTNAME"):
-            OVERRIDE_HOSTNAME = config.get(__section, "OVERRIDE_HOSTNAME")
-        if config.has_option(__section, "GPU"):
-            ALLOW_GPU = config.getboolean(__section, "GPU")
-        if config.has_option(__section, "LOAD_MODIFIER"):
-            LOAD_MODIFIER = config.getint(__section, "LOAD_MODIFIER")
-        if config.has_option(__section, "RQD_USE_IP_AS_HOSTNAME"):
-            RQD_USE_IP_AS_HOSTNAME = config.getboolean(__section, "RQD_USE_IP_AS_HOSTNAME")
-        if config.has_option(__section, "RQD_USE_IPV6_AS_HOSTNAME"):
-            RQD_USE_IPV6_AS_HOSTNAME = config.getboolean(__section, "RQD_USE_IPV6_AS_HOSTNAME")
-        if config.has_option(__section, "RQD_USE_PATH_ENV_VAR"):
-            RQD_USE_PATH_ENV_VAR = config.getboolean(__section, "RQD_USE_PATH_ENV_VAR")
-        if config.has_option(__section, "RQD_USE_HOST_ENV_VARS"):
-            RQD_USE_HOST_ENV_VARS = config.getboolean(__section, "RQD_USE_HOST_ENV_VARS")
-        if config.has_option(__section, "RQD_BECOME_JOB_USER"):
-            RQD_BECOME_JOB_USER = config.getboolean(__section, "RQD_BECOME_JOB_USER")
-        if config.has_option(__section, "RQD_TAGS"):
-            RQD_TAGS = config.get(__section, "RQD_TAGS")
-        if config.has_option(__section, "DEFAULT_FACILITY"):
-            DEFAULT_FACILITY = config.get(__section, "DEFAULT_FACILITY")
-        if config.has_option(__section, "LAUNCH_FRAME_USER_GID"):
-            LAUNCH_FRAME_USER_GID = config.getint(__section, "LAUNCH_FRAME_USER_GID")
-        if config.has_option(__section, "CONSOLE_LOG_LEVEL"):
-            level = config.get(__section, "CONSOLE_LOG_LEVEL")
-=======
         if config.has_option(__override_section, "RQD_GRPC_PORT"):
             RQD_GRPC_PORT = config.getint(__override_section, "RQD_GRPC_PORT")
         if config.has_option(__override_section, "CUEBOT_GRPC_PORT"):
@@ -266,6 +222,8 @@
                                                          "RQD_USE_IPV6_AS_HOSTNAME")
         if config.has_option(__override_section, "RQD_USE_PATH_ENV_VAR"):
             RQD_USE_PATH_ENV_VAR = config.getboolean(__override_section, "RQD_USE_PATH_ENV_VAR")
+        if config.has_option(__section, "RQD_n_ENV_VARS"):
+            RQD_USE_HOST_ENV_VARS = config.getboolean(__section, "RQD_USE_HOST_ENV_VARS")
         if config.has_option(__override_section, "RQD_BECOME_JOB_USER"):
             RQD_BECOME_JOB_USER = config.getboolean(__override_section, "RQD_BECOME_JOB_USER")
         if config.has_option(__override_section, "RQD_TAGS"):
@@ -276,7 +234,6 @@
             LAUNCH_FRAME_USER_GID = config.getint(__override_section, "LAUNCH_FRAME_USER_GID")
         if config.has_option(__override_section, "CONSOLE_LOG_LEVEL"):
             level = config.get(__override_section, "CONSOLE_LOG_LEVEL")
->>>>>>> 9eb3ece6
             CONSOLE_LOG_LEVEL = logging.getLevelName(level)
         if config.has_option(__override_section, "FILE_LOG_LEVEL"):
             level = config.get(__override_section, "FILE_LOG_LEVEL")
