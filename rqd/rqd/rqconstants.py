--- conflicted
+++ resolved
@@ -244,12 +244,10 @@
                 import docker.models
                 import docker.types
 
-<<<<<<< HEAD
                 # rqd needs to run as root to be able to run docker
                 RQD_UID = 0
                 RQD_GID = 0
-=======
->>>>>>> 7582d1a1
+
                 def parse_mount(mount_str):
                     """
                     Parse mount definitions similar to a docker run command into a docker
@@ -261,21 +259,14 @@
                     # bind-propagation defaults to None as only type=bind accepts it
                     mount_dict["bind-propagation"] = None
                     for item in mount_str.split(","):
-<<<<<<< HEAD
                         key, value = item.split(":")
                         mount_dict[key.strip()] = value.strip()
                     return mount_dict
-=======
-                        key, value = item.split("=")
-                        mount_dic[key.strip()] = value.strip()
-                    return mount_dic
->>>>>>> 7582d1a1
 
                 DOCKER_IMAGE = config.get(__docker_config, "DOCKER_IMAGE")
                 # Parse values under the category docker.mounts into Mount objects
                 mounts = config.options(__docker_mounts)
                 for mount_name in mounts:
-<<<<<<< HEAD
                     try:
                         mount_str = config.get(__docker_mounts, mount_name)
                         mount_dict = parse_mount(mount_str)
@@ -287,15 +278,6 @@
                     except KeyError as e:
                         logging.exception("Failed to create Mount for key=%s, value=%s",
                                           mount_name, mount_str)
-=======
-                    mount_str = config.get(__docker_mounts, mount_name)
-                    mount_dic = parse_mount(mount_str)
-                    mount = docker.types.Mount(mount_dic["target"],
-                                               mount_dic["source"],
-                                               type=mount_dic["type"],
-                                               propagation=mount_dic["bind-propagation"])
-                    DOCKER_MOUNTS.append(mount)
->>>>>>> 7582d1a1
 
 # pylint: disable=broad-except
 except Exception as e:
