#  Copyright Contributors to the OpenCue Project
#
#  Licensed under the Apache License, Version 2.0 (the "License");
#  you may not use this file except in compliance with the License.
#  You may obtain a copy of the License at
#
#    http://www.apache.org/licenses/LICENSE-2.0
#
#  Unless required by applicable law or agreed to in writing, software
#  distributed under the License is distributed on an "AS IS" BASIS,
#  WITHOUT WARRANTIES OR CONDITIONS OF ANY KIND, either express or implied.
#  See the License for the specific language governing permissions and
#  limitations under the License.


"""Constants used throughout RQD."""


from __future__ import print_function
from __future__ import division
from __future__ import absolute_import

# pylint: disable=wrong-import-position
from future import standard_library
standard_library.install_aliases()
# pylint: enable=wrong-import-position

import logging
import os
import platform
import subprocess
import sys
import traceback

if platform.system() == 'Linux':
    import pwd

# NOTE: Some of these values can be overridden by CONFIG_FILE; see below.

VERSION = 'dev'

if 'CUEBOT_HOSTNAME' in os.environ:
    CUEBOT_HOSTNAME = os.environ['CUEBOT_HOSTNAME']
else:
    CUEBOT_HOSTNAME = 'localhost'

RQD_TIMEOUT = 10000
DEFAULT_FACILITY = 'cloud'

# GRPC VALUES
RQD_GRPC_MAX_WORKERS = 10
RQD_GRPC_PORT = 8444
RQD_GRPC_SLEEP_SEC = 60 * 60 * 24
RQD_GRPC_CONNECTION_ATTEMPT_SLEEP_SEC = 15
RQD_GRPC_RETRY_CONNECTION = True
CUEBOT_GRPC_PORT = 8443

# RQD behavior:
RSS_UPDATE_INTERVAL = 10
RQD_MIN_PING_INTERVAL_SEC = 5
RQD_MAX_PING_INTERVAL_SEC = 30
MAX_LOG_FILES = 15
CORE_VALUE = 100
LAUNCH_FRAME_USER_GID = 20
RQD_RETRY_STARTUP_CONNECT_DELAY = 30
RQD_RETRY_CRITICAL_REPORT_DELAY = 30
RQD_USE_IP_AS_HOSTNAME = True
RQD_USE_IPV6_AS_HOSTNAME = False

# Use the PATH environment variable from the RQD host.
RQD_USE_PATH_ENV_VAR = False
# Copy specific environment variable from the RQD host to the frame env.
RQD_HOST_ENV_VARS = []
<<<<<<< HEAD
=======

RQD_CUSTOM_HOME_PREFIX = None
RQD_CUSTOM_MAIL_PREFIX = None
>>>>>>> 63bb7f1f

RQD_BECOME_JOB_USER = True
RQD_CREATE_USER_IF_NOT_EXISTS = True
SENTRY_DSN_PATH = None
RQD_TAGS = ''
RQD_PREPEND_TIMESTAMP = False

KILL_SIGNAL = 9
if platform.system() == 'Linux':
    RQD_UID = pwd.getpwnam("daemon")[2]
    RQD_GID = pwd.getpwnam("daemon")[3]
else:
    RQD_UID = 0
    RQD_GID = 0

# Nimby behavior:
# Number of seconds to wait before checking if the user has become idle.
CHECK_INTERVAL_LOCKED = 60
# Seconds of idle time required before nimby unlocks.
MINIMUM_IDLE = 900
# If available memory drops below this amount, lock nimby (need to take into account cache).
MINIMUM_MEM = 524288
MINIMUM_SWAP = 1048576
# If (machine load * 100 / cores) goes over this amount, don't unlock nimby.
# 1.5 would mean a max load of 1.5 per core
MAXIMUM_LOAD = 75

EXITSTATUS_FOR_FAILED_LAUNCH = 256
EXITSTATUS_FOR_NIMBY_KILL = 286

PATH_CPUINFO = "/proc/cpuinfo"
PATH_INITTAB = "/etc/inittab" # spinux1
PATH_INIT_TARGET = '/lib/systemd/system/default.target' # rhel7
PATH_LOADAVG = "/proc/loadavg"
PATH_STAT = "/proc/stat"
PATH_MEMINFO = "/proc/meminfo"
# stat and statm are inaccurate because of kernel internal scability optimation
# stat/statm/status are inaccurate values, true values are in smaps
# but RQD user can't read smaps get:
# [Errno 13] Permission denied: '/proc/166289/smaps'
PATH_PROC_PID_STAT = "/proc/{0}/stat"
PATH_PROC_PID_STATM = "/proc/{0}/statm"
PATH_PROC_PID_CMDLINE = "/proc/{0}/cmdline"

if platform.system() == 'Linux':
    SYS_HERTZ = os.sysconf('SC_CLK_TCK')

# First retrieve local configuration file
if platform.system() == 'Windows':
    CONFIG_FILE = os.path.expandvars('%LOCALAPPDATA%/OpenCue/rqd.conf')
else:
    CONFIG_FILE = '/etc/opencue/rqd.conf'

# Then overwrites with an eventual shared configuration file
CONFIG_FILE = os.environ.get('RQD_CONFIG_FILE', CONFIG_FILE)

# Finally get the one passed as argument when launching rqd
if '-c' in sys.argv:
    CONFIG_FILE = sys.argv[sys.argv.index('-c') + 1]

OVERRIDE_CORES = None # number of cores. ex: None or 8
OVERRIDE_IS_DESKTOP = None # Force rqd to run in 'desktop' mode
OVERRIDE_PROCS = None # number of physical cpus. ex: None or 2
OVERRIDE_MEMORY = None # in Kb
OVERRIDE_NIMBY = None # True to turn on, False to turn off
USE_NIMBY_PYNPUT = True # True pynput, False select
OVERRIDE_HOSTNAME = None # Force to use this hostname
ALLOW_GPU = False
LOAD_MODIFIER = 0 # amount to add/subtract from load

LOG_FORMAT = '%(levelname)-9s openrqd-%(module)-10s: %(message)s'
CONSOLE_LOG_LEVEL = logging.WARNING
# Equal to or greater than the consoleLevel. None deactives logging to file
FILE_LOG_LEVEL = None

if subprocess.getoutput('/bin/su --help').find('session-command') != -1:
    SU_ARGUMENT = '--session-command'
else:
    SU_ARGUMENT = '-c'

SP_OS = platform.system()

try:
    if os.path.isfile(CONFIG_FILE):
        # Hostname can come from here: rqutil.getHostname()
        __override_section = "Override"
        __host_env_var_section = "UseHostEnvVar"
        import six
        from six.moves import configparser
        if six.PY2:
            ConfigParser = configparser.SafeConfigParser
        else:
            ConfigParser = configparser.RawConfigParser
        # Allow some config file sections to contain only keys
        config = ConfigParser(allow_no_value=True)
        # Respect case from the config file keys
        config.optionxform = str
        config.read(CONFIG_FILE)
        logging.warning('Loading config %s', CONFIG_FILE)

        if config.has_option(__override_section, "RQD_GRPC_PORT"):
            RQD_GRPC_PORT = config.getint(__override_section, "RQD_GRPC_PORT")
        if config.has_option(__override_section, "CUEBOT_GRPC_PORT"):
            CUEBOT_GRPC_PORT = config.getint(__override_section, "CUEBOT_GRPC_PORT")
        if config.has_option(__override_section, "OVERRIDE_CORES"):
            OVERRIDE_CORES = config.getint(__override_section, "OVERRIDE_CORES")
        if config.has_option(__override_section, "OVERRIDE_PROCS"):
            OVERRIDE_PROCS = config.getint(__override_section, "OVERRIDE_PROCS")
        if config.has_option(__override_section, "OVERRIDE_MEMORY"):
            OVERRIDE_MEMORY = config.getint(__override_section, "OVERRIDE_MEMORY")
        if config.has_option(__override_section, "OVERRIDE_CUEBOT"):
            CUEBOT_HOSTNAME = config.get(__override_section, "OVERRIDE_CUEBOT")
        if config.has_option(__override_section, "OVERRIDE_NIMBY"):
            OVERRIDE_NIMBY = config.getboolean(__override_section, "OVERRIDE_NIMBY")
        if config.has_option(__override_section, "USE_NIMBY_PYNPUT"):
            USE_NIMBY_PYNPUT = config.getboolean(__override_section, "USE_NIMBY_PYNPUT")
        if config.has_option(__override_section, "OVERRIDE_IS_DESKTOP"):
            OVERRIDE_IS_DESKTOP = config.getboolean(__override_section, "OVERRIDE_IS_DESKTOP")
        if config.has_option(__override_section, "OVERRIDE_HOSTNAME"):
            OVERRIDE_HOSTNAME = config.get(__override_section, "OVERRIDE_HOSTNAME")
        if config.has_option(__override_section, "GPU"):
            ALLOW_GPU = config.getboolean(__override_section, "GPU")
        if config.has_option(__override_section, "LOAD_MODIFIER"):
            LOAD_MODIFIER = config.getint(__override_section, "LOAD_MODIFIER")
        if config.has_option(__override_section, "RQD_USE_IP_AS_HOSTNAME"):
            RQD_USE_IP_AS_HOSTNAME = config.getboolean(__override_section, "RQD_USE_IP_AS_HOSTNAME")
        if config.has_option(__override_section, "RQD_USE_IPV6_AS_HOSTNAME"):
            RQD_USE_IPV6_AS_HOSTNAME = config.getboolean(__override_section,
                                                         "RQD_USE_IPV6_AS_HOSTNAME")
        if config.has_option(__override_section, "RQD_USE_PATH_ENV_VAR"):
            RQD_USE_PATH_ENV_VAR = config.getboolean(__override_section, "RQD_USE_PATH_ENV_VAR")
        if config.has_option(__override_section, "RQD_BECOME_JOB_USER"):
            RQD_BECOME_JOB_USER = config.getboolean(__override_section, "RQD_BECOME_JOB_USER")
        if config.has_option(__override_section, "RQD_TAGS"):
            RQD_TAGS = config.get(__override_section, "RQD_TAGS")
        if config.has_option(__override_section, "DEFAULT_FACILITY"):
            DEFAULT_FACILITY = config.get(__override_section, "DEFAULT_FACILITY")
        if config.has_option(__override_section, "LAUNCH_FRAME_USER_GID"):
            LAUNCH_FRAME_USER_GID = config.getint(__override_section, "LAUNCH_FRAME_USER_GID")
        if config.has_option(__override_section, "CONSOLE_LOG_LEVEL"):
            level = config.get(__override_section, "CONSOLE_LOG_LEVEL")
            CONSOLE_LOG_LEVEL = logging.getLevelName(level)
        if config.has_option(__override_section, "FILE_LOG_LEVEL"):
            level = config.get(__override_section, "FILE_LOG_LEVEL")
            FILE_LOG_LEVEL = logging.getLevelName(level)
        if config.has_option(__override_section, "RQD_PREPEND_TIMESTAMP"):
            RQD_PREPEND_TIMESTAMP = config.getboolean(__override_section, "RQD_PREPEND_TIMESTAMP")
        if config.has_option(__override_section, "CHECK_INTERVAL_LOCKED"):
            CHECK_INTERVAL_LOCKED = config.getint(__override_section, "CHECK_INTERVAL_LOCKED")
        if config.has_option(__override_section, "MINIMUM_IDLE"):
            MINIMUM_IDLE = config.getint(__override_section, "MINIMUM_IDLE")
        if config.has_option(__override_section, "SENTRY_DSN_PATH"):
            SENTRY_DSN_PATH = config.getint(__override_section, "SENTRY_DSN_PATH")
<<<<<<< HEAD
=======
        if config.has_option(__override_section, "SP_OS"):
            SP_OS = config.get(__override_section, "SP_OS")
        if config.has_option(__override_section, "RQD_CUSTOM_HOME_PREFIX"):
            RQD_CUSTOM_HOME_PREFIX = config.get(__override_section, "RQD_CUSTOM_HOME_PREFIX")
        if config.has_option(__override_section, "RQD_CUSTOM_MAIL_PREFIX"):
            RQD_CUSTOM_MAIL_PREFIX = config.get(__override_section, "RQD_CUSTOM_MAIL_PREFIX")
>>>>>>> 63bb7f1f

        if config.has_section(__host_env_var_section):
            RQD_HOST_ENV_VARS = config.options(__host_env_var_section)

# pylint: disable=broad-except
except Exception as e:
    logging.warning(
        "Failed to read values from config file %s due to %s at %s",
        CONFIG_FILE, e, traceback.extract_tb(sys.exc_info()[2]))

logging.warning("CUEBOT_HOSTNAME: %s", CUEBOT_HOSTNAME)<|MERGE_RESOLUTION|>--- conflicted
+++ resolved
@@ -71,12 +71,9 @@
 RQD_USE_PATH_ENV_VAR = False
 # Copy specific environment variable from the RQD host to the frame env.
 RQD_HOST_ENV_VARS = []
-<<<<<<< HEAD
-=======
 
 RQD_CUSTOM_HOME_PREFIX = None
 RQD_CUSTOM_MAIL_PREFIX = None
->>>>>>> 63bb7f1f
 
 RQD_BECOME_JOB_USER = True
 RQD_CREATE_USER_IF_NOT_EXISTS = True
@@ -230,15 +227,12 @@
             MINIMUM_IDLE = config.getint(__override_section, "MINIMUM_IDLE")
         if config.has_option(__override_section, "SENTRY_DSN_PATH"):
             SENTRY_DSN_PATH = config.getint(__override_section, "SENTRY_DSN_PATH")
-<<<<<<< HEAD
-=======
         if config.has_option(__override_section, "SP_OS"):
             SP_OS = config.get(__override_section, "SP_OS")
         if config.has_option(__override_section, "RQD_CUSTOM_HOME_PREFIX"):
             RQD_CUSTOM_HOME_PREFIX = config.get(__override_section, "RQD_CUSTOM_HOME_PREFIX")
         if config.has_option(__override_section, "RQD_CUSTOM_MAIL_PREFIX"):
             RQD_CUSTOM_MAIL_PREFIX = config.get(__override_section, "RQD_CUSTOM_MAIL_PREFIX")
->>>>>>> 63bb7f1f
 
         if config.has_section(__host_env_var_section):
             RQD_HOST_ENV_VARS = config.options(__host_env_var_section)
