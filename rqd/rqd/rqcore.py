--- conflicted
+++ resolved
@@ -76,29 +76,9 @@
 
         self.machine = rqd.rqmachine.Machine(self, self.cores)
 
-<<<<<<< HEAD
         self.network = rqd.rqnetwork.Network(self)
         self.__threadLock = threading.Lock()
         self.__cache = {}
-=======
-    # pylint: disable=inconsistent-return-statements
-    def _createCommandFile(self, command):
-        """Creates a file that subprocess. Popen then executes.
-        @type  command: string
-        @param command: The command specified in the runFrame request
-        @rtype:  string
-        @return: Command file location"""
-        # TODO: this should use tempfile to create the files and clean them up afterwards
-        commandFile = None
-        try:
-            if platform.system() == "Windows":
-                rqd_tmp_dir = os.path.join(tempfile.gettempdir(), 'rqd')
-                try:
-                    os.mkdir(rqd_tmp_dir)
-                except OSError:
-                    pass  # okay, already exists
->>>>>>> 3341bcb8
-
         self.updateRssThread = None
         self.onIntervalThread = None
         self.intervalStartTime = None
