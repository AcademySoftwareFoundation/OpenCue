--- conflicted
+++ resolved
@@ -491,11 +491,6 @@
             try:  # Exception block for all exceptions
                 # Ensure permissions return to Low after this block
                 try:
-<<<<<<< HEAD
-                    #
-                    # Setup proc to allow launching of frame
-                    #
-=======
                     if rqd.rqconstants.RQD_CREATE_USER_IF_NOT_EXISTS and runFrame.HasField("uid"):
                         rqd.rqutil.checkAndCreateUser(runFrame.user_name,
                                                       runFrame.uid,
@@ -505,7 +500,6 @@
                         rqd.rqutil.permissionsUser(runFrame.uid, runFrame.gid)
 
                     # Setup frame logging
->>>>>>> 63bb7f1f
                     try:
                         self.rqlog = rqd.rqlogging.RqdLogger(runFrame.log_dir_file)
                         self.rqlog.waitForFile()
@@ -717,12 +711,9 @@
                         self.cores.reserved_cores)
                     # pylint: disable=no-member
                     self.cores.reserved_cores.clear()
-<<<<<<< HEAD
-=======
                     log.info("Successfully delete frame with Id: %s", frameId)
                 else:
                     log.warning("Frame with Id: %s not found in cache", frameId)
->>>>>>> 63bb7f1f
 
     def killAllFrame(self, reason):
         """Will execute .kill() on every frame in cache until no frames remain
@@ -1079,9 +1070,6 @@
 
     def isWaitingForIdle(self):
         """Returns whether the host is waiting until idle to take some action."""
-<<<<<<< HEAD
-        return self.__whenIdle
-=======
         return self.__whenIdle
 
     def sendFrameCompleteReport(self, runningFrame):
@@ -1130,5 +1118,4 @@
                 except Exception:
                     log.exception("Failed to sanitize frame %s/%s",
                                   runningFrame.runFrame.job_name,
-                                  runningFrame.runFrame.frame_name)
->>>>>>> 63bb7f1f
+                                  runningFrame.runFrame.frame_name)