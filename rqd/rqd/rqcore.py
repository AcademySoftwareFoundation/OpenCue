#  Copyright Contributors to the OpenCue Project
#
#  Licensed under the Apache License, Version 2.0 (the "License");
#  you may not use this file except in compliance with the License.
#  You may obtain a copy of the License at
#
#    http://www.apache.org/licenses/LICENSE-2.0
#
#  Unless required by applicable law or agreed to in writing, software
#  distributed under the License is distributed on an "AS IS" BASIS,
#  WITHOUT WARRANTIES OR CONDITIONS OF ANY KIND, either express or implied.
#  See the License for the specific language governing permissions and
#  limitations under the License.


"""Main RQD module, handles gRPC function implementation and job launching."""


from __future__ import print_function
from __future__ import absolute_import
from __future__ import division

from builtins import str
from builtins import object
import datetime
import logging
import os
import platform
import random
import signal
import subprocess
import sys
import tempfile
import threading
import time
import traceback
import select
import uuid

import rqd.compiled_proto.host_pb2
import rqd.compiled_proto.report_pb2
import rqd.rqconstants
import rqd.rqexceptions
import rqd.rqmachine
import rqd.rqnetwork
import rqd.rqnimby
import rqd.rqutil
import rqd.rqlogging

INT32_MAX = 2147483647
INT32_MIN = -2147483648
log = logging.getLogger(__name__)


class RqCore(object):
    """Main body of RQD, handles the integration of all components,
       the setup and launching of a frame and acts on all gRPC calls
       that are passed from the Network module."""

    def __init__(self, optNimbyoff=False):
        """RqCore class initialization"""
        self.__whenIdle = False
        self.__reboot = False

        self.__optNimbyoff = optNimbyoff

        self.cores = rqd.compiled_proto.report_pb2.CoreDetail(
            total_cores=0,
            idle_cores=0,
            locked_cores=0,
            booked_cores=0,
            reserved_cores=[],
        )

        self.nimby = rqd.rqnimby.NimbyFactory.getNimby(self)

        self.machine = rqd.rqmachine.Machine(self, self.cores)

        self.network = rqd.rqnetwork.Network(self)
        self.__threadLock = threading.Lock()
        self.__cache = {}

        self.updateRssThread = None
        self.onIntervalThread = None
        self.intervalStartTime = None
        self.intervalSleepTime = rqd.rqconstants.RQD_MIN_PING_INTERVAL_SEC

        #  pylint: disable=unused-private-member
        self.__cluster = None
        self.__session = None
        self.__stmt = None

        self.docker_client = None
        self.docker_mounts = []
        self.docker_images = {}
        if rqd.rqconstants.RUN_ON_DOCKER:
            # pylint: disable=import-outside-toplevel
            import docker
            self.docker_client = docker.from_env()
            self.docker_images = rqd.rqconstants.DOCKER_IMAGES
            self.docker_mounts = rqd.rqconstants.DOCKER_MOUNTS

        signal.signal(signal.SIGINT, self.handleExit)
        signal.signal(signal.SIGTERM, self.handleExit)

    def start(self):
        """Called by main to start the rqd service"""
        if self.machine.isDesktop():
            if self.__optNimbyoff:
                log.warning('Nimby startup has been disabled via --nimbyoff')
            elif not rqd.rqconstants.OVERRIDE_NIMBY:
                if rqd.rqconstants.OVERRIDE_NIMBY is None:
                    log.warning('OVERRIDE_NIMBY is not defined, Nimby startup has been disabled')
                else:
                    log.warning('OVERRIDE_NIMBY is False, Nimby startup has been disabled')
            else:
                self.nimbyOn()
        elif rqd.rqconstants.OVERRIDE_NIMBY:
            log.warning('Nimby startup has been triggered by OVERRIDE_NIMBY')
            self.nimbyOn()
        self.network.start_grpc()

    def grpcConnected(self):
        """After gRPC connects to the cuebot, this function is called"""
        self.network.reportRqdStartup(self.machine.getBootReport())

        self.updateRssThread = threading.Timer(rqd.rqconstants.RSS_UPDATE_INTERVAL, self.updateRss)
        self.updateRssThread.start()

        self.onIntervalThread = threading.Timer(self.intervalSleepTime, self.onInterval)
        self.intervalStartTime = time.time()
        self.onIntervalThread.start()

        log.warning('RQD Started')

    def onInterval(self, sleepTime=None):

        """This is called by self.grpcConnected as a timer thread to execute
           every interval"""
        if sleepTime is None:
            self.intervalSleepTime = random.randint(
                rqd.rqconstants.RQD_MIN_PING_INTERVAL_SEC,
                rqd.rqconstants.RQD_MAX_PING_INTERVAL_SEC)
        else:
            self.intervalSleepTime = sleepTime
        try:
            self.onIntervalThread = threading.Timer(self.intervalSleepTime, self.onInterval)
            self.intervalStartTime = time.time()
            self.onIntervalThread.start()
        # pylint: disable=broad-except
        except Exception as e:
            log.critical(
                'Unable to schedule a ping due to %s at %s',
                e, traceback.extract_tb(sys.exc_info()[2]))

        try:
            if self.__whenIdle and not self.__cache:
                if not self.machine.isUserLoggedIn():
                    self.shutdownRqdNow()
                else:
                    log.warning('Shutdown requested but a user is logged in.')
        # pylint: disable=broad-except
        except Exception as e:
            log.warning(
                'Unable to shutdown due to %s at %s', e, traceback.extract_tb(sys.exc_info()[2]))

        try:
            self.sendStatusReport()
        # pylint: disable=broad-except
        except Exception as e:
            log.critical(
                'Unable to send status report due to %s at %s',
                e, traceback.extract_tb(sys.exc_info()[2]))

    def updateRss(self):
        """Triggers and schedules the updating of rss information"""
        if self.__cache:
            try:
                self.machine.rssUpdate(self.__cache)
            finally:
                self.updateRssThread = threading.Timer(
                    rqd.rqconstants.RSS_UPDATE_INTERVAL, self.updateRss)
                self.updateRssThread.start()

    def getFrame(self, frameId):
        """Gets a frame from the cache based on frameId
        @type  frameId: string
        @param frameId: A frame's unique Id
        @rtype:  rqd.rqnetwork.RunningFrame
        @return: rqd.rqnetwork.RunningFrame object"""
        return self.__cache[frameId]

    def getFrameKeys(self):
        """Gets a list of all keys from the cache
        @rtype:  list
        @return: List of all frameIds running on host"""
        return list(self.__cache.keys())

    def storeFrame(self, frameId, runningFrame):
        """Stores a frame in the cache and adds the network adapter
        @type  frameId: string
        @param frameId: A frame's unique Id
        @type  runningFrame: rqd.rqnetwork.RunningFrame
        @param runningFrame: rqd.rqnetwork.RunningFrame object"""
        with self.__threadLock:
            if frameId in self.__cache:
                raise rqd.rqexceptions.RqdException(
                    "frameId " + frameId + " is already running on this machine")
            self.__cache[frameId] = runningFrame

    def deleteFrame(self, frameId):
        """Deletes a frame from the cache
        @type  frameId: string
        @param frameId: A frame's unique Id"""
        with self.__threadLock:
            if frameId in self.__cache:
                del self.__cache[frameId]
                # pylint: disable=no-member
                if not self.__cache and self.cores.reserved_cores:
                    # pylint: disable=no-member
                    log.error(
                        'No running frames but reserved_cores is not empty: %s',
                        self.cores.reserved_cores)
                    # pylint: disable=no-member
                    self.cores.reserved_cores.clear()
                log.info("Successfully delete frame with Id: %s", frameId)
            else:
                log.warning("Frame with Id: %s not found in cache", frameId)

    def killAllFrame(self, reason):
        """Will execute .kill() on every frame in cache until no frames remain
        @type  reason: string
        @param reason: Reason for requesting all frames to be killed"""

        if self.__cache:
            log.warning(
                "killAllFrame called due to: %s\n%s", reason, ",".join(self.getFrameKeys()))

        while self.__cache:
            if reason.startswith("NIMBY"):
                # Since this is a nimby kill, ignore any frames that are ignoreNimby
                frameKeys = [
                    frame.frameId for frame in list(self.__cache.values()) if not frame.ignoreNimby]
            else:
                frameKeys = list(self.__cache.keys())

            if not frameKeys:
                # No frames left to kill
                return

            for frameKey in frameKeys:
                try:
                    self.__cache[frameKey].kill(reason)
                except KeyError:
                    pass
            time.sleep(1)

    def releaseCores(self, reqRelease, releaseHT=None, releaseGpus=None):
        """The requested number of cores are released
        @type  reqRelease: int
        @param reqRelease: Number of cores to release, 100 = 1 physical core"""
        with self.__threadLock:
            # pylint: disable=no-member
            self.cores.booked_cores -= reqRelease
            maxRelease = (self.cores.total_cores -
                          self.cores.locked_cores -
                          self.cores.idle_cores -
                          self.cores.booked_cores)

            if maxRelease > 0:
                self.cores.idle_cores += min(maxRelease, reqRelease)
            # pylint: enable=no-member

            if releaseHT:
                self.machine.releaseHT(releaseHT)

            if releaseGpus:
                self.machine.releaseGpus(releaseGpus)

        # pylint: disable=no-member
        if self.cores.idle_cores > self.cores.total_cores:
            log.critical(
                "idle_cores (%d) have become greater than total_cores (%d): %s at %s",
                self.cores.idle_cores, self.cores.total_cores, sys.exc_info()[0],
                traceback.extract_tb(sys.exc_info()[2]))
        # pylint: enable=no-member

    def shutdown(self):
        """Shuts down all rqd systems"""
        self.nimbyOff()
        if self.onIntervalThread is not None:
            self.onIntervalThread.cancel()
        if self.updateRssThread is not None:
            self.updateRssThread.cancel()
        elif self.__reboot:
            log.warning("Rebooting machine by request")
            self.machine.reboot()
        else:
            log.warning("Shutting down RQD by request. pid(%s)", os.getpid())
        self.network.stopGrpc()
        # Using sys.exit would raise SystemExit, giving exception handlers a chance
        # to block this
        # pylint: disable=protected-access
        os._exit(0)

    def handleExit(self, signalnum, flag):
        """Shutdown threads and exit RQD."""
        del signalnum
        del flag
        self.shutdown()

    def launchFrame(self, runFrame):
        """This will setup for the launch the frame specified in the arguments.
        If a problem is encountered, a CueException will be thrown.
        @type   runFrame: RunFrame
        @param  runFrame: rqd_pb2.RunFrame"""
        log.info("Running command %s for %s", runFrame.command, runFrame.frame_id)
        log.debug(runFrame)

        #
        # Check for reasons to abort launch
        #

        if self.machine.state != rqd.compiled_proto.host_pb2.UP:
            err = "Not launching, rqd HardwareState is not Up"
            log.info(err)
            raise rqd.rqexceptions.CoreReservationFailureException(err)

        if self.__whenIdle:
            err = "Not launching, rqd is waiting for idle to shutdown"
            log.info(err)
            raise rqd.rqexceptions.CoreReservationFailureException(err)

        if self.nimby.locked and not runFrame.ignore_nimby:
            err = "Not launching, rqd is lockNimby and not Ignore Nimby"
            log.info(err)
            raise rqd.rqexceptions.CoreReservationFailureException(err)

        if rqd.rqconstants.OVERRIDE_NIMBY and self.nimby.isNimbyActive():
            err = "Not launching, rqd is lockNimby and User is Active"
            log.info(err)
            raise rqd.rqexceptions.CoreReservationFailureException(err)

        if runFrame.frame_id in self.__cache:
            err = "Not launching, frame is already running on this proc %s" % runFrame.frame_id
            log.critical(err)
            raise rqd.rqexceptions.DuplicateFrameViolationException(err)

        if runFrame.HasField("uid") and runFrame.uid <= 0:
            err = "Not launching, will not run frame as uid=%d" % runFrame.uid
            log.warning(err)
            raise rqd.rqexceptions.InvalidUserException(err)

        if runFrame.num_cores <= 0:
            err = "Not launching, numCores must be > 0"
            log.warning(err)
            raise rqd.rqexceptions.CoreReservationFailureException(err)

        # See if all requested cores are available
        with self.__threadLock:
            # pylint: disable=no-member
            if self.cores.idle_cores < runFrame.num_cores:
                err = "Not launching, insufficient idle cores"
                log.critical(err)
                raise rqd.rqexceptions.CoreReservationFailureException(err)
            # pylint: enable=no-member

            if runFrame.environment.get('CUE_THREADABLE') == '1':
                reserveHT = self.machine.reserveHT(runFrame.num_cores)
                if reserveHT:
                    runFrame.attributes['CPU_LIST'] = reserveHT

            if runFrame.num_gpus:
                reserveGpus = self.machine.reserveGpus(runFrame.num_gpus)
                if reserveGpus:
                    runFrame.attributes['GPU_LIST'] = reserveGpus

            # They must be available at this point, reserve them
            # pylint: disable=no-member
            self.cores.idle_cores -= runFrame.num_cores
            self.cores.booked_cores += runFrame.num_cores
            # pylint: enable=no-member

        runningFrame = rqd.rqnetwork.RunningFrame(self, runFrame)
        runningFrame.frameAttendantThread = FrameAttendantThread(self, runFrame, runningFrame)
        runningFrame.frameAttendantThread.start()

    def getRunningFrame(self, frameId):
        """Gets the currently running frame."""
        try:
            return self.__cache[frameId]
        except KeyError:
            log.info("frameId %s is not running on this machine", frameId)
            return None

    def getCoreInfo(self):
        """Gets the core info report."""
        return self.cores

    def reportStatus(self):
        """Replies with hostReport"""
        return self.machine.getHostReport()

    def shutdownRqdNow(self):
        """Kill all running frames and shutdown RQD"""
        self.machine.state = rqd.compiled_proto.host_pb2.DOWN
        try:
            self.lockAll()
            self.killAllFrame("shutdownRqdNow Command")
        # pylint: disable=broad-except
        except Exception:
            log.exception("Failed to kill frames, stopping service anyways")
        if not self.__cache:
            self.shutdown()

    def shutdownRqdIdle(self):
        """When machine is idle, shutdown RQD"""
        log.info("shutdownRqdIdle")
        self.lockAll()
        self.__whenIdle = True
        self.sendStatusReport()
        if not self.__cache:
            self.shutdownRqdNow()

    def rebootNow(self):
        """Kill all running frames and reboot machine.
           This is not available when a user is logged in"""
        log.warning('Requested to reboot now')
        if self.machine.isUserLoggedIn():
            err = ('Rebooting via RQD is not supported for a desktop machine '
                   'when a user is logged in')
            log.warning(err)
            raise rqd.rqexceptions.RqdException(err)
        self.__reboot = True
        self.shutdownRqdNow()

    def rebootIdle(self):
        """When machine is idle, reboot it"""
        log.warning('Requested to reboot machine when idle')
        self.lockAll()
        self.__whenIdle = True
        self.__reboot = True
        self.sendStatusReport()
        if not self.__cache and not self.machine.isUserLoggedIn():
            self.shutdownRqdNow()

    def nimbyOn(self):
        """Activates nimby, does not kill any running frames until next nimby
           event. Also does not unlock until sufficient idle time is reached."""
        if self.nimby and not self.nimby.active:
            try:
                self.nimby.run()
                log.warning("Nimby has been activated")
            # pylint: disable=broad-except
            except Exception:
                self.nimby.locked = False
                err = "Nimby is in the process of shutting down"
                log.exception(err)
                raise rqd.rqexceptions.RqdException(err)

    def nimbyOff(self):
        """Deactivates nimby and unlocks any nimby lock"""
        if self.nimby.active:
            self.nimby.stop()
            log.info("Nimby has been deactivated")

    def onNimbyLock(self):
        """This is called by nimby when it locks the machine.
           All running frames are killed.
           A new report is sent to the cuebot."""
        self.killAllFrame("NIMBY Triggered")
        self.sendStatusReport()

    def onNimbyUnlock(self, asOf=None):
        """This is called by nimby when it unlocks the machine due to sufficient
           idle. A new report is sent to the cuebot.
        @param asOf: Time when idle state began, if known."""
        del asOf
        self.sendStatusReport()

    def lock(self, reqLock):
        """Locks the requested core.
        If a locked status changes, a status report is sent to the cuebot.
        @type  reqLock: int
        @param reqLock: Number of cores to lock, 100 = 1 physical core"""
        sendUpdate = False
        with self.__threadLock:
            # pylint: disable=no-member
            numLock = min(self.cores.total_cores - self.cores.locked_cores,
                          reqLock)
            if numLock > 0:
                self.cores.locked_cores += numLock
                self.cores.idle_cores -= min(numLock, self.cores.idle_cores)
                sendUpdate = True
            # pylint: enable=no-member

        log.debug(self.cores)

        if sendUpdate:
            self.sendStatusReport()

    def lockAll(self):
        """"Locks all cores on the machine.
            If a locked status changes, a status report is sent."""
        sendUpdate = False
        with self.__threadLock:
            # pylint: disable=no-member
            if self.cores.locked_cores < self.cores.total_cores:
                self.cores.locked_cores = self.cores.total_cores
                self.cores.idle_cores = 0
                sendUpdate = True
            # pylint: enable=no-member

        log.debug(self.cores)

        if sendUpdate:
            self.sendStatusReport()

    def unlock(self, reqUnlock):
        """Unlocks the requested number of cores.
        Also resets reboot/shutdown/restart when idle requests.
        If a locked status changes, a status report is sent to the cuebot.
        @type  reqUnlock: int
        @param reqUnlock: Number of cores to unlock, 100 = 1 physical core"""

        sendUpdate = False

        if (self.__whenIdle or self.__reboot or
            self.machine.state != rqd.compiled_proto.host_pb2.UP):
            sendUpdate = True

        self.__whenIdle = False
        self.__reboot = False
        self.machine.state = rqd.compiled_proto.host_pb2.UP

        with self.__threadLock:
            # pylint: disable=no-member
            numUnlock = min(self.cores.locked_cores, reqUnlock)
            if numUnlock > 0:
                self.cores.locked_cores -= numUnlock
                self.cores.idle_cores += numUnlock
                sendUpdate = True
            # pylint: enable=no-member

        log.debug(self.cores)

        if sendUpdate:
            self.sendStatusReport()

    def unlockAll(self):
        """"Unlocks all cores on the machine.
            Also resets reboot/shutdown/restart when idle requests.
            If a locked status changes, a status report is sent."""

        sendUpdate = False

        if (self.__whenIdle or self.__reboot
                or self.machine.state != rqd.compiled_proto.host_pb2.UP):
            sendUpdate = True

        self.__whenIdle = False
        self.__reboot = False
        self.machine.state = rqd.compiled_proto.host_pb2.UP

        with self.__threadLock:
            # pylint: disable=no-member
            if self.cores.locked_cores > 0:
                if not self.nimby.locked:
                    self.cores.idle_cores += self.cores.locked_cores
                self.cores.locked_cores = 0
                sendUpdate = True
            # pylint: enable=no-member

        log.debug(self.cores)

        if sendUpdate:
            self.sendStatusReport()

    def sendStatusReport(self):
        """Sends the current host report to Cuebot."""
        self.network.reportStatus(self.machine.getHostReport())

    def isWaitingForIdle(self):
        """Returns whether the host is waiting until idle to take some action."""
        return self.__whenIdle

    def sendFrameCompleteReport(self, runningFrame):
        """Send a frameCompleteReport to Cuebot"""
        if not runningFrame.completeReportSent:
            report = rqd.compiled_proto.report_pb2.FrameCompleteReport()
            # pylint: disable=no-member
            report.host.CopyFrom(self.machine.getHostInfo())
            report.frame.CopyFrom(runningFrame.runningFrameInfo())
            # pylint: enable=no-member

            if runningFrame.exitStatus is None:
                report.exit_status = 1
            else:
                report.exit_status = runningFrame.exitStatus

            report.exit_signal = runningFrame.exitSignal
            report.run_time = int(runningFrame.runTime)

            # If nimby is active, then frame must have been killed by nimby
            # Set the exitSignal to indicate this event
            if self.nimby.locked and not runningFrame.ignoreNimby:
                report.exit_status = rqd.rqconstants.EXITSTATUS_FOR_NIMBY_KILL

            self.network.reportRunningFrameCompletion(report)
            runningFrame.completeReportSent = True

    def sanitizeFrames(self):
        """
        Iterate over the cache and update the status of frames that might have
        completed but never reported back to cuebot.
        """
        for frameId in list(self.__cache.keys):
            runningFrame = self.__cache[frameId]
            # If the frame was marked as completed (exitStatus) and a report has not been sent
            # try to file the report again
            if runningFrame.exitStatus is not None and not runningFrame.completeReportSent:
                try:
                    self.sendFrameCompleteReport(runningFrame)
                    self.deleteFrame(frameId)
                    log.info("Successfully deleted frame from cache for %s/%s (%s)",
                                  runningFrame.runFrame.job_name,
                                  runningFrame.runFrame.frame_name,
                                  frameId)
                # pylint: disable=broad-except
                except Exception:
                    log.exception("Failed to sanitize frame %s/%s",
                                  runningFrame.runFrame.job_name,
                                  runningFrame.runFrame.frame_name)


class FrameAttendantThread(threading.Thread):
    """Once a frame has been received and checked by RQD, this class handles
       the launching, waiting on, and cleanup work related to running the
       frame."""
    def __init__(self, rqCore: RqCore, runFrame, frameInfo):
        """FrameAttendantThread class initialization
           @type    rqCore: RqCore
           @param   rqCore: Main RQD Object
           @type   runFrame: RunFrame
           @param  runFrame: rqd_pb2.RunFrame
           @type  frameInfo: rqd.rqnetwork.RunningFrame
           @param frameInfo: Servant for running frame
        """
        threading.Thread.__init__(self)
        self.rqCore = rqCore
        self.frameId = runFrame.frame_id
        self.runFrame = runFrame
        self.startTime = 0
        self.endTime = 0
        self.frameInfo = frameInfo
        self._tempLocations = []
        self.rqlog = None

    def __createEnvVariables(self):
        """Define the environmental variables for the frame"""
        # If linux specific, they need to move into self.runLinux()
        # pylint: disable=attribute-defined-outside-init
        self.frameEnv = {}
        self.frameEnv["PATH"] = self.rqCore.machine.getPathEnv()
        self.frameEnv["TERM"] = "unknown"
        self.frameEnv["TZ"] = self.rqCore.machine.getTimezone()
        self.frameEnv["USER"] = self.runFrame.user_name
        self.frameEnv["LOGNAME"] = self.runFrame.user_name
        self.frameEnv["mcp"] = "1"
        self.frameEnv["show"] = self.runFrame.show
        self.frameEnv["shot"] = self.runFrame.shot
        self.frameEnv["jobid"] = self.runFrame.job_name
        self.frameEnv["jobhost"] = self.rqCore.machine.getHostname()
        self.frameEnv["frame"] = self.runFrame.frame_name
        self.frameEnv["zframe"] = self.runFrame.frame_name
        self.frameEnv["logfile"] = self.runFrame.log_file
        self.frameEnv["maxframetime"] = "0"
        self.frameEnv["minspace"] = "200"
        self.frameEnv["CUE3"] = "True"
        self.frameEnv["CUE_GPU_MEMORY"] = str(self.rqCore.machine.getGpuMemoryFree())
        self.frameEnv["SP_NOMYCSHRC"] = "1"

        if platform.system() == "Windows":
            for variable in ["SYSTEMROOT", "APPDATA", "TMP", "COMMONPROGRAMFILES", "SYSTEMDRIVE"]:
                if variable in os.environ:
                    self.frameEnv[variable] = os.environ[variable]
        for variable in rqd.rqconstants.RQD_HOST_ENV_VARS:
            # Fallback to empty string, easy to spot what is missing in the log
            self.frameEnv[variable] = os.environ.get(variable, '')

        for key, value in self.runFrame.environment.items():
            if key == 'PATH':
                self.frameEnv[key] += os.pathsep + value
            else:
                self.frameEnv[key] = value

        # Add threads to use all assigned hyper-threading cores
        if 'CPU_LIST' in self.runFrame.attributes and 'CUE_THREADS' in self.frameEnv:
            self.frameEnv['CUE_THREADS'] = str(max(
                int(self.frameEnv['CUE_THREADS']),
                len(self.runFrame.attributes['CPU_LIST'].split(','))))
            self.frameEnv['CUE_HT'] = "True"

        # Add GPU's to use all assigned GPU cores
        if 'GPU_LIST' in self.runFrame.attributes:
            self.frameEnv['CUE_GPU_CORES'] = self.runFrame.attributes['GPU_LIST']

    # pylint: disable=inconsistent-return-statements
    def _createCommandFile(self, command):
        """Creates a file that subprocess. Popen then executes.
        @type  command: string
        @param command: The command specified in the runFrame request
        @rtype:  string
        @return: Command file location"""
        # TODO: this should use tempfile to create the files and clean them up afterwards
        try:
            if platform.system() == "Windows":
                rqd_tmp_dir = os.path.join(tempfile.gettempdir(), 'rqd')
                try:
                    os.mkdir(rqd_tmp_dir)
                except OSError:
                    pass  # okay, already exists

                # Windows Batch needs some characters escaped:
                command = command.replace('%', '%%')
                for char in '^&<>|':
                    command = command.replace(char, '^' + char)

                commandFile = os.path.join(
                    rqd_tmp_dir,
                    'cmd-%s-%s.bat' % (self.runFrame.frame_id, time.time()))
            else:
                commandFile = os.path.join(tempfile.gettempdir(),
                                           'rqd-cmd-%s-%s' % (self.runFrame.frame_id, time.time()))
            with open(commandFile, "w", encoding='utf-8') as rqexe:
                self._tempLocations.append(commandFile)
                rqexe.write(command)
                rqexe.close()
            os.chmod(commandFile, 0o777)
            return commandFile
        # pylint: disable=broad-except
        except Exception as e:
            log.critical(
                "Unable to make command file: %s due to %s at %s",
                commandFile, e, traceback.extract_tb(sys.exc_info()[2]))
            raise e

    def __writeHeader(self):
        """Writes the frame's log header"""

        self.startTime = time.time()

        try:
            print("="*59, file=self.rqlog)
            print("RenderQ JobSpec      %s" % time.ctime(self.startTime), "\n", file=self.rqlog)
            print("proxy                rqd.rqnetwork.RunningFrame/%s -t:tcp -h %s -p 10021" % (
                self.runFrame.frame_id,
                self.rqCore.machine.getHostname()), file=self.rqlog)
            print("%-21s%s" % ("command", self.runFrame.command), file=self.rqlog)
            print("%-21s%s" % ("uid", self.runFrame.uid), file=self.rqlog)
            print("%-21s%s" % ("gid", self.runFrame.gid), file=self.rqlog)
            print("%-21s%s" % ("logDestination",
                                              self.runFrame.log_dir_file), file=self.rqlog)
            print("%-21s%s" % ("cwd", self.runFrame.frame_temp_dir), file=self.rqlog)
            print("%-21s%s" % ("renderHost",
                                              self.rqCore.machine.getHostname()), file=self.rqlog)
            print("%-21s%s" % ("jobId", self.runFrame.job_id), file=self.rqlog)
            print("%-21s%s" % ("frameId", self.runFrame.frame_id), file=self.rqlog)
            for env in sorted(self.frameEnv):
                print("%-21s%s=%s" % ("env", env, self.frameEnv[env]), file=self.rqlog)
            print("="*59, file=self.rqlog)

            if 'CPU_LIST' in self.runFrame.attributes:
                print('Hyper-threading enabled', file=self.rqlog)

        # pylint: disable=broad-except
        except Exception as e:
            log.critical(
                "Unable to write header to rqlog: %s due to %s at %s",
                self.runFrame.log_dir_file, e, traceback.extract_tb(sys.exc_info()[2]))

    def __writeFooter(self):
        """Writes frame's log footer"""

        self.endTime = time.time()
        self.frameInfo.runTime = int(self.endTime - self.startTime)
        try:
            print("", file=self.rqlog)
            print("="*59, file=self.rqlog)
            print("RenderQ Job Complete\n", file=self.rqlog)
            print("%-20s%s" % ("exitStatus", self.frameInfo.exitStatus), file=self.rqlog)
            print("%-20s%s" % ("exitSignal", self.frameInfo.exitSignal), file=self.rqlog)
            if self.frameInfo.killMessage:
                print("%-20s%s" % ("killMessage", self.frameInfo.killMessage), file=self.rqlog)
            print("%-20s%s" % ("startTime",
                                         time.ctime(self.startTime)), file=self.rqlog)
            print("%-20s%s" % ("endTime",
                                         time.ctime(self.endTime)), file=self.rqlog)
            print("%-20s%s" % ("maxrss", self.frameInfo.maxRss), file=self.rqlog)
            print("%-20s%s" % ("maxUsedGpuMemory",
                                         self.frameInfo.maxUsedGpuMemory), file=self.rqlog)
            print("%-20s%s" % ("utime", self.frameInfo.utime), file=self.rqlog)
            print("%-20s%s" % ("stime", self.frameInfo.stime), file=self.rqlog)
            print("%-20s%s" % ("renderhost", self.rqCore.machine.getHostname()), file=self.rqlog)

            print("%-20s%s" % ("maxrss (KB)", self.frameInfo.maxRss), file=self.rqlog)
            for child in sorted(self.frameInfo.childrenProcs.items(),
                                key=lambda item: item[1]['start_time']):
                print("\t%-20s%s" % (child[1]['name'], child[1]['rss']), file=self.rqlog)
                print("\t%-20s%s" % ("start_time",
                                      datetime.timedelta(seconds=child[1]["start_time"])),
                                      file=self.rqlog)
                print("\t%-20s%s" % ("cmdline", " ".join(child[1]["cmd_line"])), file=self.rqlog)

            print("="*59, file=self.rqlog)

        # pylint: disable=broad-except
        except Exception as e:
            log.critical(
                "Unable to write footer: %s due to %s at %s",
                self.runFrame.log_dir_file, e, traceback.extract_tb(sys.exc_info()[2]))

    def __cleanup(self):
        """Cleans up temporary files"""
        rqd.rqutil.permissionsHigh()
        try:
            for location in self._tempLocations:
                if os.path.isfile(location):
                    try:
                        os.remove(location)
                    # pylint: disable=broad-except
                    except Exception as e:
                        log.warning(
                            "Unable to delete file: %s due to %s at %s",
                            location, e, traceback.extract_tb(sys.exc_info()[2]))
        finally:
            rqd.rqutil.permissionsLow()

        # Close log file
        try:
            self.rqlog.close()
        # pylint: disable=broad-except
        except Exception as e:
            log.warning(
                "Unable to close file: %s due to %s at %s",
                self.runFrame.log_file, e, traceback.extract_tb(sys.exc_info()[2]))

    def runLinux(self):
        """The steps required to handle a frame under linux"""
        frameInfo = self.frameInfo
        runFrame = self.runFrame

        self.__createEnvVariables()
        self.__writeHeader()

        tempStatFile = "%srqd-stat-%s-%s" % (self.rqCore.machine.getTempPath(),
                                             frameInfo.frameId,
                                             time.time())
        self._tempLocations.append(tempStatFile)
        tempCommand = []
        if self.rqCore.machine.isDesktop():
            tempCommand += ["/bin/nice"]
        tempCommand += ["/usr/bin/time", "-p", "-o", tempStatFile]

        if 'CPU_LIST' in runFrame.attributes:
            tempCommand += ['taskset', '-c', runFrame.attributes['CPU_LIST']]

        rqd.rqutil.permissionsHigh()
        try:
            if rqd.rqconstants.RQD_BECOME_JOB_USER:
                tempCommand += ["/bin/su", runFrame.user_name, rqd.rqconstants.SU_ARGUMENT,
                                '"' + self._createCommandFile(runFrame.command) + '"']
            else:
                tempCommand += [self._createCommandFile(runFrame.command)]

            # pylint: disable=subprocess-popen-preexec-fn,consider-using-with
            frameInfo.forkedCommand = subprocess.Popen(tempCommand,
                                                       env=self.frameEnv,
                                                       cwd=self.rqCore.machine.getTempPath(),
                                                       stdin=subprocess.PIPE,
                                                       stdout=subprocess.PIPE,
                                                       stderr=subprocess.PIPE,
                                                       close_fds=True,
                                                       preexec_fn=os.setsid)
        finally:
            rqd.rqutil.permissionsLow()

        frameInfo.pid = frameInfo.forkedCommand.pid

        if not self.rqCore.updateRssThread.is_alive():
            self.rqCore.updateRssThread = threading.Timer(rqd.rqconstants.RSS_UPDATE_INTERVAL,
                                                          self.rqCore.updateRss)
            self.rqCore.updateRssThread.start()

        poller = select.poll()
        poller.register(frameInfo.forkedCommand.stdout, select.POLLIN)
        poller.register(frameInfo.forkedCommand.stderr, select.POLLIN)
        while True:
            for fd, event in poller.poll():
                if event & select.POLLIN:
                    if fd == frameInfo.forkedCommand.stdout.fileno():
                        line = frameInfo.forkedCommand.stdout.readline()
                    elif fd == frameInfo.forkedCommand.stderr.fileno():
                        line = frameInfo.forkedCommand.stderr.readline()
                    else:
                        continue
                    if not line:
                        break
                    self.rqlog.write(line, prependTimestamp=rqd.rqconstants.RQD_PREPEND_TIMESTAMP)
            if frameInfo.forkedCommand.poll() is not None:
                break

        returncode = frameInfo.forkedCommand.wait()

        # Find exitStatus and exitSignal
        if returncode < 0:
            # Exited with a signal
            frameInfo.exitStatus = 1
            frameInfo.exitSignal = -returncode
        else:
            frameInfo.exitStatus = returncode
            frameInfo.exitSignal = 0

        try:
            with open(tempStatFile, "r", encoding='utf-8') as statFile:
                frameInfo.realtime = statFile.readline().split()[1]
                frameInfo.utime = statFile.readline().split()[1]
                frameInfo.stime = statFile.readline().split()[1]
                statFile.close()
        # pylint: disable=broad-except
        except Exception:
            pass  # This happens when frames are killed

        self.__writeFooter()
        self.__cleanup()

    def runDocker(self):
        """The steps required to handle a frame under a docker container"""
        frameInfo = self.frameInfo
        runFrame = self.runFrame

        if runFrame.os:
            image = self.rqCore.docker_images.get(runFrame.os)
            if image is None:
                self.__writeHeader()
                msg = ("This rqd is not configured to run an image "
                    "for this frame OS: %s. Check the [docker.images] "
                    "section of rqd.conf for more information." % runFrame.os)
                self.rqlog.write(msg, prependTimestamp=rqd.rqconstants.RQD_PREPEND_TIMESTAMP)
                raise RuntimeError(msg)
        elif self.rqCore.docker_images:
            # If a frame doesn't require an specic OS, default to the first configured OS on
            # [docker.images]
            image = list(self.rqCore.docker_images.values())[0]
        else:
            self.__writeHeader()
            msg = ("Misconfigured rqd. RUN_ON_DOCKER=True requires at "
                   "least one image on DOCKER_IMAGES ([docker.images] section of rqd.conf)")
            self.rqlog.write(msg, prependTimestamp=rqd.rqconstants.RQD_PREPEND_TIMESTAMP)
            raise RuntimeError(msg)

        self.__createEnvVariables()
        self.__writeHeader()

        tempStatFile = "%srqd-stat-%s-%s" % (self.rqCore.machine.getTempPath(),
                                             frameInfo.frameId,
                                             time.time())
        self._tempLocations.append(tempStatFile)

        # Prevent frame from attempting to run as ROOT
        if runFrame.gid <= 0:
            gid = rqd.rqconstants.LAUNCH_FRAME_USER_GID
        else:
            gid = runFrame.gid

        # Never give frame ROOT permissions
        if runFrame.uid == 0 or gid == 0:
            self.rqlog.write("Frame cannot run as ROOT",
                             prependTimestamp=rqd.rqconstants.RQD_PREPEND_TIMESTAMP)
            return

        # Thread affinity
        tasksetCmd = ""
        if runFrame.attributes['CPU_LIST']:
            tasksetCmd = "taskset -c %s" % runFrame.attributes['CPU_LIST']

        # Command wrapper
        command = r"""#!/bin/sh
useradd -u %s -g %s -p %s %s >& /dev/null || true;
exec su -s %s %s -c "echo \$$; /bin/nice /usr/bin/time -p -o %s %s %s"
""" % (
            runFrame.uid,
            gid,
            str(uuid.uuid4()),
            runFrame.user_name,
            rqd.rqconstants.DOCKER_SHELL_PATH,
            runFrame.user_name,
            tempStatFile,
            tasksetCmd,
            runFrame.command
        )

        # Log entrypoint on frame log to simplify replaying frames
        self.rqlog.write("DOCKER_ENTRYPOINT = %s" % command,
                         prependTimestamp=rqd.rqconstants.RQD_PREPEND_TIMESTAMP)
        # Write command to a file on the job tmpdir to simplify replaying a frame
        command = self._createCommandFile(command)

        client = self.rqCore.docker_client
        try:
            if not client:
                raise TypeError("Invalid state: docker_client must have been initialized.")
            container = client.containers.run(image=image,
                                              detach=True,
                                              environment=self.frameEnv,
                                              working_dir=self.rqCore.machine.getTempPath(),
                                              mounts=self.rqCore.docker_mounts,
                                              privileged=True,
                                              remove=True,
                                              pid_mode="host",
                                              stderr=True,
                                              hostname=self.frameEnv["jobhost"],
                                              entrypoint=command)

            log_stream = container.logs(stream=True)
            # CMD prints the process PID before executing the actual command
            frameInfo.pid = int(next(log_stream))

            if self.rqCore.updateRssThread and not self.rqCore.updateRssThread.is_alive():
                self.rqCore.updateRssThread = threading.Timer(rqd.rqconstants.RSS_UPDATE_INTERVAL,
                                                            self.rqCore.updateRss)
                self.rqCore.updateRssThread.start()

            for line in log_stream:
                self.rqlog.write(line, prependTimestamp=rqd.rqconstants.RQD_PREPEND_TIMESTAMP)

            output = container.wait()
            returncode = output["StatusCode"]
        # pylint: disable=broad-except
        except Exception as e:
            returncode = 1
            msg = "Failed to launch frame container"
            logging.exception(msg)
            self.rqlog.write("%s - %s" % (msg, e),
                             prependTimestamp=rqd.rqconstants.RQD_PREPEND_TIMESTAMP)

        # Find exitStatus and exitSignal
        if returncode < 0:
            # Exited with a signal
            frameInfo.exitStatus = 1
            frameInfo.exitSignal = -returncode
        else:
            frameInfo.exitStatus = returncode
            frameInfo.exitSignal = 0

        try:
            with open(tempStatFile, "r", encoding='utf-8') as statFile:
                frameInfo.realtime = statFile.readline().split()[1]
                frameInfo.utime = statFile.readline().split()[1]
                frameInfo.stime = statFile.readline().split()[1]
                statFile.close()
        # pylint: disable=broad-except
        except Exception:
            pass  # This happens when frames are killed

        self.__writeFooter()
        self.__cleanup()

    def runWindows(self):
        """The steps required to handle a frame under windows"""
        frameInfo = self.frameInfo
        runFrame = self.runFrame

        self.__createEnvVariables()
        self.__writeHeader()

        try:
            runFrame.command = runFrame.command.replace('%{frame}', self.frameEnv['CUE_IFRAME'])
            tempCommand = [self._createCommandFile(runFrame.command)]

            # pylint: disable=consider-using-with
            frameInfo.forkedCommand = subprocess.Popen(tempCommand,
                                                       env=self.frameEnv,
                                                       stdin=subprocess.PIPE,
                                                       stdout=subprocess.PIPE,
                                                       stderr=subprocess.STDOUT)
        # pylint: disable=broad-except
        except Exception:
            log.critical(
                "Failed subprocess.Popen: Due to: \n%s",
                ''.join(traceback.format_exception(*sys.exc_info())))

        frameInfo.pid = frameInfo.forkedCommand.pid

        if not self.rqCore.updateRssThread.is_alive():
            self.rqCore.updateRssThread = threading.Timer(rqd.rqconstants.RSS_UPDATE_INTERVAL,
                                                          self.rqCore.updateRss)
            self.rqCore.updateRssThread.start()

        while True:
            output = frameInfo.forkedCommand.stdout.readline()
            if not output and frameInfo.forkedCommand.poll() is not None:
                break
            if output:
                self.rqlog.write(output, prependTimestamp=rqd.rqconstants.RQD_PREPEND_TIMESTAMP)

        frameInfo.forkedCommand.wait()

        # Find exitStatus and exitSignal
        returncode = frameInfo.forkedCommand.returncode
        if returncode < INT32_MIN:
            returncode = 303
        if returncode > INT32_MAX:
            returncode = 304
        frameInfo.exitStatus = returncode
        frameInfo.exitSignal = returncode

        frameInfo.realtime = 0
        frameInfo.utime = 0
        frameInfo.stime = 0

        self.__writeFooter()
        self.__cleanup()

    def runDarwin(self):
        """The steps required to handle a frame under mac"""
        frameInfo = self.frameInfo

        self.__createEnvVariables()
        self.__writeHeader()

        rqd.rqutil.permissionsHigh()
        try:
            tempCommand = ["/usr/bin/su", frameInfo.runFrame.user_name, "-c", '"' +
                           self._createCommandFile(frameInfo.runFrame.command) + '"']

            # pylint: disable=subprocess-popen-preexec-fn,consider-using-with
            frameInfo.forkedCommand = subprocess.Popen(tempCommand,
                                                       env=self.frameEnv,
                                                       cwd=self.rqCore.machine.getTempPath(),
                                                       stdin=subprocess.PIPE,
                                                       stdout=subprocess.PIPE,
                                                       stderr=subprocess.STDOUT,
                                                       preexec_fn=os.setsid)
        finally:
            rqd.rqutil.permissionsLow()

        frameInfo.pid = frameInfo.forkedCommand.pid

        if not self.rqCore.updateRssThread.is_alive():
            self.rqCore.updateRssThread = threading.Timer(rqd.rqconstants.RSS_UPDATE_INTERVAL,
                                                          self.rqCore.updateRss)
            self.rqCore.updateRssThread.start()

        while True:
            output = frameInfo.forkedCommand.stdout.readline()
            if not output and frameInfo.forkedCommand.poll() is not None:
                break
            if output:
                self.rqlog.write(output, prependTimestamp=rqd.rqconstants.RQD_PREPEND_TIMESTAMP)

        frameInfo.forkedCommand.wait()

        # Find exitStatus and exitSignal
        returncode = frameInfo.forkedCommand.returncode
        if os.WIFEXITED(returncode):
            frameInfo.exitStatus = os.WEXITSTATUS(returncode)
        else:
            frameInfo.exitStatus = 1
        if os.WIFSIGNALED(returncode):
            frameInfo.exitSignal = os.WTERMSIG(returncode)

        self.__writeFooter()
        self.__cleanup()

    def runUnknown(self):
        """The steps required to handle a frame under an unknown OS."""

    def run(self):
        """Thread initialization"""
        log.info("Monitor frame started for frameId=%s", self.frameId)

        runFrame = self.runFrame
        run_on_docker = self.rqCore.docker_client is not None

        # pylint: disable=too-many-nested-blocks
        try:
            runFrame.job_temp_dir = os.path.join(self.rqCore.machine.getTempPath(),
                                                 runFrame.job_name)
            runFrame.frame_temp_dir = os.path.join(runFrame.job_temp_dir,
                                                   runFrame.frame_name)
            runFrame.log_file = "%s.%s.rqlog" % (runFrame.job_name,
                                                 runFrame.frame_name)
            runFrame.log_dir_file = os.path.join(runFrame.log_dir, runFrame.log_file)

            try:  # Exception block for all exceptions
                # Ensure permissions return to Low after this block
                try:
                    if rqd.rqconstants.RQD_CREATE_USER_IF_NOT_EXISTS and runFrame.HasField("uid"):
                        rqd.rqutil.checkAndCreateUser(runFrame.user_name,
                                                      runFrame.uid,
                                                      runFrame.gid)
                        if not run_on_docker:
                            # Do everything as launching user:
                            runFrame.gid = rqd.rqconstants.LAUNCH_FRAME_USER_GID
                            rqd.rqutil.permissionsUser(runFrame.uid, runFrame.gid)

                    # Setup frame logging
                    try:
                        self.rqlog = rqd.rqlogging.RqdLogger(runFrame.log_dir_file)
                        self.rqlog.waitForFile()
                    # pylint: disable=broad-except
                    except Exception as e:
                        err = "Unable to write to %s due to %s" % (runFrame.log_dir_file, e)
                        raise RuntimeError(err)

                finally:
                    rqd.rqutil.permissionsLow()

                # Store frame in cache and register servant
                self.rqCore.storeFrame(runFrame.frame_id, self.frameInfo)

                if run_on_docker:
                    self.runDocker()
                elif platform.system() == "Linux":
                    self.runLinux()
                elif platform.system() == "Windows":
                    self.runWindows()
                elif platform.system() == "Darwin":
                    self.runDarwin()
                else:
                    self.runUnknown()

            # pylint: disable=broad-except
            except Exception:
                log.critical(
                    "Failed launchFrame: For %s due to: \n%s",
                    runFrame.frame_id, ''.join(traceback.format_exception(*sys.exc_info())))
                # Notifies the cuebot that there was an error launching
                self.frameInfo.exitStatus = rqd.rqconstants.EXITSTATUS_FOR_FAILED_LAUNCH
                # Delay keeps the cuebot from spamming failing booking requests
                time.sleep(10)
        finally:
            self.rqCore.releaseCores(self.runFrame.num_cores, runFrame.attributes.get('CPU_LIST'),
                runFrame.attributes.get('GPU_LIST')
                if 'GPU_LIST' in self.runFrame.attributes else None)

<<<<<<< HEAD
            self.rqCore.deleteFrame(self.runFrame.frame_id)

            self.rqCore.sendFrameCompleteReport(self.frameInfo)
            time_till_next = (
                    (self.rqCore.intervalStartTime + self.rqCore.intervalSleepTime) - time.time())
            if time_till_next > (2 * rqd.rqconstants.RQD_MIN_PING_INTERVAL_SEC):
                self.rqCore.onIntervalThread.cancel()
                self.rqCore.onInterval(rqd.rqconstants.RQD_MIN_PING_INTERVAL_SEC)

            log.info("Monitor frame ended for frameId=%s",
                     self.runFrame.frame_id)
=======
    def sanitizeFrames(self):
        """
        Iterate over the cache and update the status of frames that might have
        completed but never reported back to cuebot.
        """
        for frameId in list(self.__cache.keys()):
            runningFrame = self.__cache[frameId]
            # If the frame was marked as completed (exitStatus) and a report has not been sent
            # try to file the report again
            if runningFrame.exitStatus is not None and not runningFrame.completeReportSent:
                try:
                    self.sendFrameCompleteReport(runningFrame)
                    self.deleteFrame(frameId)
                    log.info("Successfully deleted frame from cache for %s/%s (%s)",
                                  runningFrame.runFrame.job_name,
                                  runningFrame.runFrame.frame_name,
                                  frameId)
                # pylint: disable=broad-except
                except Exception:
                    log.exception("Failed to sanitize frame %s/%s",
                                  runningFrame.runFrame.job_name,
                                  runningFrame.runFrame.frame_name)
>>>>>>> 5d39b264
<|MERGE_RESOLUTION|>--- conflicted
+++ resolved
@@ -614,7 +614,7 @@
         Iterate over the cache and update the status of frames that might have
         completed but never reported back to cuebot.
         """
-        for frameId in list(self.__cache.keys):
+        for frameId in list(self.__cache.keys()):
             runningFrame = self.__cache[frameId]
             # If the frame was marked as completed (exitStatus) and a report has not been sent
             # try to file the report again
@@ -1245,7 +1245,6 @@
                 runFrame.attributes.get('GPU_LIST')
                 if 'GPU_LIST' in self.runFrame.attributes else None)
 
-<<<<<<< HEAD
             self.rqCore.deleteFrame(self.runFrame.frame_id)
 
             self.rqCore.sendFrameCompleteReport(self.frameInfo)
@@ -1256,28 +1255,4 @@
                 self.rqCore.onInterval(rqd.rqconstants.RQD_MIN_PING_INTERVAL_SEC)
 
             log.info("Monitor frame ended for frameId=%s",
-                     self.runFrame.frame_id)
-=======
-    def sanitizeFrames(self):
-        """
-        Iterate over the cache and update the status of frames that might have
-        completed but never reported back to cuebot.
-        """
-        for frameId in list(self.__cache.keys()):
-            runningFrame = self.__cache[frameId]
-            # If the frame was marked as completed (exitStatus) and a report has not been sent
-            # try to file the report again
-            if runningFrame.exitStatus is not None and not runningFrame.completeReportSent:
-                try:
-                    self.sendFrameCompleteReport(runningFrame)
-                    self.deleteFrame(frameId)
-                    log.info("Successfully deleted frame from cache for %s/%s (%s)",
-                                  runningFrame.runFrame.job_name,
-                                  runningFrame.runFrame.frame_name,
-                                  frameId)
-                # pylint: disable=broad-except
-                except Exception:
-                    log.exception("Failed to sanitize frame %s/%s",
-                                  runningFrame.runFrame.job_name,
-                                  runningFrame.runFrame.frame_name)
->>>>>>> 5d39b264
+                     self.runFrame.frame_id)