
#  Copyright (c) 2018 Sony Pictures Imageworks Inc.
#
#  Licensed under the Apache License, Version 2.0 (the "License");
#  you may not use this file except in compliance with the License.
#  You may obtain a copy of the License at
#
#    http://www.apache.org/licenses/LICENSE-2.0
#
#  Unless required by applicable law or agreed to in writing, software
#  distributed under the License is distributed on an "AS IS" BASIS,
#  WITHOUT WARRANTIES OR CONDITIONS OF ANY KIND, either express or implied.
#  See the License for the specific language governing permissions and
#  limitations under the License.



"""
Main RQD module, handles gRPC function implmentation and job launching.

Project: RQD

Module: rqcore.py

Contact: Middle-Tier

SVN: $Id$
"""

import os
import sys
import subprocess
import time
import threading
import logging as log
import traceback
import platform
import tempfile

from compiled_proto import report_pb2
from compiled_proto import host_pb2
import rqconstants
from rqexceptions import RqdException
from rqexceptions import CoreReservationFailureException
from rqexceptions import DuplicateFrameViolationException
from rqexceptions import InvalidUserException
from rqmachine import Machine
from rqnetwork import Network
from rqnetwork import RunningFrame
from rqnimby import Nimby
import rqutil


class FrameAttendantThread(threading.Thread):
    """Once a frame has been recieved and checked by RQD, this class handles
       the launching, waiting on, and cleanup work related to running the
       frame."""
    def __init__(self, rqCore, runFrame, frameInfo):
        """FrameAttendantThread class initialization
           @type    rqCore: RqCore
           @param   rqCore: Main RQD Object
           @type   runFrame: RunFrame
           @param  runFrame: rqd_pb2.RunFrame
           @type  frameInfo: RunningFrame
           @param frameInfo: Servant for running frame
        """
        threading.Thread.__init__(self)
        self.rqCore = rqCore
        self.frameId = runFrame.frame_id
        self.runFrame = runFrame
        self.frameInfo = frameInfo
        self._tempLocations = []
        self.rqlog = None

    def __createEnvVariables(self):
        """Define the environmental variables for the frame"""
        # If linux specific, they need to move into self.runLinux()
        self.frameEnv = {}
        self.frameEnv["PATH"] = self.rqCore.machine.getPathEnv()
        self.frameEnv["TERM"] = "unknown"
        self.frameEnv["TZ"] = self.rqCore.machine.getTimezone()
        self.frameEnv["USER"] = self.runFrame.user_name
        self.frameEnv["LOGNAME"] = self.runFrame.user_name
        self.frameEnv["MAIL"] = "/usr/mail/%s" % self.runFrame.user_name
        self.frameEnv["HOME"] = "/net/homedirs/%s" % self.runFrame.user_name
        self.frameEnv["mcp"] = "1"
        self.frameEnv["show"] = self.runFrame.show
        self.frameEnv["shot"] = self.runFrame.shot
        self.frameEnv["jobid"] = self.runFrame.job_name
        self.frameEnv["jobhost"] = self.rqCore.machine.getHostname()
        self.frameEnv["frame"] = self.runFrame.frame_name
        self.frameEnv["zframe"] = self.runFrame.frame_name
        self.frameEnv["logfile"] = self.runFrame.log_file
        self.frameEnv["maxframetime"] = "0"
        self.frameEnv["minspace"] = "200"
        self.frameEnv["CUE3"] = "True"
        self.frameEnv["CUE_GPU_MEMORY"] = str(self.rqCore.machine.getGpuMemory())
        self.frameEnv["SP_NOMYCSHRC"] = "1"

        for key in self.runFrame.environment:
            self.frameEnv[key] = self.runFrame.environment[key]

        # Add threads to use all assigned hyper-threading cores
        if self.runFrame.attributes.has_key('CPU_LIST') and self.frameEnv.has_key('CUE_THREADS'):
            self.frameEnv['CUE_THREADS'] = str(max(
                int(self.frameEnv['CUE_THREADS']),
                len(self.runFrame.attributes['CPU_LIST'].split(','))))
            self.frameEnv['CUE_HT'] = "True"

    def _createCommandFile(self, command):
        """Creates a file that subprocess. Popen then executes.
        @type  command: string
        @param command: The command specified in the runFrame request
        @rtype:  string
        @return: Command file location"""
        try:
            if platform.system() == "Windows":
                commandFile = os.path.join(
                    'C:\\temp',
                    'rqd-cmd-%s-%s.bat' % (self.runFrame.frame_id, time.time()))
            else:
                commandFile = os.path.join(tempfile.gettempdir(),
                                           'rqd-cmd-%s-%s' % (self.runFrame.frame_id, time.time()))
            rqexe = open(commandFile, "w")
            self._tempLocations.append(commandFile)
            rqexe.write(command)
            rqexe.close()
            os.chmod(commandFile, 0777)
            return commandFile
        except Exception, e:
            log.critical("Unable to make command file: %s due to %s at %s" % (
                commandFile, e, traceback.extract_tb(sys.exc_info()[2])))

    def __writeHeader(self):
        """Writes the frame's log header"""

        self.frameInfo.start_time = time.time()

        try:
            print >> self.rqlog, "="*59
<<<<<<< HEAD
            print >> self.rqlog, "RenderQ JobSpec     ", \
                            time.ctime(self.frameInfo.start_time), "\n"
            print >> self.rqlog, "proxy               ",  "RunningFrame/%s -t:tcp -h %s -p 10021" % \
                                                          (self.runFrame.frame_id,
                                                           self.rqCore.machine.getHostname())
=======
            print >> self.rqlog, "RenderQ JobSpec     ", time.ctime(self.frameInfo.start_time), "\n"
            print >> self.rqlog, "proxy               ", "RunningFrame/%s -t:tcp -h %s -p 10021" % (
                self.runFrame.frame_id,
                self.rqCore.machine.getHostname())
>>>>>>> dd8b4aeb
            print >> self.rqlog, "%-21s%s" % ("command", self.runFrame.command)
            print >> self.rqlog, "%-21s%s" % ("uid", self.runFrame.uid)
            print >> self.rqlog, "%-21s%s" % ("gid", self.runFrame.gid)
            print >> self.rqlog, "%-21s%s" % ("logDestination",
                                              self.runFrame.log_dir_file)
            print >> self.rqlog, "%-21s%s" % ("cwd", self.runFrame.frame_temp_dir)
            print >> self.rqlog, "%-21s%s" % ("renderHost",
                                              self.rqCore.machine.getHostname())
            print >> self.rqlog, "%-21s%s" % ("jobId", self.runFrame.job_id)
            print >> self.rqlog, "%-21s%s" % ("frameId", self.runFrame.frame_id)
            for env in sorted(self.frameEnv):
                print >> self.rqlog, "%-21s%s=%s" % ("env", env, self.frameEnv[env])
            print >> self.rqlog, "="*59

            if 'CPU_LIST' in self.runFrame.attributes:
                print >> self.rqlog, 'Hyper-threading enabled'

        except Exception, e:
            log.critical("Unable to write header to rqlog: "
                         "%s due to %s at %s" %
                         (self.runFrame.log_dir_file, e,
                          traceback.extract_tb(sys.exc_info()[2])))

    def __writeFooter(self):
        """Writes frame's log footer"""

        self.frameInfo.endTime = time.time()
        self.frameInfo.runTime = int(self.runFrame.end_time - self.runFrame.start_time)
        try:
            print >> self.rqlog, "\n", "="*59
            print >> self.rqlog, "RenderQ Job Complete\n"
            print >> self.rqlog, "%-20s%s" % ("exitStatus", self.frameInfo.exitStatus)
            print >> self.rqlog, "%-20s%s" % ("exitSignal", self.frameInfo.exitSignal)
            if self.frameInfo.killMessage:
                print >> self.rqlog, "%-20s%s" % ("killMessage", self.frameInfo.killMessage)
            print >> self.rqlog, "%-20s%s" % ("startTime",
                                         time.ctime(self.runFrame.start_time))
            print >> self.rqlog, "%-20s%s" % ("endTime",
                                         time.ctime(self.runFrame.end_time))
            print >> self.rqlog, "%-20s%s" % ("maxrss", self.frameInfo.max_rss)
            print >> self.rqlog, "%-20s%s" % ("utime", self.frameInfo.utime)
            print >> self.rqlog, "%-20s%s" % ("stime", self.frameInfo.stime)
            print >> self.rqlog, "%-20s%s" % ("renderhost", self.rqCore.machine.getHostname())
            print >> self.rqlog, "="*59
        except Exception, e:
            log.critical("Unable to write footer: %s due to %s at %s" %
                         (self.runFrame.log_dir_file, e,
                          traceback.extract_tb(sys.exc_info()[2])))

    def __sendFrameCompleteReport(self):
        """Send report to cuebot that frame has finished"""
        report = report_pb2.FrameCompleteReport()
        report.host = self.rqCore.machine.getHostInfo()
        report.frame = self.frameInfo.runningFrameInfo()

        if self.frameInfo.exitStatus is None:
            report.exit_status = 1
        else:
            report.exit_status = self.frameInfo.exitStatus

        report.exit_signal = self.frameInfo.exitSignal
        report.run_time = int(self.frameInfo.runTime)

        # If nimby is active, then frame must have been killed by nimby
        # Set the exitSignal to indicate this event
        if self.rqCore.nimby.locked and not self.runFrame.ignore_nimby:
            report.exit_status = rqconstants.EXITSTATUS_FOR_NIMBY_KILL

        self.rqCore.network.reportRunningFrameCompletion(report)

    def __cleanup(self):
        """Cleans up temporary files"""
        rqutil.permissionsHigh()
        try:
            for location in self._tempLocations:
                if os.path.isfile(location):
                    try:
                        os.remove(location)
                    except Exception, e:
                        log.warning("Unable to delete file: %s due to %s at %s" % (
                            location, e, traceback.extract_tb(sys.exc_info()[2])))
        finally:
            rqutil.permissionsLow()

        # Close log file
        try:
            self.rqlog.close()
        except Exception, e:
<<<<<<< HEAD
            log.warning("Unable to close file: %s due to %s at %s" % \
                         (self.runFrame.log_file, e,
                          traceback.extract_tb(sys.exc_info()[2])))
=======
            log.warning("Unable to close file: %s due to %s at %s" % (
                self.runFrame.log_file, e, traceback.extract_tb(sys.exc_info()[2])))
>>>>>>> dd8b4aeb

    def runLinux(self):
        """The steps required to handle a frame under linux"""
        frameInfo = self.frameInfo
        runFrame = self.runFrame

        self.__createEnvVariables()
        self.__writeHeader()

        tempStatFile = "%srqd-stat-%s-%s" % (self.rqCore.machine.getTempPath(),
                                             frameInfo.frameId,
                                             time.time())
        self._tempLocations.append(tempStatFile)
        tempCommand = []
        if self.rqCore.machine.isDesktop():
            tempCommand += ["/bin/nice"]
        tempCommand += ["/usr/bin/time", "-p", "-o", tempStatFile]

        if runFrame.attributes.has_key('CPU_LIST'):
            tempCommand += ['taskset', '-c', runFrame.attributes['CPU_LIST']]

        rqutil.permissionsHigh()
        try:
            tempCommand += ["/bin/su", runFrame.user_name, rqconstants.SU_ARGUEMENT,
                            '"' + self._createCommandFile(runFrame.command) + '"']

            # Actual cwd is set by /shots/SHOW/home/perl/etc/qwrap.cuerun
            frameInfo.forkedCommand = subprocess.Popen(tempCommand,
                                                       env=self.frameEnv,
                                                       cwd=self.rqCore.machine.getTempPath(),
                                                       stdin=subprocess.PIPE,
                                                       stdout=self.rqlog,
                                                       stderr=self.rqlog,
                                                       close_fds=True,
                                                       preexec_fn = os.setsid)
        finally:
            rqutil.permissionsLow()

        frameInfo.pid = frameInfo.forkedCommand.pid

        if not self.rqCore.updateRssThread.isAlive():
            self.rqCore.updateRssThread = threading.Timer(rqconstants.RSS_UPDATE_INTERVAL,
                                                           self.rqCore.updateRss)
            self.rqCore.updateRssThread.start()

        returncode = frameInfo.forkedCommand.wait()

        # Find exitStatus and exitSignal
        if returncode < 0:
            # Exited with a signal
            frameInfo.exitStatus = 1
            frameInfo.exitSignal = -returncode
        else:
            frameInfo.exitStatus = returncode
            frameInfo.exitSignal = 0

        try:
            statFile  = open(tempStatFile,"r")
            frameInfo.realtime = statFile.readline().split()[1]
            frameInfo.utime = statFile.readline().split()[1]
            frameInfo.stime = statFile.readline().split()[1]
            statFile.close()
        except Exception:
            pass # This happens when frames are killed

        self.__writeFooter()
        self.__cleanup()

    def runWin32(self):
        """The steps required to handle a frame under windows"""
        pass

    def runWindows(self):
        """The steps required to handle a frame under windows"""
        frameInfo = self.frameInfo
        runFrame = self.runFrame

        self.__createEnvVariables()
        self.__writeHeader()

        try:
            runFrame.command = runFrame.command.replace('%{frame}', self.frameEnv['CUE_IFRAME'])
            tempCommand = [self._createCommandFile(runFrame.command)]

            frameInfo.forkedCommand = subprocess.Popen(tempCommand,
                                                       stdin=subprocess.PIPE,
                                                       stdout=self.rqlog,
                                                       stderr=self.rqlog)
        except:
            log.critical("Failed subprocess.Popen: Due to: \n%s" % ''.join(
                traceback.format_exception(*sys.exc_info())))

        frameInfo.pid = frameInfo.forkedCommand.pid

        if not self.rqCore.updateRssThread.isAlive():
            self.rqCore.updateRssThread = threading.Timer(rqconstants.RSS_UPDATE_INTERVAL,
                                                          self.rqCore.updateRss)
            self.rqCore.updateRssThread.start()

        frameInfo.forkedCommand.wait()

        # Find exitStatus and exitSignal
        returncode = frameInfo.forkedCommand.returncode
        frameInfo.exitStatus = returncode
        frameInfo.exitSignal = returncode

        frameInfo.realtime = 0
        frameInfo.utime = 0
        frameInfo.stime = 0

        self.__writeFooter()
        self.__cleanup()

    def runDarwin(self):
        """The steps required to handle a frame under mac"""
        frameInfo = self.frameInfo


        self.__createEnvVariables()
        self.__writeHeader()

        rqutil.permissionsHigh()
        try:
            tempCommand = ["/usr/bin/su", frameInfo.runFrame.user_name, "-c", '"' +
                           self._createCommandFile(frameInfo.runFrame.command) + '"']

            frameInfo.forkedCommand = subprocess.Popen(tempCommand,
                                                       env=self.frameEnv,
                                                       cwd=self.rqCore.machine.getTempPath(),
                                                       stdin=subprocess.PIPE,
                                                       stdout=self.rqlog,
                                                       stderr=self.rqlog,
                                                       preexec_fn = os.setsid)
        finally:
            rqutil.permissionsLow()

        frameInfo.pid = frameInfo.forkedCommand.pid

        if not self.rqCore.updateRssThread.isAlive():
            self.rqCore.updateRssThread = threading.Timer(rqconstants.RSS_UPDATE_INTERVAL,
                                                          self.rqCore.updateRss)
            self.rqCore.updateRssThread.start()

        frameInfo.forkedCommand.wait()

        # Find exitStatus and exitSignal
        returncode = frameInfo.forkedCommand.returncode
        if os.WIFEXITED(returncode):
            frameInfo.exitStatus = os.WEXITSTATUS(returncode)
        else:
            frameInfo.exitStatus = 1
        if os.WIFSIGNALED(returncode):
            frameInfo.exitSignal = os.WTERMSIG(returncode)

        self.__writeFooter()
        self.__cleanup()

    def waitForFile(self, filepath, maxTries=5):
        tries = 0
        while tries < maxTries:
            if os.path.exists(filepath):
                return
            else:
                tries += 1
                time.sleep(0.5 * tries)
        raise IOError("Failed to create %s" % filepath)


    def runUnknown(self):
        """The steps required to handle a frame under an unknown OS"""
        pass

    def run(self):
        """Thread initilization"""
        log.info("Monitor frame started for frameId=%s", self.frameId)

        runFrame = self.runFrame

        # Windows has a special log path
        if platform.system() == "Windows":
            runFrame.log_dir = '//intrender/render/logs/%s--%s' % (runFrame.job_name,
                                                                   runFrame.job_id)

        try:
            runFrame.job_temp_dir = os.path.join(self.rqCore.machine.getTempPath(),
                                               runFrame.job_name)
            runFrame.frame_temp_dir = os.path.join(runFrame.job_temp_dir,
                                                 runFrame.frame_name)
            runFrame.log_file = "%s.%s.rqlog" % (runFrame.job_name,
                                                runFrame.frame_name)
            runFrame.log_dir_file = os.path.join(runFrame.log_dir, runFrame.log_file)

            try: # Exception block for all exceptions
                # Do everything as launching user
                runFrame.gid = rqconstants.LAUNCH_FRAME_USER_GID

                # Change to job user
                rqutil.permissionsUser(runFrame.uid, runFrame.gid)
                try:
                    #
                    # Setup proc to allow launching of frame
                    #

                    if not os.access(runFrame.log_dir, os.F_OK):
                        # Attempting mkdir for missing logdir
                        msg = "No Error"
                        try:
                            os.mkdir(runFrame.log_dir)
                            os.chmod(runFrame.log_dir, 0777)
                        except Exception, e:
                            # This is expected to fail when called in abq
                            # But the directory should now be visible
                            msg = e

                        if not os.access(runFrame.log_dir, os.F_OK):
<<<<<<< HEAD
                            err = "Unable to see log directory: %s, mkdir " \
                                  "failed with: %s" % (runFrame.log_dir, msg)
                            raise RuntimeError, err

                    if not os.access(runFrame.log_dir, os.W_OK):
                        err = "Unable to write to log directory %s" % \
                              runFrame.log_dir
=======
                            err = "Unable to see log directory: %s, mkdir failed with: %s" % (
                                runFrame.log_dir, msg)
                            raise RuntimeError, err

                    if not os.access(runFrame.log_dir, os.W_OK):
                        err = "Unable to write to log directory %s" % runFrame.log_dir
>>>>>>> dd8b4aeb
                        raise RuntimeError, err

                    try:
                        # Rotate any old logs to a max of MAX_LOG_FILES:
                        if os.path.isfile(runFrame.log_dir_file):
                            rotateCount = 1
<<<<<<< HEAD
                            while os.path.isfile("%s.%s" % (runFrame.log_dir_file,
                                                            rotateCount)) \
                                  and rotateCount < rqconstants.MAX_LOG_FILES:
=======
                            while (os.path.isfile("%s.%s" % (runFrame.log_dir_file, rotateCount))
                                   and rotateCount < rqconstants.MAX_LOG_FILES):
>>>>>>> dd8b4aeb
                                rotateCount += 1
                            os.rename(runFrame.log_dir_file,
                                      "%s.%s" % (runFrame.log_dir_file, rotateCount))
                    except Exception, e:
                        err = "Unable to rotate previous log file due to %s" % e
                        raise RuntimeError, err
                    try:
                        self.rqlog = file(runFrame.log_dir_file, "w", 0)
                        self.waitForFile(runFrame.log_dir_file)
                    except Exception, e:
                        err = "Unable to write to %s due to %s" % (runFrame.log_dir_file, e)
                        raise RuntimeError, err
                    try:
                        os.chmod(runFrame.log_dir_file, 0666)
                    except Exception, e:
                        err = "Failed to chmod log file! %s due to %s" % (runFrame.log_dir_file, e)
                        log.warning(err)

                finally:
                    rqutil.permissionsLow()

                # Store frame in cache and register servant
                self.rqCore.storeFrame(runFrame.frame_id, self.frameInfo)

                if platform.system() == "Linux":
                    self.runLinux()
                elif platform.system() == "win32":
                    self.runWin32()
                elif platform.system() == "Windows":
                    self.runWindows()
                elif platform.system() == "Darwin":
                    self.runDarwin()
                else:
                    self.runUnknown()

            except Exception, e:
<<<<<<< HEAD
                log.critical("Failed launchFrame: For %s due to: \n%s" % \
                             (runFrame.frame_id,
                              ''.join(traceback.format_exception(*sys.exc_info()))))
=======
                log.critical("Failed launchFrame: For %s due to: \n%s" % (
                    runFrame.frame_id,
                    ''.join(traceback.format_exception(*sys.exc_info()))))
>>>>>>> dd8b4aeb
                # Notifies the cuebot that there was an error launching
                self.frameInfo.exitStatus = rqconstants.EXITSTATUS_FOR_FAILED_LAUNCH
                # Delay keeps the cuebot from spamming failing booking requests
                time.sleep(10)
        finally:
            self.rqCore.releaseCores(self.runFrame.num_cores, runFrame.attributes.get('CPU_LIST'))

            self.rqCore.deleteFrame(self.runFrame.frame_id)

            self.__sendFrameCompleteReport()

            log.info("Monitor frame ended for frameId=%s",
                     self.runFrame.frame_id)

class RqCore:
    """Main body of RQD, handles the integration of all components,
       the setup and launching of a frame and acts on all ice calls
       that are passed from the Network module."""
    def __init__(self, optNimbyoff=False):
        """RqCore class initialization"""
        self.__whenIdle = False
        self.__respawn = False
        self.__reboot = False

        self.__optNimbyoff = optNimbyoff

        self.cores = report_pb2.CoreDetail(
            total_cores=0,
            idle_cores=0,
            locked_cores=0,
            booked_cores=0,
        )

        self.nimby = Nimby(self)

        self.machine = Machine(self, self.cores)

        self.network = Network(self)
        self.__threadLock = threading.Lock()
        self.__cache = { }

        self.shutdownThread = None
        self.updateRssThread = None
        self.onIntervalThread = None

        self.__cluster = None
        self.__session = None
        self.__stmt = None

    def start(self):
        """Called by main to start the rqd service"""
        # If nimby should be on, start it
        if rqconstants.OVERRIDE_NIMBY:
            log.warning("Nimby startup has been triggered by OVERRIDE_NIMBY")
            self.nimbyOn()
        elif self.machine.isDesktop():
            if self.__optNimbyoff:
                log.warning("Nimby startup has been disabled via --nimbyoff")
            elif not rqconstants.OVERRIDE_NIMBY:
                log.warning("Nimby startup has been disabled via OVERRIDE_NIMBY")
            else:
                self.nimbyOn()
        self.network.start_grpc()

    def grpcConnected(self):
        """After gRPC connects to the cuebot, this function is called"""
        self.network.reportRqdStartup(self.machine.getBootReport())

        self.updateRssThread = threading.Timer(rqconstants.RSS_UPDATE_INTERVAL, self.updateRss)
        self.updateRssThread.start()

        self.onIntervalThread = threading.Timer(rqconstants.RQD_PING_INTERVAL,
                                                self.onInterval)
        self.onIntervalThread.start()

        log.warning('RQD Started')

    def onInterval(self):
        """This is called by self.grpcConnected as a timer thread to execute
           every interval"""
        try:
            self.onIntervalThread = threading.Timer(rqconstants.RQD_PING_INTERVAL,
                                                    self.onInterval)
            self.onIntervalThread.start()
        except Exception as e:
            log.critical('Unable to schedule a ping due to {0} at {1}'.format(e, traceback.extract_tb(sys.exc_info()[2])))

        try:
            if self.__whenIdle and not self.__cache:
                if not self.machine.isUserLoggedIn():
                    self.shutdownRqdNow()
                else:
                    log.warning('Shutdown requested but a user is logged in.')

        except Exception as e:
            log.warning('Unable to shutdown due to {0} at {1}'.format(e, traceback.extract_tb(sys.exc_info()[2])))

        try:
            self.sendStatusReport()
        except Exception as e:
            log.critical('Unable to send status report due to {0} at {1}'.format(e, traceback.extract_tb(sys.exc_info()[2])))

    def updateRss(self):
        """Triggers and schedules the updating of rss information"""
        if self.__cache:
            try:
                self.machine.rssUpdate(self.__cache)
            finally:
                self.updateRssThread = threading.Timer(rqconstants.RSS_UPDATE_INTERVAL, self.updateRss)
                self.updateRssThread.start()

    def getFrame(self, frameId):
        """Gets a frame from the cache based on frameId
        @type  frameId: string
        @param frameId: A frame's unique Id
        @rtype:  RunningFrame
        @return: RunningFrame object"""
        return self.__cache[frameId]

    def getFrameKeys(self):
        """Gets a list of all keys from the cache
        @rtype:  list
        @return: List of all frameIds running on host"""
        return self.__cache.keys()

    def storeFrame(self, frameId, runningFrame):
        """Stores a frame in the cache and adds the network adapter
        @type  frameId: string
        @param frameId: A frame's unique Id
        @type  runningFrame: RunningFrame
        @param runningFrame: RunningFrame object"""
        self.__threadLock.acquire()
        try:
            if self.__cache.has_key(frameId):
                raise RqdException("frameId " + frameId + " is already running on this machine")
            self.__cache[frameId] = runningFrame
        finally:
            self.__threadLock.release()

    def deleteFrame(self, frameId):
        """Deletes a frame from the cache
        @type  frameId: string
        @param frameId: A frame's unique Id"""
        self.__threadLock.acquire()
        try:
            if self.__cache.has_key(frameId):
                del self.__cache[frameId]
        finally:
            self.__threadLock.release()

    def killAllFrame(self, reason):
        """Will execute .kill() on every frame in cache until no frames remain
        @type  reason: string
        @param reason: Reason for requesting all frames to be killed"""

        if self.__cache:
            log.warning("killAllFrame called due to: %s\n%s" % (reason, ",".join(self.getFrameKeys())))

        while self.__cache:
            if reason.startswith("NIMBY"):
                # Since this is a nimby kill, ignore any frames that are ignoreNimby
                frameKeys = [frame.frameId for frame in self.__cache.values() if not frame.ignoreNimby]
            else:
                frameKeys = self.__cache.keys()

            if not frameKeys:
                # No frames left to kill
                return

            for frameKey in frameKeys:
                try:
                    self.__cache[frameKey].kill(reason)
                except KeyError:
                    pass
            time.sleep(1)

    def releaseCores(self, reqRelease, releaseHT=None):
        """The requested number of cores are released
        @type  reqRelease: int
        @param reqRelease: Number of cores to release, 100 = 1 physical core"""
        self.__threadLock.acquire()
        try:
            self.cores.booked_cores -= reqRelease
<<<<<<< HEAD
            maxRelease = self.cores.total_cores -\
                         self.cores.locked_cores -\
                         self.cores.idle_cores -\
                         self.cores.booked_cores
=======
            maxRelease = (self.cores.total_cores -
                          self.cores.locked_cores -
                          self.cores.idle_cores -
                          self.cores.booked_cores)
>>>>>>> dd8b4aeb

            if maxRelease > 0:
                self.cores.idle_cores += min(maxRelease, reqRelease)

            if releaseHT:
                self.machine.releaseHT(releaseHT)

        finally:
            self.__threadLock.release()

        if self.cores.idle_cores > self.cores.total_cores:
            log.critical(
                "idle_cores (%d) have become greater than total_cores (%d): %s at %s" % (
                    self.cores.idle_cores, self.cores.total_cores, sys.exc_info()[0],
                    traceback.extract_tb(sys.exc_info()[2])))

    def respawn_rqd(self):
        """Restarts RQD"""
        os.system("/etc/init.d/rqd3 restart")

    def shutdown(self):
        """Shuts down all rqd systems,
           will call respawn or reboot if requested"""
        self.nimbyOff()
        if self.onIntervalThread is not None:
            self.onIntervalThread.cancel()
        if self.updateRssThread is not None:
            self.updateRssThread.cancel()
        if self.__respawn:
            log.warning("Respawning RQD by request")
            self.respawn_rqd()
        elif self.__reboot:
            log.warning("Rebooting machine by request")
            self.machine.reboot()
        else:
            log.warning("Shutting down RQD by request")

    #These functions are defined in slice/rqd_ice.ice
    #and called by the cuebot via ICE

    def launchFrame(self, runFrame):
        """This will setup for the launch the frame specified in the arguments.
        If a problem is encountered, a CueExecption will be thrown.
        @type   runFrame: RunFrame
        @param  runFrame: rqd_pb2.RunFrame"""
        log.info("Running command %s for %s" % (runFrame.command,
                                                runFrame.frame_id))
        log.debug(runFrame)

        #
        # Check for reasons to abort launch
        #

        if self.machine.state != host_pb2.UP:
            err = "Not launching, rqd HardwareState is not Up"
            log.info(err)
            raise CoreReservationFailureException(err)

        if self.__whenIdle:
            err = "Not launching, rqd is waiting for idle to shutdown"
            log.info(err)
            raise CoreReservationFailureException(err)

        if self.nimby.locked and not runFrame.ignore_nimby:
            err = "Not launching, rqd is lockNimby"
            log.info(err)
            raise CoreReservationFailureException(err)

        if self.__cache.has_key(runFrame.frame_id):
<<<<<<< HEAD
            err = "Not launching, frame is already running on this proc %s" % \
                                                                runFrame.frame_id
=======
            err = "Not launching, frame is already running on this proc %s" % runFrame.frame_id
>>>>>>> dd8b4aeb
            log.critical(err)
            raise DuplicateFrameViolationException(err)

        if runFrame.uid <= 0:
            err = "Not launching, will not run frame as uid=%d" % runFrame.uid
            log.warning(err)
            raise InvalidUserException(err)

        if runFrame.num_cores <= 0:
            err = "Not launching, numCores must be > 0"
            log.warning(err)
            raise CoreReservationFailureException(err)

        # See if all requested cores are available
        self.__threadLock.acquire()
        try:
            if self.cores.idle_cores < runFrame.num_cores:
                err = "Not launching, insufficient idle cores"
                log.critical(err)
                raise CoreReservationFailureException(err)

            if runFrame.environment.get('CUE_THREADABLE') == '1':
                reserveHT = self.machine.reserveHT(runFrame.num_cores)
                if reserveHT:
                    runFrame.attributes['CPU_LIST'] = reserveHT

            # They must be available at this point, reserve them
            self.cores.idle_cores -= runFrame.num_cores
            self.cores.booked_cores += runFrame.num_cores
        finally:
            self.__threadLock.release()

        runningFrame = RunningFrame(self, runFrame)
        runningFrame.frameAttendantThread = FrameAttendantThread(self, runFrame, runningFrame)
        runningFrame.frameAttendantThread.start()

    def getRunningFrame(self, frameId):
        try:
            return self.__cache[frameId]
        except:
            raise KeyError("frameId {} is not running on this"
                           "machine".format(frameId))

    def reportStatus(self, current=None):
        """Replies with hostReport"""
        return self.machine.getHostReport()

    def shutdownRqdNow(self):
        """Kill all running frames and shutdown RQD"""
        self.machine.state = host_pb2.DOWN
        self.lockAll()
        self.killAllFrame("shutdownRqdNow Command")
        if not self.__cache and self.shutdownThread is None:
            self.shutdownThread = threading.Timer(1, self.shutdown)
            self.shutdownThread.start()

    def shutdownRqdIdle(self):
        """When machine is idle, shutdown RQD"""
        self.lockAll()
        self.__whenIdle = True
        self.sendStatusReport()
        if not self.__cache:
            self.shutdownRqdNow()

    def restartRqdNow(self):
        """Kill all running frames and restart RQD"""
        self.__respawn = True
        self.shutdownRqdNow()

    def restartRqdIdle(self):
        """When machine is idle, restart RQD"""
        self.lockAll()
        self.__whenIdle = True
        self.__respawn = True
        self.sendStatusReport()
        if not self.__cache:
            self.shutdownRqdNow()

    def rebootNow(self):
        """Kill all running frames and reboot machine.
           This is not available when a user is logged in"""
        log.warning('Requested to reboot now')
        if self.machine.isUserLoggedIn():
            err = "Rebooting via RQD is not support for a desktop machine when a user is logged in"
            log.warning(err)
            raise RqdException(err)
        self.__reboot = True
        self.shutdownRqdNow()

    def rebootIdle(self):
        """When machine is idle, reboot it"""
        log.warning('Requested to reboot machine when idle')
        self.lockAll()
        self.__whenIdle = True
        self.__reboot = True
        self.sendStatusReport()
        if not self.__cache and not self.machine.isUserLoggedIn():
            self.shutdownRqdNow()

    def nimbyOn(self):
        """Activates nimby, does not kill any running frames until next nimby
           event. Also does not unlock until sufficent idle time is reached."""
        if os.getuid() != 0:
            log.warning("Not starting nimby, not running as root")
            return
        if not self.nimby.active and platform.system() == "Linux":
            try:
                self.nimby.start()
                log.info("Nimby has been activated")
            except:
                self.nimby.locked = False
                err = "Nimby is in the process of shutting down"
                log.warning(err)
                raise RqdException(err)

    def nimbyOff(self):
        """Deactivates nimby and unlocks any nimby lock"""
        if self.nimby.active:
            self.nimby.stop()
            log.info("Nimby has been deactivated")

    def onNimbyLock(self):
        """This is called by nimby when it locks the machine.
           All running frames are killed.
           A new report is sent to the cuebot."""
        self.killAllFrame("NIMBY Triggered")
        self.sendStatusReport()

    def onNimbyUnlock(self, asOf=None):
        """This is called by nimby when it unlocks the machine due to sufficent
           idle. A new report is sent to the cuebot.
        @param asOf: Time when idle state began, if known."""
        self.sendStatusReport()

    def lock(self, reqLock):
        """Locks the requested core.
        If a locked status changes, a status report is sent to the cuebot.
        @type  reqLock: int
        @param reqLock: Number of cores to lock, 100 = 1 physical core"""
        sendUpdate = False
        self.__threadLock.acquire()
        try:
            numLock = min(self.cores.total_cores - self.cores.locked_cores,
                          reqLock)
            if numLock > 0:
                self.cores.locked_cores += numLock
                self.cores.idle_cores -= min(numLock, self.cores.idle_cores)
                sendUpdate = True
        finally:
            self.__threadLock.release()

        log.debug(self.cores)

        if sendUpdate:
            self.sendStatusReport()

    def lockAll(self):
        """"Locks all cores on the machine.
            If a locked status changes, a status report is sent."""
        sendUpdate = False
        self.__threadLock.acquire()
        try:
            if self.cores.locked_cores < self.cores.total_cores:
                self.cores.locked_cores = self.cores.total_cores
                self.cores.idle_cores = 0
                sendUpdate = True
        finally:
            self.__threadLock.release()

        log.debug(self.cores)

        if sendUpdate:
            self.sendStatusReport()

    def unlock(self, reqUnlock):
        """Unlocks the requested number of cores.
        Also resets reboot/shutdown/restart when idle requests.
        If a locked status changes, a status report is sent to the cuebot.
        @type  reqUnlock: int
        @param reqUnlock: Number of cores to unlock, 100 = 1 physical core"""

        sendUpdate = False

        if self.__whenIdle or self.__reboot or self.__respawn or self.machine.state != host_pb2.UP:
            sendUpdate = True

        self.__whenIdle = False
        self.__reboot = False
        self.__respawn = False
        self.machine.state = host_pb2.UP

        self.__threadLock.acquire()
        try:
            numUnlock = min(self.cores.locked_cores, reqUnlock)
            if numUnlock > 0:
                self.cores.locked_cores -= numUnlock
                self.cores.idle_cores += numUnlock
                sendUpdate = True
        finally:
            self.__threadLock.release()

        log.debug(self.cores)

        if sendUpdate:
            self.sendStatusReport()

    def unlockAll(self):
        """"Unlocks all cores on the machine.
            Also resets reboot/shutdown/restart when idle requests.
            If a locked status changes, a status report is sent."""

        sendUpdate = False

        if self.__whenIdle or self.__reboot or self.__respawn or self.machine.state != host_pb2.UP:
            sendUpdate = True

        self.__whenIdle = False
        self.__reboot = False
        self.__respawn = False
        self.machine.state = host_pb2.UP

        self.__threadLock.acquire()
        try:
            if self.cores.locked_cores > 0:
                if not self.nimby.locked:
                    self.cores.idle_cores += self.cores.locked_cores
                self.cores.locked_cores = 0
                sendUpdate = True
        finally:
            self.__threadLock.release()

        log.debug(self.cores)

        if sendUpdate:
            self.sendStatusReport()

    def sendStatusReport(self):
        self.network.reportStatus(self.machine.getHostReport())<|MERGE_RESOLUTION|>--- conflicted
+++ resolved
@@ -138,18 +138,10 @@
 
         try:
             print >> self.rqlog, "="*59
-<<<<<<< HEAD
-            print >> self.rqlog, "RenderQ JobSpec     ", \
-                            time.ctime(self.frameInfo.start_time), "\n"
-            print >> self.rqlog, "proxy               ",  "RunningFrame/%s -t:tcp -h %s -p 10021" % \
-                                                          (self.runFrame.frame_id,
-                                                           self.rqCore.machine.getHostname())
-=======
             print >> self.rqlog, "RenderQ JobSpec     ", time.ctime(self.frameInfo.start_time), "\n"
             print >> self.rqlog, "proxy               ", "RunningFrame/%s -t:tcp -h %s -p 10021" % (
                 self.runFrame.frame_id,
                 self.rqCore.machine.getHostname())
->>>>>>> dd8b4aeb
             print >> self.rqlog, "%-21s%s" % ("command", self.runFrame.command)
             print >> self.rqlog, "%-21s%s" % ("uid", self.runFrame.uid)
             print >> self.rqlog, "%-21s%s" % ("gid", self.runFrame.gid)
@@ -238,14 +230,8 @@
         try:
             self.rqlog.close()
         except Exception, e:
-<<<<<<< HEAD
-            log.warning("Unable to close file: %s due to %s at %s" % \
-                         (self.runFrame.log_file, e,
-                          traceback.extract_tb(sys.exc_info()[2])))
-=======
             log.warning("Unable to close file: %s due to %s at %s" % (
                 self.runFrame.log_file, e, traceback.extract_tb(sys.exc_info()[2])))
->>>>>>> dd8b4aeb
 
     def runLinux(self):
         """The steps required to handle a frame under linux"""
@@ -461,36 +447,20 @@
                             msg = e
 
                         if not os.access(runFrame.log_dir, os.F_OK):
-<<<<<<< HEAD
-                            err = "Unable to see log directory: %s, mkdir " \
-                                  "failed with: %s" % (runFrame.log_dir, msg)
-                            raise RuntimeError, err
-
-                    if not os.access(runFrame.log_dir, os.W_OK):
-                        err = "Unable to write to log directory %s" % \
-                              runFrame.log_dir
-=======
                             err = "Unable to see log directory: %s, mkdir failed with: %s" % (
                                 runFrame.log_dir, msg)
                             raise RuntimeError, err
 
                     if not os.access(runFrame.log_dir, os.W_OK):
                         err = "Unable to write to log directory %s" % runFrame.log_dir
->>>>>>> dd8b4aeb
                         raise RuntimeError, err
 
                     try:
                         # Rotate any old logs to a max of MAX_LOG_FILES:
                         if os.path.isfile(runFrame.log_dir_file):
                             rotateCount = 1
-<<<<<<< HEAD
-                            while os.path.isfile("%s.%s" % (runFrame.log_dir_file,
-                                                            rotateCount)) \
-                                  and rotateCount < rqconstants.MAX_LOG_FILES:
-=======
                             while (os.path.isfile("%s.%s" % (runFrame.log_dir_file, rotateCount))
                                    and rotateCount < rqconstants.MAX_LOG_FILES):
->>>>>>> dd8b4aeb
                                 rotateCount += 1
                             os.rename(runFrame.log_dir_file,
                                       "%s.%s" % (runFrame.log_dir_file, rotateCount))
@@ -527,15 +497,9 @@
                     self.runUnknown()
 
             except Exception, e:
-<<<<<<< HEAD
-                log.critical("Failed launchFrame: For %s due to: \n%s" % \
-                             (runFrame.frame_id,
-                              ''.join(traceback.format_exception(*sys.exc_info()))))
-=======
                 log.critical("Failed launchFrame: For %s due to: \n%s" % (
                     runFrame.frame_id,
                     ''.join(traceback.format_exception(*sys.exc_info()))))
->>>>>>> dd8b4aeb
                 # Notifies the cuebot that there was an error launching
                 self.frameInfo.exitStatus = rqconstants.EXITSTATUS_FOR_FAILED_LAUNCH
                 # Delay keeps the cuebot from spamming failing booking requests
@@ -719,17 +683,10 @@
         self.__threadLock.acquire()
         try:
             self.cores.booked_cores -= reqRelease
-<<<<<<< HEAD
-            maxRelease = self.cores.total_cores -\
-                         self.cores.locked_cores -\
-                         self.cores.idle_cores -\
-                         self.cores.booked_cores
-=======
             maxRelease = (self.cores.total_cores -
                           self.cores.locked_cores -
                           self.cores.idle_cores -
                           self.cores.booked_cores)
->>>>>>> dd8b4aeb
 
             if maxRelease > 0:
                 self.cores.idle_cores += min(maxRelease, reqRelease)
@@ -799,12 +756,7 @@
             raise CoreReservationFailureException(err)
 
         if self.__cache.has_key(runFrame.frame_id):
-<<<<<<< HEAD
-            err = "Not launching, frame is already running on this proc %s" % \
-                                                                runFrame.frame_id
-=======
             err = "Not launching, frame is already running on this proc %s" % runFrame.frame_id
->>>>>>> dd8b4aeb
             log.critical(err)
             raise DuplicateFrameViolationException(err)
 
