#  Copyright Contributors to the OpenCue Project
#
#  Licensed under the Apache License, Version 2.0 (the "License");
#  you may not use this file except in compliance with the License.
#  You may obtain a copy of the License at
#
#    http://www.apache.org/licenses/LICENSE-2.0
#
#  Unless required by applicable law or agreed to in writing, software
#  distributed under the License is distributed on an "AS IS" BASIS,
#  WITHOUT WARRANTIES OR CONDITIONS OF ANY KIND, either express or implied.
#  See the License for the specific language governing permissions and
#  limitations under the License.


"""Main RQD module, handles gRPC function implementation and job launching."""


from __future__ import print_function
from __future__ import absolute_import
from __future__ import division

from builtins import str
from builtins import object
import datetime
import logging
import os
import platform
import random
import signal
import subprocess
import sys
import tempfile
import threading
import time
import traceback
import select
import uuid

import opencue_proto.host_pb2
import opencue_proto.report_pb2
import opencue_proto.rqd_pb2
import rqd.rqconstants
from rqd.rqconstants import DOCKER_AGENT
import rqd.rqexceptions
import rqd.rqmachine
import rqd.rqnetwork
from rqd.rqnimby import Nimby
import rqd.rqutil
import rqd.rqlogging

INT32_MAX = 2147483647
INT32_MIN = -2147483648
log = logging.getLogger(__name__)


class RqCore(object):
    """Main body of RQD, handles the integration of all components,
       the setup and launching of a frame and acts on all gRPC calls
       that are passed from the Network module."""

    def __init__(self, optNimbyoff=False):
        """RqCore class initialization"""
        self.__whenIdle = False
        self.__reboot = False

        self.__optNimbyoff = optNimbyoff

        self.cores = opencue_proto.report_pb2.CoreDetail(
            total_cores=0,
            idle_cores=0,
            locked_cores=0,
            booked_cores=0,
            reserved_cores=[],
        )

        self.nimby = Nimby(self)

        self.machine = rqd.rqmachine.Machine(self, self.cores)
        self.network = rqd.rqnetwork.Network(self)
        self.__threadLock = threading.Lock()
        self.__cache = {}
        self.updateRssThread = None
        self.onIntervalThread = None
        self.intervalStartTime = 0
        self.intervalSleepTime = rqd.rqconstants.RQD_MIN_PING_INTERVAL_SEC

        #  pylint: disable=unused-private-member
        self.__cluster = None
        self.__session = None
        self.__stmt = None

        self.docker_agent = None

        if DOCKER_AGENT:
            self.docker_agent = DOCKER_AGENT
            self.docker_agent.refreshFrameImages()

        self.backup_cache_path = None
        if rqd.rqconstants.BACKUP_CACHE_PATH:
            if not rqd.rqconstants.DOCKER_AGENT:
                log.warning("Cache backup is currently only available "
                    "when RUN_ON_DOCKER mode")
            else:
                self.backup_cache_path = rqd.rqconstants.BACKUP_CACHE_PATH
                if not os.path.exists(os.path.dirname(self.backup_cache_path)):
                    os.makedirs(os.path.dirname(self.backup_cache_path))
                self.recoverCache()

        signal.signal(signal.SIGINT, self.handleExit)
        signal.signal(signal.SIGTERM, self.handleExit)

    def start(self):
        """Called by main to start the rqd service"""
        if self.machine.isDesktop():
            if self.__optNimbyoff:
                log.warning('Nimby startup has been disabled via --nimbyoff')
            elif not rqd.rqconstants.OVERRIDE_NIMBY:
                if rqd.rqconstants.OVERRIDE_NIMBY is None:
                    log.warning('OVERRIDE_NIMBY is not defined, Nimby startup has been disabled')
                else:
                    log.warning('OVERRIDE_NIMBY is False, Nimby startup has been disabled')
            else:
                self.nimbyOn()
        elif rqd.rqconstants.OVERRIDE_NIMBY:
            log.warning('Nimby startup has been triggered by OVERRIDE_NIMBY')
            self.nimbyOn()
        self.network.start_grpc()

    def grpcConnected(self):
        """After gRPC connects to the cuebot, this function is called"""
        self.network.reportRqdStartup(self.machine.getBootReport())

        self.updateRssThread = threading.Timer(rqd.rqconstants.RSS_UPDATE_INTERVAL, self.updateRss)
        self.updateRssThread.start()

        self.onIntervalThread = threading.Timer(self.intervalSleepTime, self.onInterval)
        self.intervalStartTime = time.time()
        self.onIntervalThread.start()

        log.warning('RQD Started')

    def onInterval(self, sleepTime=None):

        """This is called by self.grpcConnected as a timer thread to execute
           every interval"""
        if sleepTime is None:
            self.intervalSleepTime = random.randint(
                rqd.rqconstants.RQD_MIN_PING_INTERVAL_SEC,
                rqd.rqconstants.RQD_MAX_PING_INTERVAL_SEC)
        else:
            self.intervalSleepTime = sleepTime
        try:
            self.onIntervalThread = threading.Timer(self.intervalSleepTime, self.onInterval)
            self.intervalStartTime = time.time()
            self.onIntervalThread.start()
        # pylint: disable=broad-except
        except Exception as e:
            log.critical(
                'Unable to schedule a ping due to %s at %s',
                e, traceback.extract_tb(sys.exc_info()[2]))

        try:
            if self.__whenIdle and not self.__cache:
                if not self.machine.isUserLoggedIn():
                    self.shutdownRqdNow()
                else:
                    log.warning('Shutdown requested but a user is logged in.')
        # pylint: disable=broad-except
        except Exception as e:
            log.warning(
                'Unable to shutdown due to %s at %s', e, traceback.extract_tb(sys.exc_info()[2]))

        try:
            self.sendStatusReport()
        # pylint: disable=broad-except
        except Exception:
            log.exception('Unable to send status report')

    def updateRss(self):
        """Triggers and schedules the updating of rss information"""
        if self.__cache:
            try:
                self.machine.rssUpdate(self.__cache)
                if self.backup_cache_path:
                    self.backupCache()
            finally:
                self.updateRssThread = threading.Timer(
                    rqd.rqconstants.RSS_UPDATE_INTERVAL, self.updateRss)
                self.updateRssThread.start()

    def backupCache(self):
        """Backs up a copy of the running frames cache for a possible recovery.
        each backup is destructive and erases the last known state"""
        if not self.backup_cache_path:
            return
        with open(self.backup_cache_path, "wb") as f:
            for item in list(self.__cache.values()):
                serialized = item.runFrame.SerializeToString()
                f.write(len(serialized).to_bytes(4, byteorder="big"))
                f.write(serialized)

    def recoverCache(self):
        """Reload the running frames from the latest backup. The backup file
        will be rejected if it hasn't been updated recently
        (rqconstants.BACKUP_CACHE_TIME_TO_LIVE_SECONDS)
        """
        if not self.backup_cache_path or \
            not os.path.exists(self.backup_cache_path) or \
            (time.time() - os.path.getmtime(self.backup_cache_path) > \
                rqd.rqconstants.BACKUP_CACHE_TIME_TO_LIVE_SECONDS):
            return
        with open(self.backup_cache_path, "rb") as f:
            while True:
                # Read length (4 bytes)
                length_bytes = f.read(4)
                if not length_bytes:
                    break  # End of file

                length = int.from_bytes(length_bytes, byteorder='big')
                # Read the message data
                message_data = f.read(length)

                run_frame = opencue_proto.rqd_pb2.RunFrame()
                # Ignore frames that failed to be parsed
                try:
                    run_frame.ParseFromString(message_data)
                    log.warning("Recovered frame %s.%s", run_frame.job_name, run_frame.frame_name)
                    running_frame = rqd.rqnetwork.RunningFrame(self, run_frame)
                    running_frame.frameAttendantThread = FrameAttendantThread(
                        self, run_frame, running_frame, recovery_mode=True)
                    # Make sure cores are accounted for
                    # pylint: disable=no-member
                    self.cores.idle_cores -= run_frame.num_cores
                    self.cores.booked_cores += run_frame.num_cores
                    # pylint: enable=no-member

                    running_frame.frameAttendantThread.start()
                # pylint: disable=broad-except
                except Exception:
                    pass
                    # Ignore frames that got corrupted

    def getFrame(self, frameId):
        """Gets a frame from the cache based on frameId
        @type  frameId: string
        @param frameId: A frame's unique Id
        @rtype:  rqd.rqnetwork.RunningFrame
        @return: rqd.rqnetwork.RunningFrame object"""
        return self.__cache[frameId]

    def getFrameKeys(self):
        """Gets a list of all keys from the cache
        @rtype:  list
        @return: List of all frameIds running on host"""
        return list(self.__cache.keys())

    def storeFrame(self, frameId, runningFrame):
        """Stores a frame in the cache and adds the network adapter
        @type  frameId: string
        @param frameId: A frame's unique Id
        @type  runningFrame: rqd.rqnetwork.RunningFrame
        @param runningFrame: rqd.rqnetwork.RunningFrame object"""
        with self.__threadLock:
            if frameId in self.__cache:
                raise rqd.rqexceptions.RqdException(
                    "frameId " + frameId + " is already running on this machine")
            self.__cache[frameId] = runningFrame

    def deleteFrame(self, frameId):
        """Deletes a frame from the cache
        @type  frameId: string
        @param frameId: A frame's unique Id"""
        with self.__threadLock:
            if frameId in self.__cache:
                del self.__cache[frameId]
                # pylint: disable=no-member
                if not self.__cache and self.cores.reserved_cores:
                    # pylint: disable=no-member
                    log.error(
                        'No running frames but reserved_cores is not empty: %s',
                        self.cores.reserved_cores)
                    # pylint: disable=no-member
                    self.cores.reserved_cores.clear()
                log.info("Successfully delete frame with Id: %s", frameId)
            else:
                log.warning("Frame with Id: %s not found in cache", frameId)

    def killAllFrame(self, reason):
        """Will execute .kill() on every frame in cache until no frames remain
        @type  reason: string
        @param reason: Reason for requesting all frames to be killed"""

        if self.__cache:
            log.warning(
                "killAllFrame called due to: %s\n%s", reason, ",".join(self.getFrameKeys()))

        while self.__cache:
            if reason.startswith("NIMBY"):
                # Since this is a nimby kill, ignore any frames that are ignoreNimby
                frameKeys = [
                    frame.frameId for frame in list(self.__cache.values()) if not frame.ignoreNimby]
            else:
                frameKeys = list(self.__cache.keys())

            if not frameKeys:
                # No frames left to kill
                return

            for frameKey in frameKeys:
                try:
                    self.__cache[frameKey].kill(reason)
                except KeyError:
                    pass
            time.sleep(1)

    def releaseCores(self, reqRelease, releaseHT=None, releaseGpus=None):
        """The requested number of cores are released
        @type  reqRelease: int
        @param reqRelease: Number of cores to release, 100 = 1 physical core"""
        with self.__threadLock:
            # pylint: disable=no-member
            self.cores.booked_cores -= reqRelease
            maxRelease = (self.cores.total_cores -
                          self.cores.locked_cores -
                          self.cores.idle_cores -
                          self.cores.booked_cores)

            if maxRelease > 0:
                self.cores.idle_cores += min(maxRelease, reqRelease)
            # pylint: enable=no-member

            if releaseHT:
                self.machine.releaseHT(releaseHT)

            if releaseGpus:
                self.machine.releaseGpus(releaseGpus)

        # pylint: disable=no-member
        if self.cores.idle_cores > self.cores.total_cores:
            log.critical(
                "idle_cores (%d) have become greater than total_cores (%d): %s at %s",
                self.cores.idle_cores, self.cores.total_cores, sys.exc_info()[0],
                traceback.extract_tb(sys.exc_info()[2]))
        # pylint: enable=no-member

    def shutdown(self):
        """Shuts down all rqd systems"""
        self.nimbyOff()
        if self.onIntervalThread is not None:
            self.onIntervalThread.cancel()
        if self.updateRssThread is not None:
            self.updateRssThread.cancel()
        elif self.__reboot:
            log.warning("Rebooting machine by request")
            self.machine.reboot()
        else:
            log.warning("Shutting down RQD by request. pid(%s)", os.getpid())
        self.network.stopGrpc()
        # Using sys.exit would raise SystemExit, giving exception handlers a chance
        # to block this
        # pylint: disable=protected-access
        os._exit(0)

    def handleExit(self, signalnum, flag):
        """Shutdown threads and exit RQD."""
        del signalnum
        del flag
        self.shutdown()

    def launchFrame(self, runFrame):
        """This will setup for the launch the frame specified in the arguments.
        If a problem is encountered, a CueException will be thrown.
        @type   runFrame: RunFrame
        @param  runFrame: rqd_pb2.RunFrame"""
        log.info("Running command %s for %s", runFrame.command, runFrame.frame_id)
        log.debug(runFrame)

        #
        # Check for reasons to abort launch
        #

        if self.machine.state != opencue_proto.host_pb2.UP:
            err = "Not launching, rqd HardwareState is not Up"
            log.info(err)
            raise rqd.rqexceptions.CoreReservationFailureException(err)

        if self.__whenIdle:
            err = "Not launching, rqd is waiting for idle to shutdown"
            log.info(err)
            raise rqd.rqexceptions.CoreReservationFailureException(err)

        if self.nimby.locked and not runFrame.ignore_nimby:
            err = "Not launching, rqd is lockNimby and not Ignore Nimby"
            log.info(err)
            raise rqd.rqexceptions.CoreReservationFailureException(err)

        if runFrame.frame_id in self.__cache:
            err = "Not launching, frame is already running on this proc %s" % runFrame.frame_id
            log.critical(err)
            raise rqd.rqexceptions.DuplicateFrameViolationException(err)

        if runFrame.HasField("uid") and runFrame.uid <= 0:
            err = "Not launching, will not run frame as uid=%d" % runFrame.uid
            log.warning(err)
            raise rqd.rqexceptions.InvalidUserException(err)

        if runFrame.num_cores <= 0:
            err = "Not launching, numCores must be > 0"
            log.warning(err)
            raise rqd.rqexceptions.CoreReservationFailureException(err)

        # See if all requested cores are available
        with self.__threadLock:
            # pylint: disable=no-member
            if self.cores.idle_cores < runFrame.num_cores:
                err = "Not launching, insufficient idle cores"
                log.critical(err)
                raise rqd.rqexceptions.CoreReservationFailureException(err)
            # pylint: enable=no-member

            if runFrame.environment.get('CUE_THREADABLE') == '1':
                reserveHT = self.machine.reserveHT(runFrame.num_cores)
                if reserveHT:
                    runFrame.attributes['CPU_LIST'] = reserveHT

            if runFrame.num_gpus:
                reserveGpus = self.machine.reserveGpus(runFrame.num_gpus)
                if reserveGpus:
                    runFrame.attributes['GPU_LIST'] = reserveGpus

            # They must be available at this point, reserve them
            # pylint: disable=no-member
            self.cores.idle_cores -= runFrame.num_cores
            self.cores.booked_cores += runFrame.num_cores
            # pylint: enable=no-member

        runningFrame = rqd.rqnetwork.RunningFrame(self, runFrame)
        runningFrame.frameAttendantThread = FrameAttendantThread(self, runFrame, runningFrame)
        runningFrame.frameAttendantThread.start()

    def getRunningFrame(self, frameId):
        """Gets the currently running frame."""
        try:
            return self.__cache[frameId]
        except KeyError:
            log.info("frameId %s is not running on this machine", frameId)
            return None

    def getCoreInfo(self):
        """Gets the core info report."""
        return self.cores

    def reportStatus(self):
        """Replies with hostReport"""
        return self.machine.getHostReport()

    def shutdownRqdNow(self):
        """Kill all running frames and shutdown RQD"""
<<<<<<< HEAD
        self.machine.state = opencue_proto.host_pb2.DOWN
        try:
            self.lockAll()
            self.killAllFrame("shutdownRqdNow Command")
        # pylint: disable=broad-except
        except Exception:
            log.exception("Failed to kill frames, stopping service anyways")
        if not self.__cache:
=======
        self.machine.state = rqd.compiled_proto.host_pb2.DOWN
        # When running on docker, stopping RQD will trigger the creation of a new container,
        # and running frames will be recovered on a new instance.
        # Thus, shutdown doesn't require locking and killing frames when running on docker.
        if self.docker_agent is not None:
            self.__reboot = False
>>>>>>> efeb2474
            self.shutdown()
        else:
            try:
                self.lockAll()
                self.killAllFrame("shutdownRqdNow Command")
                    # pylint: disable=broad-except
            except Exception:
                log.exception("Failed to kill frames, stopping service anyways")
            if not self.__cache:
                self.shutdown()

    def shutdownRqdIdle(self):
        """When machine is idle, shutdown RQD"""
        log.info("shutdownRqdIdle")
        self.lockAll()
        self.__whenIdle = True
        self.sendStatusReport()
        if not self.__cache:
            self.shutdownRqdNow()

    def rebootNow(self):
        """Kill all running frames and reboot machine.
           This is not available when a user is logged in"""
        log.warning('Requested to reboot now')
        if self.machine.isUserLoggedIn():
            err = ('Rebooting via RQD is not supported for a desktop machine '
                   'when a user is logged in')
            log.warning(err)
            raise rqd.rqexceptions.RqdException(err)
        self.__reboot = True
        self.shutdownRqdNow()

    def rebootIdle(self):
        """When machine is idle, reboot it"""
        log.warning('Requested to reboot machine when idle')
        self.lockAll()
        self.__whenIdle = True
        self.__reboot = True
        self.sendStatusReport()
        if not self.__cache and not self.machine.isUserLoggedIn():
            self.shutdownRqdNow()

    def nimbyOn(self):
        """Activates nimby, does not kill any running frames until next nimby
           event. Also does not unlock until sufficient idle time is reached."""
        if self.nimby and self.nimby.is_ready:
            try:
                self.nimby.start()
                log.warning("Nimby has been activated")
            # pylint: disable=broad-except
            except Exception:
                err = "Nimby failed to start. Unexpected state"
                log.exception(err)

    def nimbyOff(self):
        """Deactivates nimby and unlocks any nimby lock"""
        self.nimby.stop()
        log.info("Nimby has been deactivated")

    def onNimbyLock(self):
        """This is called by nimby when it locks the machine.
           All running frames are killed.
           A new report is sent to the cuebot."""
        self.killAllFrame("NIMBY Triggered")
        self.sendStatusReport()

    def onNimbyUnlock(self, asOf=None):
        """This is called by nimby when it unlocks the machine due to sufficient
           idle. A new report is sent to the cuebot.
        @param asOf: Time when idle state began, if known."""
        del asOf
        self.sendStatusReport()

    def lock(self, reqLock):
        """Locks the requested core.
        If a locked status changes, a status report is sent to the cuebot.
        @type  reqLock: int
        @param reqLock: Number of cores to lock, 100 = 1 physical core"""
        sendUpdate = False
        with self.__threadLock:
            # pylint: disable=no-member
            numLock = min(self.cores.total_cores - self.cores.locked_cores,
                          reqLock)
            if numLock > 0:
                self.cores.locked_cores += numLock
                self.cores.idle_cores -= min(numLock, self.cores.idle_cores)
                sendUpdate = True
            # pylint: enable=no-member

        log.debug(self.cores)

        if sendUpdate:
            self.sendStatusReport()

    def lockAll(self):
        """"Locks all cores on the machine.
            If a locked status changes, a status report is sent."""
        sendUpdate = False
        with self.__threadLock:
            # pylint: disable=no-member
            if self.cores.locked_cores < self.cores.total_cores:
                self.cores.locked_cores = self.cores.total_cores
                self.cores.idle_cores = 0
                sendUpdate = True
            # pylint: enable=no-member

        log.debug(self.cores)

        if sendUpdate:
            self.sendStatusReport()

    def unlock(self, reqUnlock):
        """Unlocks the requested number of cores.
        Also resets reboot/shutdown/restart when idle requests.
        If a locked status changes, a status report is sent to the cuebot.
        @type  reqUnlock: int
        @param reqUnlock: Number of cores to unlock, 100 = 1 physical core"""

        sendUpdate = False

        if (self.__whenIdle or self.__reboot or
            self.machine.state != opencue_proto.host_pb2.UP):
            sendUpdate = True

        self.__whenIdle = False
        self.__reboot = False
        self.machine.state = opencue_proto.host_pb2.UP

        with self.__threadLock:
            # pylint: disable=no-member
            numUnlock = min(self.cores.locked_cores, reqUnlock)
            if numUnlock > 0:
                self.cores.locked_cores -= numUnlock
                self.cores.idle_cores += numUnlock
                sendUpdate = True
            # pylint: enable=no-member

        log.debug(self.cores)

        if sendUpdate:
            self.sendStatusReport()

    def unlockAll(self):
        """"Unlocks all cores on the machine.
            Also resets reboot/shutdown/restart when idle requests.
            If a locked status changes, a status report is sent."""

        sendUpdate = False

        if (self.__whenIdle or self.__reboot
                or self.machine.state != opencue_proto.host_pb2.UP):
            sendUpdate = True

        self.__whenIdle = False
        self.__reboot = False
        self.machine.state = opencue_proto.host_pb2.UP

        with self.__threadLock:
            # pylint: disable=no-member
            if self.cores.locked_cores > 0:
                if not self.nimby.locked:
                    self.cores.idle_cores += self.cores.locked_cores
                self.cores.locked_cores = 0
                sendUpdate = True
            # pylint: enable=no-member

        log.debug(self.cores)

        if sendUpdate:
            self.sendStatusReport()

    def sendStatusReport(self):
        """Sends the current host report to Cuebot."""
        self.network.reportStatus(self.machine.getHostReport())

    def isWaitingForIdle(self):
        """Returns whether the host is waiting until idle to take some action."""
        return self.__whenIdle

    def sendFrameCompleteReport(self, runningFrame):
        """Send a frameCompleteReport to Cuebot"""
        if not runningFrame.completeReportSent:
            report = opencue_proto.report_pb2.FrameCompleteReport()
            # pylint: disable=no-member
            report.host.CopyFrom(self.machine.getHostInfo())
            report.frame.CopyFrom(runningFrame.runningFrameInfo())
            # pylint: enable=no-member

            if runningFrame.exitStatus is None:
                report.exit_status = 1
            else:
                report.exit_status = runningFrame.exitStatus

            report.exit_signal = runningFrame.exitSignal
            report.run_time = int(runningFrame.runTime)

            # If nimby is active, then frame must have been killed by nimby
            # Set the exitSignal to indicate this event
            if self.nimby.locked and not runningFrame.ignoreNimby:
                report.exit_status = rqd.rqconstants.EXITSTATUS_FOR_NIMBY_KILL

            self.network.reportRunningFrameCompletion(report)
            runningFrame.completeReportSent = True

    def sanitizeFrames(self):
        """
        Iterate over the cache and update the status of frames that might have
        completed but never reported back to cuebot.
        """
        for frameId in list(self.__cache.keys()):
            runningFrame = self.__cache[frameId]
            # If the frame was marked as completed (exitStatus) and a report has not been sent
            # try to file the report again
            if runningFrame.exitStatus is not None and not runningFrame.completeReportSent:
                try:
                    self.sendFrameCompleteReport(runningFrame)
                    self.deleteFrame(frameId)
                    log.info("Successfully deleted frame from cache for %s/%s (%s)",
                                  runningFrame.runFrame.job_name,
                                  runningFrame.runFrame.frame_name,
                                  frameId)
                # pylint: disable=broad-except
                except Exception:
                    log.exception("Failed to sanitize frame %s/%s",
                                  runningFrame.runFrame.job_name,
                                  runningFrame.runFrame.frame_name)


class FrameAttendantThread(threading.Thread):
    """Once a frame has been received and checked by RQD, this class handles
       the launching, waiting on, and cleanup work related to running the
       frame."""
    def __init__(self, rqCore: RqCore, runFrame, frameInfo, recovery_mode=False):
        """FrameAttendantThread class initialization
           @type    rqCore: RqCore
           @param   rqCore: Main RQD Object
           @type   runFrame: RunFrame
           @param  runFrame: rqd_pb2.RunFrame
           @type  frameInfo: rqd.rqnetwork.RunningFrame
           @param frameInfo: Servant for running frame
           @type  recovery_mode: bool
           @param recovery_mode: Run in frame recovery mode
        """
        threading.Thread.__init__(self)
        self.rqCore = rqCore
        self.docker_agent = rqCore.docker_agent
        self.frameId = runFrame.frame_id
        self.runFrame = runFrame
        self.startTime = 0
        self.endTime = 0
        self.frameInfo = frameInfo
        self._tempLocations = []
        self.rqlog = None
        self.recovery_mode = recovery_mode

    def __createEnvVariables(self):
        """Define the environmental variables for the frame"""
        # If linux specific, they need to move into self.runLinux()
        # pylint: disable=attribute-defined-outside-init
        self.frameEnv = {}
        self.frameEnv["PATH"] = self.rqCore.machine.getPathEnv()
        self.frameEnv["TERM"] = "unknown"
        self.frameEnv["TZ"] = self.rqCore.machine.getTimezone()
        self.frameEnv["USER"] = self.runFrame.user_name
        self.frameEnv["LOGNAME"] = self.runFrame.user_name
        self.frameEnv["mcp"] = "1"
        self.frameEnv["show"] = self.runFrame.show
        self.frameEnv["shot"] = self.runFrame.shot
        self.frameEnv["jobid"] = self.runFrame.job_name
        self.frameEnv["jobhost"] = self.rqCore.machine.getHostname()
        self.frameEnv["frame"] = self.runFrame.frame_name
        self.frameEnv["zframe"] = self.runFrame.frame_name
        self.frameEnv["logfile"] = self.runFrame.log_file
        self.frameEnv["maxframetime"] = "0"
        self.frameEnv["minspace"] = "200"
        self.frameEnv["CUE3"] = "True"
        self.frameEnv["CUE_GPU_MEMORY"] = str(self.rqCore.machine.getGpuMemoryFree())
        self.frameEnv["SP_NOMYCSHRC"] = "1"

        if rqd.rqconstants.RQD_CUSTOM_HOME_PREFIX:
            self.frameEnv["HOME"] = "%s/%s" % (
                rqd.rqconstants.RQD_CUSTOM_HOME_PREFIX,
                self.runFrame.user_name)

        if rqd.rqconstants.RQD_CUSTOM_MAIL_PREFIX:
            self.frameEnv["MAIL"] = "%s/%s" % (
                rqd.rqconstants.RQD_CUSTOM_MAIL_PREFIX,
                self.runFrame.user_name)

        if platform.system() == "Windows":
            for variable in ["SYSTEMROOT", "APPDATA", "TMP", "COMMONPROGRAMFILES", "SYSTEMDRIVE"]:
                if variable in os.environ:
                    self.frameEnv[variable] = os.environ[variable]
        for variable in rqd.rqconstants.RQD_HOST_ENV_VARS:
            # Fallback to empty string, easy to spot what is missing in the log
            self.frameEnv[variable] = os.environ.get(variable, '')


        if platform.system() == "Windows":
            for variable in ["SYSTEMROOT", "APPDATA", "TMP", "COMMONPROGRAMFILES", "SYSTEMDRIVE"]:
                if variable in os.environ:
                    self.frameEnv[variable] = os.environ[variable]
        if rqd.rqconstants.RQD_HOST_ENV_VARS:
            for variable in rqd.rqconstants.RQD_HOST_ENV_VARS:
                # Fallback to empty string, easy to spot what is missing in the log
                self.frameEnv[variable] = os.environ.get(variable, '')
        elif rqd.rqconstants.RQD_USE_ALL_HOST_ENV_VARS:
            # Add host environment variables
            for key, value in os.environ.items():
                # Merge frame PATH with host PATH
                if "PATH" == key and key in self.frameEnv:
                    self.frameEnv[key] += os.pathsep + value
                else:
                    self.frameEnv[key] = value
        for key, value in self.runFrame.environment.items():
            if key == 'PATH':
                self.frameEnv[key] += os.pathsep + value
            else:
                self.frameEnv[key] = value

        # Add threads to use all assigned hyper-threading cores
        if 'CPU_LIST' in self.runFrame.attributes and 'CUE_THREADS' in self.frameEnv:
            self.frameEnv['CUE_THREADS'] = str(max(
                int(self.frameEnv['CUE_THREADS']),
                len(self.runFrame.attributes['CPU_LIST'].split(','))))
            if self.rqCore.machine.getHyperthreadingMultiplier() > 1:
                self.frameEnv['CUE_HT'] = "True"
            else:
                self.frameEnv['CUE_HT'] = "False"

        # Add GPU's to use all assigned GPU cores
        if 'GPU_LIST' in self.runFrame.attributes:
            self.frameEnv['CUE_GPU_CORES'] = self.runFrame.attributes['GPU_LIST']

    # pylint: disable=inconsistent-return-statements
    def _createCommandFile(self, command):
        """Creates a file that subprocess. Popen then executes.
        @type  command: string
        @param command: The command specified in the runFrame request
        @rtype:  string
        @return: Command file location"""
        commandFile = ""
        try:
            if platform.system() == "Windows":
                rqd_tmp_dir = os.path.join(tempfile.gettempdir(), 'rqd')
                try:
                    os.mkdir(rqd_tmp_dir)
                except OSError:
                    pass  # okay, already exists

                # Windows Batch needs some characters escaped:
                command = command.replace('%', '%%')
                for char in '^&<>|':
                    command = command.replace(char, '^' + char)

                commandFile = os.path.join(
                    rqd_tmp_dir,
                    'cmd-%s-%s.bat' % (self.runFrame.frame_id, time.time()))
            else:
                commandFile = os.path.join(tempfile.gettempdir(),
                                           'rqd-cmd-%s-%s' % (self.runFrame.frame_id, time.time()))
            with open(commandFile, "w", encoding='utf-8') as rqexe:
                self._tempLocations.append(commandFile)
                rqexe.write(command)
                rqexe.close()
            os.chmod(commandFile, 0o777)
            return commandFile
        # pylint: disable=broad-except
        except Exception as e:
            log.critical(
                "Unable to make command file: %s due to %s at %s",
                commandFile, e, traceback.extract_tb(sys.exc_info()[2]))
            raise e

    def __writeHeader(self):
        """Writes the frame's log header"""

        self.startTime = time.time()

        try:
            print("="*59, file=self.rqlog)
            print("RenderQ JobSpec      %s" % time.ctime(self.startTime), "\n", file=self.rqlog)
            print("proxy                rqd.rqnetwork.RunningFrame/%s -t:tcp -h %s -p 10021" % (
                self.runFrame.frame_id,
                self.rqCore.machine.getHostname()), file=self.rqlog)
            print("%-21s%s" % ("command", self.runFrame.command), file=self.rqlog)
            print("%-21s%s" % ("uid", self.runFrame.uid), file=self.rqlog)
            print("%-21s%s" % ("gid", self.runFrame.gid), file=self.rqlog)
            print("%-21s%s" % ("logDestination",
                                              self.runFrame.log_dir_file), file=self.rqlog)
            print("%-21s%s" % ("cwd", self.runFrame.frame_temp_dir), file=self.rqlog)
            print("%-21s%s" % ("renderHost",
                                              self.rqCore.machine.getHostname()), file=self.rqlog)
            print("%-21s%s" % ("jobId", self.runFrame.job_id), file=self.rqlog)
            print("%-21s%s" % ("frameId", self.runFrame.frame_id), file=self.rqlog)
            for env in sorted(self.frameEnv):
                print("%-21s%s=%s" % ("env", env, self.frameEnv[env]), file=self.rqlog)
            print("="*59, file=self.rqlog)

            if 'CPU_LIST' in self.runFrame.attributes:
                print('Hyper-threading enabled', file=self.rqlog)

        # pylint: disable=broad-except
        except Exception as e:
            log.critical(
                "Unable to write header to rqlog: %s due to %s at %s",
                self.runFrame.log_dir_file, e, traceback.extract_tb(sys.exc_info()[2]))

    def __writeFooter(self):
        """Writes frame's log footer"""

        self.endTime = time.time()
        self.frameInfo.runTime = int(self.endTime - self.startTime)
        try:
            print("", file=self.rqlog)
            print("="*59, file=self.rqlog)
            print("RenderQ Job Complete\n", file=self.rqlog)
            print("%-20s%s" % ("exitStatus", self.frameInfo.exitStatus), file=self.rqlog)
            print("%-20s%s" % ("exitSignal", self.frameInfo.exitSignal), file=self.rqlog)
            if self.frameInfo.killMessage:
                print("%-20s%s" % ("killMessage", self.frameInfo.killMessage), file=self.rqlog)
            print("%-20s%s" % ("startTime",
                                         time.ctime(self.startTime)), file=self.rqlog)
            print("%-20s%s" % ("endTime",
                                         time.ctime(self.endTime)), file=self.rqlog)
            print("%-20s%s" % ("maxrss", self.frameInfo.maxRss), file=self.rqlog)
            print("%-20s%s" % ("maxUsedGpuMemory",
                                         self.frameInfo.maxUsedGpuMemory), file=self.rqlog)
            print("%-20s%s" % ("utime", self.frameInfo.utime), file=self.rqlog)
            print("%-20s%s" % ("stime", self.frameInfo.stime), file=self.rqlog)
            print("%-20s%s" % ("renderhost", self.rqCore.machine.getHostname()), file=self.rqlog)

            print("%-20s%s" % ("maxrss (KB)", self.frameInfo.maxRss), file=self.rqlog)
            for child in sorted(self.frameInfo.childrenProcs.items(),
                                key=lambda item: item[1]['start_time']):
                print("\t%-20s%s" % (child[1]['name'], child[1]['rss']), file=self.rqlog)
                print("\t%-20s%s" % ("start_time",
                                      datetime.timedelta(seconds=child[1]["start_time"])),
                                      file=self.rqlog)
                print("\t%-20s%s" % ("cmdline", " ".join(child[1]["cmd_line"])), file=self.rqlog)

            print("="*59, file=self.rqlog)

        # pylint: disable=broad-except
        except Exception as e:
            log.critical(
                "Unable to write footer: %s due to %s at %s",
                self.runFrame.log_dir_file, e, traceback.extract_tb(sys.exc_info()[2]))

    def __cleanup(self):
        """Cleans up temporary files"""
        rqd.rqutil.permissionsHigh()
        try:
            for location in self._tempLocations:
                if os.path.isfile(location):
                    try:
                        os.remove(location)
                    # pylint: disable=broad-except
                    except Exception as e:
                        log.warning(
                            "Unable to delete file: %s due to %s at %s",
                            location, e, traceback.extract_tb(sys.exc_info()[2]))
        finally:
            rqd.rqutil.permissionsLow()

        # Close log file
        try:
            self.rqlog.close()
        # pylint: disable=broad-except
        except Exception as e:
            log.warning(
                "Unable to close file: %s due to %s at %s",
                self.runFrame.log_file, e, traceback.extract_tb(sys.exc_info()[2]))

    def runLinux(self):
        """The steps required to handle a frame under linux"""
        frameInfo = self.frameInfo
        runFrame = self.runFrame

        self.__createEnvVariables()
        self.__writeHeader()

        tempStatFile = "%srqd-stat-%s-%s" % (self.rqCore.machine.getTempPath(),
                                             frameInfo.frameId,
                                             time.time())
        self._tempLocations.append(tempStatFile)
        tempCommand = []
        if self.rqCore.machine.isDesktop():
            tempCommand += ["/bin/nice"]
        tempCommand += ["/usr/bin/time", "-p", "-o", tempStatFile]

        if 'CPU_LIST' in runFrame.attributes:
            tempCommand += ['taskset', '-c', runFrame.attributes['CPU_LIST']]

        rqd.rqutil.permissionsHigh()
        try:
            if rqd.rqconstants.RQD_BECOME_JOB_USER:
                tempCommand += ["/bin/su", runFrame.user_name, rqd.rqconstants.SU_ARGUMENT,
                                '"' + self._createCommandFile(runFrame.command) + '"']
            else:
                tempCommand += [self._createCommandFile(runFrame.command)]

            # pylint: disable=subprocess-popen-preexec-fn,consider-using-with
            frameInfo.forkedCommand = subprocess.Popen(tempCommand,
                                                       env=self.frameEnv,
                                                       cwd=self.rqCore.machine.getTempPath(),
                                                       stdin=subprocess.PIPE,
                                                       stdout=subprocess.PIPE,
                                                       stderr=subprocess.PIPE,
                                                       close_fds=True,
                                                       preexec_fn=os.setsid)
        finally:
            rqd.rqutil.permissionsLow()

        frameInfo.pid = runFrame.pid = frameInfo.forkedCommand.pid

        if not self.rqCore.updateRssThread.is_alive():
            self.rqCore.updateRssThread = threading.Timer(rqd.rqconstants.RSS_UPDATE_INTERVAL,
                                                          self.rqCore.updateRss)
            self.rqCore.updateRssThread.start()

        poller = select.poll()
        poller.register(frameInfo.forkedCommand.stdout, select.POLLIN)
        poller.register(frameInfo.forkedCommand.stderr, select.POLLIN)
        while True:
            for fd, event in poller.poll():
                if event & select.POLLIN:
                    if fd == frameInfo.forkedCommand.stdout.fileno():
                        line = frameInfo.forkedCommand.stdout.readline()
                    elif fd == frameInfo.forkedCommand.stderr.fileno():
                        line = frameInfo.forkedCommand.stderr.readline()
                    else:
                        continue
                    if not line:
                        break
                    self.rqlog.write(line, prependTimestamp=rqd.rqconstants.RQD_PREPEND_TIMESTAMP)
            if frameInfo.forkedCommand.poll() is not None:
                break

        returncode = frameInfo.forkedCommand.wait()

        # Find exitStatus and exitSignal
        if returncode < 0:
            # Exited with a signal
            frameInfo.exitStatus = 1
            frameInfo.exitSignal = -returncode
        else:
            frameInfo.exitStatus = returncode
            frameInfo.exitSignal = 0

        try:
            with open(tempStatFile, "r", encoding='utf-8') as statFile:
                frameInfo.realtime = statFile.readline().split()[1]
                frameInfo.utime = statFile.readline().split()[1]
                frameInfo.stime = statFile.readline().split()[1]
                statFile.close()
        # pylint: disable=broad-except
        except Exception:
            pass  # This happens when frames are killed

        self.__writeFooter()
        self.__cleanup()

    def runDocker(self):
        """The steps required to handle a frame under a docker container"""
        # pylint: disable=import-outside-toplevel
        # pylint: disable=import-error
        from docker.errors import APIError
        from rqd.rqdocker import InvalidFrameOsError

        frameInfo = self.frameInfo
        runFrame = self.runFrame

        # Ensure Nullable attributes have been initialized
        if not self.rqlog:
            raise RuntimeError("Invalid state. rqlog has not been initialized")
        if not self.docker_agent:
            raise RuntimeError("Invalid state: docker_agent must have been initialized.")

        self.__createEnvVariables()
        self.__writeHeader()

        tempStatFile = "%srqd-stat-%s-%s" % (self.rqCore.machine.getTempPath(),
                                             frameInfo.frameId,
                                             time.time())
        self._tempLocations.append(tempStatFile)

        # Prevent frame from attempting to run as ROOT
        gid = runFrame.gid
        if runFrame.gid <= 0:
            gid = rqd.rqconstants.LAUNCH_FRAME_USER_GID

        # Prevent invalid uids, fallback to daemon uid
        uid = runFrame.uid
        if uid < rqd.rqconstants.RQD_MIN_UID or uid > rqd.rqconstants.RQD_MAX_UID:
            msg = "Frame launched with an invalid uid=%s. Falling back to daemon uid" % runFrame.uid
            self.rqlog.write(msg, prependTimestamp=rqd.rqconstants.RQD_PREPEND_TIMESTAMP)
            uid = rqd.rqconstants.RQD_DAEMON_UID

        # Never give frame ROOT permissions
        if uid == 0 or gid == 0:
            msg = "Frame %s cannot run as ROOT" % frameInfo.frameId
            self.rqlog.write(msg, prependTimestamp=rqd.rqconstants.RQD_PREPEND_TIMESTAMP)
            raise RuntimeError(msg)

        # Thread affinity
        tasksetCmd = ""
        if runFrame.attributes['CPU_LIST']:
            tasksetCmd = "taskset -c %s" % runFrame.attributes['CPU_LIST']

        # Set process to use nice if running on a desktop
        nice = ""
        if self.rqCore.machine.isDesktop():
            nice = "/bin/nice"

        # A temporary password for the user created inside of the frame container.
        # This user is only valid inside the container, meaning a leakage would only
        # be harmful if the perpetrator gains access to run docker commands.
        tempPassword = str(uuid.uuid4())
        # Command wrapper
        command = r"""#!/bin/sh
useradd -u %s -g %s -p %s %s >& /dev/null || true;
exec su -s %s %s -c "echo \$$; %s /usr/bin/time -p -o %s %s %s"
""" % (
            uid,
            gid,
            tempPassword,
            runFrame.user_name,
            self.docker_agent.docker_shell_path,
            runFrame.user_name,
            nice,
            tempStatFile,
            tasksetCmd,
            runFrame.command.replace('"', r"""\"""")
        )

        # Log entrypoint on frame log to simplify replaying frames
        self.rqlog.write("DOCKER_ENTRYPOINT = %s" %
            # Mask password
            command.replace(tempPassword, "[password]").replace(";", "\n"),
            prependTimestamp=rqd.rqconstants.RQD_PREPEND_TIMESTAMP)

        if self.docker_agent.gpu_mode:
            self.rqlog.write("GPU_MODE activated")

        # Handle memory limits. Cuebot users KB docker uses Bytes.
        # Docker min requirement is 6MB, if request is bellow limit, give the frame a reasonable
        # amount of memory.
        soft_memory_limit = runFrame.soft_memory_limit * 1000
        if soft_memory_limit <= 6291456:
            logging.warning("Frame requested %s bytes of soft_memory_limit, which is lower than "
                            "minimum required. Running with 1MB", soft_memory_limit)
            soft_memory_limit = "1GB"
        hard_memory_limit = runFrame.hard_memory_limit * 1000
        if hard_memory_limit <= 6291456:
            logging.warning("Frame requested %s bytes of hard_memory_limit, which is lower than "
                            "minimum required. Running with 2MB", hard_memory_limit)
            hard_memory_limit = "2GB"

        # Write command to a file on the job tmpdir to simplify replaying a frame
        command = self._createCommandFile(command)
        container = None
        docker_client = None
        container_id = "00000000"
        frameInfo.pid = -1
        try:
            log_stream = None
            docker_client, container = self.docker_agent.runContainer(
                image_key=runFrame.os,
                environment=self.frameEnv,
                working_dir=self.rqCore.machine.getTempPath(),
                hostname=self.frameEnv["jobhost"],
                mem_reservation=soft_memory_limit,
                mem_limit=hard_memory_limit,
                entrypoint=command)

            log_stream = container.logs(stream=True)

            if not container or not log_stream:
                raise RuntimeError("Container failed to start for %s.%s(%s)" % (
                    runFrame.job_name,
                    runFrame.frame_name,
                    frameInfo.frameId))

            # Try to get the cmd pid from top if the container is still running.
            # If that fails the pid can be acquired from the first line of the log
            try:
                # Docker SDK type hint states that `top` returns an str
                # when in reality it returns a Dict {"Processes": [[]], "Columns": [[]]}
                container_top: dict = container.top()
                frameInfo.pid = runFrame.pid = int(container_top["Processes"][0][1])
            except (APIError, TypeError):
                for first_line in log_stream:
                    frameInfo.pid = int(first_line)
                    break

            # Log frame start info
            msg = "Container %s started for %s.%s(%s) with pid %s" % (
                container.short_id,
                runFrame.job_name,
                runFrame.frame_name,
                frameInfo.frameId,
                frameInfo.pid)

            log.info(msg)
            self.rqlog.write(msg, prependTimestamp=rqd.rqconstants.RQD_PREPEND_TIMESTAMP)

            # Ping rss thread on rqCore
            if self.rqCore.updateRssThread and not self.rqCore.updateRssThread.is_alive():
                self.rqCore.updateRssThread = threading.Timer(rqd.rqconstants.RSS_UPDATE_INTERVAL,
                                                            self.rqCore.updateRss)
                self.rqCore.updateRssThread.start()

            # Store container id in case this frame needs to be restored from the backup
            runFrame.attributes["container_id"] = container.short_id
            # Atatch to the job and follow the logs
            for line in log_stream:
                self.rqlog.write(line, prependTimestamp=rqd.rqconstants.RQD_PREPEND_TIMESTAMP)

            output = container.wait()
            returncode = output["StatusCode"]
        except StopIteration:
            # This exception can happen when a container is interrupted
            # If frame pid is set it means the container has started successfully
            if frameInfo.pid and container:
                output = container.wait()
                returncode = output["StatusCode"]
            else:
                returncode = -1
                container_id = container.short_id if container else -1
                msg = "Failed to read frame container logs on %s for %s.%s(%s)" % (
                    container_id,
                    runFrame.job_name,
                    runFrame.frame_name,
                    frameInfo.frameId)
                logging.error(msg)
                self.rqlog.write(msg, prependTimestamp=rqd.rqconstants.RQD_PREPEND_TIMESTAMP)
        except InvalidFrameOsError as e:
            # Frame container didn't get created
            returncode = rqd.rqconstants.EXITSTATUS_FOR_FAILED_LAUNCH
            self.__writeHeader()
            self.rqlog.write(str(e), prependTimestamp=rqd.rqconstants.RQD_PREPEND_TIMESTAMP)
        # pylint: disable=broad-except
        except Exception as e:
            returncode = rqd.rqconstants.EXITSTATUS_FOR_FAILED_LAUNCH
            msg = "Failed to launch frame container"
            logging.exception(msg)
            self.rqlog.write("%s - %s" % (msg, e),
                                prependTimestamp=rqd.rqconstants.RQD_PREPEND_TIMESTAMP)
        finally:
            # Clear up container after if finishes
            if container:
                container_id = container.short_id
                container.remove()
            if docker_client:
                docker_client.close()

        # Find exitStatus and exitSignal
        if returncode < 0:
            # Exited with a signal
            frameInfo.exitStatus = 1
            frameInfo.exitSignal = -returncode
        else:
            frameInfo.exitStatus = returncode
            frameInfo.exitSignal = 0

        # Log frame start info
        log.warning("Frame %s.%s(%s) with pid %s finished on container %s with exitStatus %s %s ",
            runFrame.job_name,
            runFrame.frame_name,
            frameInfo.frameId,
            frameInfo.pid,
            container_id,
            frameInfo.exitStatus,
            "" if frameInfo.exitStatus == 0 else " - " + runFrame.log_dir_file)

        try:
            with open(tempStatFile, "r", encoding='utf-8') as statFile:
                frameInfo.realtime = statFile.readline().split()[1]
                frameInfo.utime = statFile.readline().split()[1]
                frameInfo.stime = statFile.readline().split()[1]
                statFile.close()
        # pylint: disable=broad-except
        except Exception:
            pass  # This happens when frames are killed

        self.__writeFooter()
        self.__cleanup()

    def runWindows(self):
        """The steps required to handle a frame under windows"""
        frameInfo = self.frameInfo
        runFrame = self.runFrame

        self.__createEnvVariables()
        self.__writeHeader()

        try:
            runFrame.command = runFrame.command.replace('%{frame}', self.frameEnv['CUE_IFRAME'])
            tempCommand = [self._createCommandFile(runFrame.command)]

            # pylint: disable=consider-using-with
            frameInfo.forkedCommand = subprocess.Popen(tempCommand,
                                                       env=self.frameEnv,
                                                       stdin=subprocess.PIPE,
                                                       stdout=subprocess.PIPE,
                                                       stderr=subprocess.STDOUT)
        # pylint: disable=broad-except
        except Exception:
            log.critical(
                "Failed subprocess.Popen: Due to: \n%s",
                ''.join(traceback.format_exception(*sys.exc_info())))

        frameInfo.pid = runFrame.pid = frameInfo.forkedCommand.pid

        if not self.rqCore.updateRssThread.is_alive():
            self.rqCore.updateRssThread = threading.Timer(rqd.rqconstants.RSS_UPDATE_INTERVAL,
                                                          self.rqCore.updateRss)
            self.rqCore.updateRssThread.start()

        while True:
            output = frameInfo.forkedCommand.stdout.readline()
            if not output and frameInfo.forkedCommand.poll() is not None:
                break
            if output:
                self.rqlog.write(output, prependTimestamp=rqd.rqconstants.RQD_PREPEND_TIMESTAMP)

        frameInfo.forkedCommand.wait()

        # Find exitStatus and exitSignal
        returncode = frameInfo.forkedCommand.returncode
        if returncode < INT32_MIN:
            returncode = 303
        if returncode > INT32_MAX:
            returncode = 304
        frameInfo.exitStatus = returncode
        frameInfo.exitSignal = returncode

        frameInfo.realtime = 0
        frameInfo.utime = 0
        frameInfo.stime = 0

        self.__writeFooter()
        self.__cleanup()

    def runDarwin(self):
        """The steps required to handle a frame under mac"""
        frameInfo = self.frameInfo

        self.__createEnvVariables()
        self.__writeHeader()

        rqd.rqutil.permissionsHigh()
        try:
            tempCommand = ["/usr/bin/su", frameInfo.runFrame.user_name, "-c", '"' +
                           self._createCommandFile(frameInfo.runFrame.command) + '"']

            # pylint: disable=subprocess-popen-preexec-fn,consider-using-with
            frameInfo.forkedCommand = subprocess.Popen(tempCommand,
                                                       env=self.frameEnv,
                                                       cwd=self.rqCore.machine.getTempPath(),
                                                       stdin=subprocess.PIPE,
                                                       stdout=subprocess.PIPE,
                                                       stderr=subprocess.STDOUT,
                                                       preexec_fn=os.setsid)
        finally:
            rqd.rqutil.permissionsLow()

        frameInfo.pid = frameInfo.forkedCommand.pid

        if not self.rqCore.updateRssThread.is_alive():
            self.rqCore.updateRssThread = threading.Timer(rqd.rqconstants.RSS_UPDATE_INTERVAL,
                                                          self.rqCore.updateRss)
            self.rqCore.updateRssThread.start()

        while True:
            output = frameInfo.forkedCommand.stdout.readline()
            if not output and frameInfo.forkedCommand.poll() is not None:
                break
            if output:
                self.rqlog.write(output, prependTimestamp=rqd.rqconstants.RQD_PREPEND_TIMESTAMP)

        frameInfo.forkedCommand.wait()

        # Find exitStatus and exitSignal
        returncode = frameInfo.forkedCommand.returncode
        if os.WIFEXITED(returncode):
            frameInfo.exitStatus = os.WEXITSTATUS(returncode)
        else:
            frameInfo.exitStatus = 1
        if os.WIFSIGNALED(returncode):
            frameInfo.exitSignal = os.WTERMSIG(returncode)

        self.__writeFooter()
        self.__cleanup()

    def setup(self):
        """Setup for running or recovering a frame"""
        runFrame = self.runFrame
        run_on_docker = self.rqCore.docker_agent is not None

        runFrame.job_temp_dir = os.path.join(self.rqCore.machine.getTempPath(),
                                                runFrame.job_name)
        runFrame.frame_temp_dir = os.path.join(runFrame.job_temp_dir,
                                                runFrame.frame_name)
        runFrame.log_file = "%s.%s.rqlog" % (runFrame.job_name,
                                                runFrame.frame_name)
        runFrame.log_dir_file = os.path.join(runFrame.log_dir, runFrame.log_file)

        # Ensure permissions return to Low after this block
        try:
            if rqd.rqconstants.RQD_CREATE_USER_IF_NOT_EXISTS and runFrame.HasField("uid"):
                rqd.rqutil.checkAndCreateUser(runFrame.user_name,
                                                runFrame.uid,
                                                runFrame.gid)
                if not run_on_docker:
                    # Do everything as launching user:
                    runFrame.gid = rqd.rqconstants.LAUNCH_FRAME_USER_GID
                    rqd.rqutil.permissionsUser(runFrame.uid, runFrame.gid)

            # Setup frame logging
            if self.runFrame.loki_url:
                log.info("Logging with Loki")
                self.rqlog = rqd.rqlogging.LokiLogger(self.runFrame.loki_url, runFrame)
            else:
                self.rqlog = rqd.rqlogging.RqdLogger(runFrame.log_dir_file)
            self.rqlog.waitForFile()
        # pylint: disable=broad-except
        except Exception as e:
            err = "Unable to write to %s due to %s" % (runFrame.log_dir_file, e)
            raise RuntimeError(err)
        finally:
            rqd.rqutil.permissionsLow()


    def runUnknown(self):
        """The steps required to handle a frame under an unknown OS."""

    def run(self):
        """Thread initialization"""
        if self.recovery_mode:
            self.runRecovery()
            return

        log.info("Monitor frame started for frameId=%s", self.frameId)

        runFrame = self.runFrame
        run_on_docker = self.rqCore.docker_agent is not None

        # pylint: disable=too-many-nested-blocks
        try:
            self.setup()
            # Store frame in cache and register servant
            self.rqCore.storeFrame(runFrame.frame_id, self.frameInfo)

            if run_on_docker:
                self.runDocker()
            elif platform.system() == "Linux":
                self.runLinux()
            elif platform.system() == "Windows":
                self.runWindows()
            elif platform.system() == "Darwin":
                self.runDarwin()
            else:
                self.runUnknown()

        # pylint: disable=broad-except
        except Exception:
            log.critical(
                "Failed launchFrame: For %s due to: \n%s",
                runFrame.frame_id, ''.join(traceback.format_exception(*sys.exc_info())))
            # Notifies the cuebot that there was an error launching
            self.frameInfo.exitStatus = rqd.rqconstants.EXITSTATUS_FOR_FAILED_LAUNCH
            # Delay keeps the cuebot from spamming failing booking requests
            time.sleep(10)
        finally:
            self.postFrameAction()

    def postFrameAction(self):
        """Action to be executed after a frame completes its execution"""
        self.rqCore.releaseCores(self.runFrame.num_cores,
            self.runFrame.attributes.get('CPU_LIST'),
            self.runFrame.attributes.get('GPU_LIST')
                if 'GPU_LIST' in self.runFrame.attributes else None)

        self.rqCore.deleteFrame(self.runFrame.frame_id)

        self.rqCore.sendFrameCompleteReport(self.frameInfo)
        time_till_next = (
                (self.rqCore.intervalStartTime + self.rqCore.intervalSleepTime) - time.time())
        if time_till_next > (2 * rqd.rqconstants.RQD_MIN_PING_INTERVAL_SEC):
            self.rqCore.onIntervalThread.cancel()
            self.rqCore.onInterval(rqd.rqconstants.RQD_MIN_PING_INTERVAL_SEC)

        log.info("Monitor frame ended for frameId=%s",
                    self.runFrame.frame_id)

    def recoverDocker(self):
        """The steps required to handle a frame under a docker container"""
        frameInfo = self.frameInfo
        runFrame = self.runFrame
        container = None

        # Ensure Nullable attributes have been initialized
        if not self.rqlog:
            raise RuntimeError("Invalid state. rqlog has not been initialized")
        if not self.rqCore.docker_agent:
            raise RuntimeError("Invalid state: docker_agent must have been initialized.")
        if not runFrame.attributes.get("container_id"):
            raise RuntimeError("Invalid state: recovered frame does't contain a container id")
        container_id = runFrame.attributes.get("container_id")

        docker_client = self.rqCore.docker_agent.new_client()
        # The recovered frame will stream back the logs into a new file,
        # therefore, write a new header
        self.__createEnvVariables()
        self.__writeHeader()

        tempStatFile = "%srqd-stat-%s-%s" % (self.rqCore.machine.getTempPath(),
                                             frameInfo.frameId,
                                             time.time())
        self._tempLocations.append(tempStatFile)

        try:
            log_stream = None
            with self.rqCore.docker_agent.docker_lock:
                container = docker_client.containers.get(container_id)
            log_stream = container.logs(stream=True)

            if not container or not log_stream:
                raise RuntimeError("Failed to recover container for %s.%s(%s)" % (
                    runFrame.job_name,
                    runFrame.frame_name,
                    frameInfo.frameId))

            # Log frame start info
            msg = "Container %s recovered for %s.%s(%s) with pid %s" % (
                container.short_id,
                runFrame.job_name,
                runFrame.frame_name,
                frameInfo.frameId,
                frameInfo.pid)

            log.info(msg)
            self.rqlog.write(msg, prependTimestamp=rqd.rqconstants.RQD_PREPEND_TIMESTAMP)

            # Ping rss thread on rqCore
            if self.rqCore.updateRssThread and not self.rqCore.updateRssThread.is_alive():
                self.rqCore.updateRssThread = threading.Timer(rqd.rqconstants.RSS_UPDATE_INTERVAL,
                                                            self.rqCore.updateRss)
                self.rqCore.updateRssThread.start()

            # Attach to the job and follow the logs
            for line in log_stream:
                self.rqlog.write(line, prependTimestamp=rqd.rqconstants.RQD_PREPEND_TIMESTAMP)

            output = container.wait()
            returncode = output["StatusCode"]
        except StopIteration:
            # This exception can happen when a container is interrupted
            # If frame pid is set it means the container has started successfully
            if frameInfo.pid and container:
                output = container.wait()
                returncode = output["StatusCode"]
            else:
                returncode = -1
                container_id = container.short_id if container else -1
                msg = "Failed to read frame container logs on %s for %s.%s(%s)" % (
                    container_id,
                    runFrame.job_name,
                    runFrame.frame_name,
                    frameInfo.frameId)
                logging.error(msg)
                self.rqlog.write(msg, prependTimestamp=rqd.rqconstants.RQD_PREPEND_TIMESTAMP)
        # pylint: disable=broad-except
        except Exception as e:
            returncode = -1
            msg = "Failed to recover frame container"
            logging.warning(msg)
            self.rqlog.write("%s - The frame might have finishes during rqd's reinitialization "
                "- %s" % (msg, e),
                prependTimestamp=rqd.rqconstants.RQD_PREPEND_TIMESTAMP)
        finally:
            # Clear up container after if finishes
            if container:
                container_id = container.short_id
                container.remove()
            docker_client.close()

        if container:
            # Find exitStatus and exitSignal
            if returncode < 0:
                # Exited with a signal
                frameInfo.exitStatus = 1
                frameInfo.exitSignal = -returncode
            else:
                frameInfo.exitStatus = returncode
                frameInfo.exitSignal = 0

            # Log frame start info
            log.warning(
                "Frame %s.%s(%s) with pid %s finished on container %s with exitStatus %s %s",
                runFrame.job_name,
                runFrame.frame_name,
                frameInfo.frameId,
                frameInfo.pid,
                container_id,
                frameInfo.exitStatus,
                "" if frameInfo.exitStatus == 0 else " - " + runFrame.log_dir_file)

            try:
                with open(tempStatFile, "r", encoding='utf-8') as statFile:
                    frameInfo.realtime = statFile.readline().split()[1]
                    frameInfo.utime = statFile.readline().split()[1]
                    frameInfo.stime = statFile.readline().split()[1]
                    statFile.close()
            # pylint: disable=broad-except
            except Exception:
                pass  # This happens when frames are killed

            self.__writeFooter()
        self.__cleanup()

    def runRecovery(self):
        """Recover a frame that was running before this instance started"""
        if not self.recovery_mode:
            return

        log.info("Monitor recovered frame started for frameId=%s", self.frameId)

        runFrame = self.runFrame
        run_on_docker = self.rqCore.docker_agent is not None

        # pylint: disable=too-many-nested-blocks
        try:
            self.setup()
            # Store frame in cache and register servant
            self.rqCore.storeFrame(runFrame.frame_id, self.frameInfo)

            if run_on_docker:
                self.recoverDocker()
            elif platform.system() == "Linux":
                # TODO
                pass
            elif platform.system() == "Windows":
                # TODO
                pass
            elif platform.system() == "Darwin":
                # TODO
                pass
            else:
                self.runUnknown()

        # pylint: disable=broad-except
        except Exception:
            log.critical(
                "Failed launchFrame: For %s due to: \n%s",
                runFrame.frame_id, ''.join(traceback.format_exception(*sys.exc_info())))
            # Notifies the cuebot that there was an error launching
            self.frameInfo.exitStatus = rqd.rqconstants.EXITSTATUS_FOR_FAILED_LAUNCH
            # Delay keeps the cuebot from spamming failing booking requests
            time.sleep(10)
        finally:
            self.postFrameAction()<|MERGE_RESOLUTION|>--- conflicted
+++ resolved
@@ -457,23 +457,12 @@
 
     def shutdownRqdNow(self):
         """Kill all running frames and shutdown RQD"""
-<<<<<<< HEAD
         self.machine.state = opencue_proto.host_pb2.DOWN
-        try:
-            self.lockAll()
-            self.killAllFrame("shutdownRqdNow Command")
-        # pylint: disable=broad-except
-        except Exception:
-            log.exception("Failed to kill frames, stopping service anyways")
-        if not self.__cache:
-=======
-        self.machine.state = rqd.compiled_proto.host_pb2.DOWN
         # When running on docker, stopping RQD will trigger the creation of a new container,
         # and running frames will be recovered on a new instance.
         # Thus, shutdown doesn't require locking and killing frames when running on docker.
         if self.docker_agent is not None:
             self.__reboot = False
->>>>>>> efeb2474
             self.shutdown()
         else:
             try:
