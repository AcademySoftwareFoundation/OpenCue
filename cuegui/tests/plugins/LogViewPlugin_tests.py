#  Copyright Contributors to the OpenCue Project
#
#  Licensed under the Apache License, Version 2.0 (the "License");
#  you may not use this file except in compliance with the License.
#  You may obtain a copy of the License at
#
#    http://www.apache.org/licenses/LICENSE-2.0
#
#  Unless required by applicable law or agreed to in writing, software
#  distributed under the License is distributed on an "AS IS" BASIS,
#  WITHOUT WARRANTIES OR CONDITIONS OF ANY KIND, either express or implied.
#  See the License for the specific language governing permissions and
#  limitations under the License.


"""Tests for cuegui.plugins.LogViewPlugin."""


import os
import unittest

import mock

import pyfakefs.fake_filesystem_unittest
import qtpy.QtCore
import qtpy.QtGui
import qtpy.QtTest
import qtpy.QtWidgets

import cuegui.Main
import cuegui.plugins.LogViewPlugin
import cuegui.Style
from .. import test_utils


_LOG_TEXT_1 = '''Lorem ipsum dolor sit amet, consectetur adipiscing elit.
Mauris a odio quis arcu ornare molestie sit amet ac dui.
Integer eros lorem, aliquet eget hendrerit et, sollicitudin a diam.
Suspendisse placerat mi eu rhoncus ultricies.
Quisque tempor tortor quis luctus blandit. Cras at finibus urna.
Morbi tincidunt consequat ullamcorper.
Etiam volutpat ligula nec ligula mattis, in porttitor mauris pharetra.'''

_LOG_TEXT_2 = '''Donec efficitur orci non ex sagittis, ac euismod nibh tempus.
Duis at placerat neque. Mauris at urna id nisl varius dignissim ut at eros.
Praesent quis egestas ligula. Morbi tristique nunc iaculis nisl laoreet rutrum
mattis ut elit. Vestibulum porttitor metus a nisl imperdiet, eget faucibus
mauris laoreet. Ut sem eros, molestie sed sem eu, vehicula molestie orci.
In non tortor at augue imperdiet sodales quis at diam.
Nulla efficitur odio posuere elit ultricies, quis rhoncus ante scelerisque.
Donec porta gravida eros id vulputate. Phasellus vel nisl arcu.'''


# pylint: disable=no-member
class LogViewPluginTests(pyfakefs.fake_filesystem_unittest.TestCase):
    @mock.patch('opencue.cuebot.Cuebot.getStub', new=mock.MagicMock())
    def setUp(self):
        self.setUpPyfakefs()
        paletteFile = os.path.join(os.path.dirname(cuegui.__file__), 'config', 'darkpalette.qss')
        self.fs.add_real_file(paletteFile, read_only=True)
        self.logPath1 = '/some/log/file'
        self.logPath2 = '/another/different/log/somewhere/else'
        self.log1 = self.fs.create_file(self.logPath1, contents=_LOG_TEXT_1)
        self.fs.create_file(self.logPath2, contents=_LOG_TEXT_2)

        test_utils.createApplication()
        cuegui.app().settings = qtpy.QtCore.QSettings()
        cuegui.Style.init()
        self.parentWidget = qtpy.QtWidgets.QMainWindow()
        self.logViewPlugin = cuegui.plugins.LogViewPlugin.LogViewPlugin(self.parentWidget)

    def test_shouldDisplayFirstLogFile(self):
<<<<<<< HEAD
        PySide2.QtGui.qApp.display_log_file_content.emit([self.logPath1, self.logPath2])
        self.logViewPlugin.logview_widget._receive_log_results(_LOG_TEXT_1, 0)
        self.assertEqual(_LOG_TEXT_1, self.logViewPlugin.logview_widget._content_box.toPlainText())

    def test_shouldUpdateLogFile(self):
        PySide2.QtGui.qApp.display_log_file_content.emit([self.logPath1, self.logPath2])
        self.logViewPlugin.logview_widget._receive_log_results(_LOG_TEXT_1, 0)
        new_contents = _LOG_TEXT_1 + '\nanother line at the end'
        self.log1.set_contents(new_contents)
        PySide2.QtGui.qApp.display_log_file_content.emit([self.logPath1, self.logPath2])
        self.logViewPlugin.logview_widget._receive_log_results(new_contents, 0)
        self.assertEqual(new_contents, self.logViewPlugin.logview_widget._content_box.toPlainText())

    def test_shouldHighlightAllSearchResults(self):
        self.logViewPlugin.logview_widget._receive_log_results(_LOG_TEXT_1, 0)
        self.logViewPlugin.logview_widget._case_stv_checkbox.setCheckState(PySide2.QtCore.Qt.CheckState.Unchecked)
=======
        cuegui.app().display_log_file_content.emit([self.logPath1, self.logPath2])

        self.assertEqual(_LOG_TEXT_1, self.logViewPlugin.logview_widget._content_box.toPlainText())

    def test_shouldUpdateLogFile(self):
        cuegui.app().display_log_file_content.emit([self.logPath1, self.logPath2])
        new_contents = _LOG_TEXT_1 + '\nanother line at the end'
        self.log1.set_contents(new_contents)
        cuegui.app().display_log_file_content.emit([self.logPath1, self.logPath2])

        self.assertEqual(new_contents, self.logViewPlugin.logview_widget._content_box.toPlainText())

    def test_shouldHighlightAllSearchResults(self):
        cuegui.app().display_log_file_content.emit([self.logPath1, self.logPath2])
        self.logViewPlugin.logview_widget._case_stv_checkbox.setCheckState(
            qtpy.QtCore.Qt.CheckState.Unchecked)
>>>>>>> 5b9defd5

        self.logViewPlugin.logview_widget._search_box.setText('lorem')
        self.logViewPlugin.logview_widget._search_button.click()
        matches = self.logViewPlugin.logview_widget._matches

        self.assertEqual([(0, 5), (127, 5)], matches)
        self.assertTrue(
            self.__isHighlighted(
                self.logViewPlugin.logview_widget._content_box, matches[0][0], matches[0][1]))
        self.assertTrue(
            self.__isHighlighted(
                self.logViewPlugin.logview_widget._content_box, matches[1][0], matches[1][1]))

    def test_shouldMoveCursorToSecondSearchResult(self):
<<<<<<< HEAD
        self.logViewPlugin.logview_widget._receive_log_results(_LOG_TEXT_1, 0)
        self.logViewPlugin.logview_widget._case_stv_checkbox.setCheckState(PySide2.QtCore.Qt.CheckState.Unchecked)
=======
        cuegui.app().display_log_file_content.emit([self.logPath1, self.logPath2])
        self.logViewPlugin.logview_widget._case_stv_checkbox.setCheckState(
            qtpy.QtCore.Qt.CheckState.Unchecked)
>>>>>>> 5b9defd5

        self.logViewPlugin.logview_widget._search_box.setText('lorem')
        self.logViewPlugin.logview_widget._search_button.click()
        matches = self.logViewPlugin.logview_widget._matches
        self.logViewPlugin.logview_widget._next_button.click()

        self.assertEqual([(0, 5), (127, 5)], matches)
        # Cursor should be at the end of the matched text.
        self.assertEqual(132, self.logViewPlugin.logview_widget._cursor.position())

    def test_shouldMoveCursorLastSearchResult(self):
<<<<<<< HEAD
        self.logViewPlugin.logview_widget._receive_log_results(_LOG_TEXT_1, 0)
        self.logViewPlugin.logview_widget._case_stv_checkbox.setCheckState(PySide2.QtCore.Qt.CheckState.Unchecked)
=======
        cuegui.app().display_log_file_content.emit([self.logPath1, self.logPath2])
        self.logViewPlugin.logview_widget._case_stv_checkbox.setCheckState(
            qtpy.QtCore.Qt.CheckState.Unchecked)
>>>>>>> 5b9defd5

        self.logViewPlugin.logview_widget._search_box.setText('lorem')
        self.logViewPlugin.logview_widget._search_button.click()
        matches = self.logViewPlugin.logview_widget._matches
        self.logViewPlugin.logview_widget._prev_button.click()

        self.assertEqual([(0, 5), (127, 5)], matches)
        # Cursor should be at the end of the matched text.
        self.assertEqual(132, self.logViewPlugin.logview_widget._cursor.position())

    def test_shouldPerformCaseInsensitiveSearch(self):
<<<<<<< HEAD
        self.logViewPlugin.logview_widget._receive_log_results(_LOG_TEXT_1, 0)
        self.logViewPlugin.logview_widget._case_stv_checkbox.setCheckState(PySide2.QtCore.Qt.CheckState.Checked)
=======
        cuegui.app().display_log_file_content.emit([self.logPath1, self.logPath2])
        self.logViewPlugin.logview_widget._case_stv_checkbox.setCheckState(
            qtpy.QtCore.Qt.CheckState.Checked)
>>>>>>> 5b9defd5

        self.logViewPlugin.logview_widget._search_box.setText('lorem')
        self.logViewPlugin.logview_widget._search_button.click()
        matches = self.logViewPlugin.logview_widget._matches

        self.assertEqual([(127, 5)], matches)
        self.assertTrue(
            self.__isHighlighted(
                self.logViewPlugin.logview_widget._content_box, matches[0][0], matches[0][1]))

    @staticmethod
    def __isHighlighted(textBox, startPosition, selectionLength):
        cursor = textBox.cursorForPosition(qtpy.QtCore.QPoint(0, 0))
        cursor.setPosition(startPosition)
        cursor.movePosition(qtpy.QtGui.QTextCursor.Right,
                            qtpy.QtGui.QTextCursor.KeepAnchor,
                            selectionLength)
        return cursor.charFormat().background() == qtpy.QtCore.Qt.red


if __name__ == '__main__':
    unittest.main()<|MERGE_RESOLUTION|>--- conflicted
+++ resolved
@@ -70,41 +70,22 @@
         self.logViewPlugin = cuegui.plugins.LogViewPlugin.LogViewPlugin(self.parentWidget)
 
     def test_shouldDisplayFirstLogFile(self):
-<<<<<<< HEAD
-        PySide2.QtGui.qApp.display_log_file_content.emit([self.logPath1, self.logPath2])
+        cuegui.app().display_log_file_content.emit([self.logPath1, self.logPath2])
         self.logViewPlugin.logview_widget._receive_log_results(_LOG_TEXT_1, 0)
         self.assertEqual(_LOG_TEXT_1, self.logViewPlugin.logview_widget._content_box.toPlainText())
 
     def test_shouldUpdateLogFile(self):
-        PySide2.QtGui.qApp.display_log_file_content.emit([self.logPath1, self.logPath2])
+        cuegui.app().display_log_file_content.emit([self.logPath1, self.logPath2])
         self.logViewPlugin.logview_widget._receive_log_results(_LOG_TEXT_1, 0)
         new_contents = _LOG_TEXT_1 + '\nanother line at the end'
         self.log1.set_contents(new_contents)
-        PySide2.QtGui.qApp.display_log_file_content.emit([self.logPath1, self.logPath2])
+        cuegui.app().display_log_file_content.emit([self.logPath1, self.logPath2])
         self.logViewPlugin.logview_widget._receive_log_results(new_contents, 0)
         self.assertEqual(new_contents, self.logViewPlugin.logview_widget._content_box.toPlainText())
 
     def test_shouldHighlightAllSearchResults(self):
         self.logViewPlugin.logview_widget._receive_log_results(_LOG_TEXT_1, 0)
         self.logViewPlugin.logview_widget._case_stv_checkbox.setCheckState(PySide2.QtCore.Qt.CheckState.Unchecked)
-=======
-        cuegui.app().display_log_file_content.emit([self.logPath1, self.logPath2])
-
-        self.assertEqual(_LOG_TEXT_1, self.logViewPlugin.logview_widget._content_box.toPlainText())
-
-    def test_shouldUpdateLogFile(self):
-        cuegui.app().display_log_file_content.emit([self.logPath1, self.logPath2])
-        new_contents = _LOG_TEXT_1 + '\nanother line at the end'
-        self.log1.set_contents(new_contents)
-        cuegui.app().display_log_file_content.emit([self.logPath1, self.logPath2])
-
-        self.assertEqual(new_contents, self.logViewPlugin.logview_widget._content_box.toPlainText())
-
-    def test_shouldHighlightAllSearchResults(self):
-        cuegui.app().display_log_file_content.emit([self.logPath1, self.logPath2])
-        self.logViewPlugin.logview_widget._case_stv_checkbox.setCheckState(
-            qtpy.QtCore.Qt.CheckState.Unchecked)
->>>>>>> 5b9defd5
 
         self.logViewPlugin.logview_widget._search_box.setText('lorem')
         self.logViewPlugin.logview_widget._search_button.click()
@@ -119,14 +100,8 @@
                 self.logViewPlugin.logview_widget._content_box, matches[1][0], matches[1][1]))
 
     def test_shouldMoveCursorToSecondSearchResult(self):
-<<<<<<< HEAD
         self.logViewPlugin.logview_widget._receive_log_results(_LOG_TEXT_1, 0)
         self.logViewPlugin.logview_widget._case_stv_checkbox.setCheckState(PySide2.QtCore.Qt.CheckState.Unchecked)
-=======
-        cuegui.app().display_log_file_content.emit([self.logPath1, self.logPath2])
-        self.logViewPlugin.logview_widget._case_stv_checkbox.setCheckState(
-            qtpy.QtCore.Qt.CheckState.Unchecked)
->>>>>>> 5b9defd5
 
         self.logViewPlugin.logview_widget._search_box.setText('lorem')
         self.logViewPlugin.logview_widget._search_button.click()
@@ -138,14 +113,8 @@
         self.assertEqual(132, self.logViewPlugin.logview_widget._cursor.position())
 
     def test_shouldMoveCursorLastSearchResult(self):
-<<<<<<< HEAD
         self.logViewPlugin.logview_widget._receive_log_results(_LOG_TEXT_1, 0)
         self.logViewPlugin.logview_widget._case_stv_checkbox.setCheckState(PySide2.QtCore.Qt.CheckState.Unchecked)
-=======
-        cuegui.app().display_log_file_content.emit([self.logPath1, self.logPath2])
-        self.logViewPlugin.logview_widget._case_stv_checkbox.setCheckState(
-            qtpy.QtCore.Qt.CheckState.Unchecked)
->>>>>>> 5b9defd5
 
         self.logViewPlugin.logview_widget._search_box.setText('lorem')
         self.logViewPlugin.logview_widget._search_button.click()
@@ -157,15 +126,8 @@
         self.assertEqual(132, self.logViewPlugin.logview_widget._cursor.position())
 
     def test_shouldPerformCaseInsensitiveSearch(self):
-<<<<<<< HEAD
         self.logViewPlugin.logview_widget._receive_log_results(_LOG_TEXT_1, 0)
         self.logViewPlugin.logview_widget._case_stv_checkbox.setCheckState(PySide2.QtCore.Qt.CheckState.Checked)
-=======
-        cuegui.app().display_log_file_content.emit([self.logPath1, self.logPath2])
-        self.logViewPlugin.logview_widget._case_stv_checkbox.setCheckState(
-            qtpy.QtCore.Qt.CheckState.Checked)
->>>>>>> 5b9defd5
-
         self.logViewPlugin.logview_widget._search_box.setText('lorem')
         self.logViewPlugin.logview_widget._search_button.click()
         matches = self.logViewPlugin.logview_widget._matches
