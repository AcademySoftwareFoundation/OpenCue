--- conflicted
+++ resolved
@@ -72,98 +72,6 @@
         self.assertEqual(30000, result.JOB_UPDATE_DELAY)
         self.assertEqual(10000, result.LAYER_UPDATE_DELAY)
 
-<<<<<<< HEAD
-    @mock.patch('platform.system', new=mock.Mock(return_value='Linux'))
-    def test__should_use_default_values(self):
-        import cuegui.Constants
-        result = importlib.reload(cuegui.Constants)
-
-        self.assertNotEqual('98.707.68', result.VERSION)
-        self.assertEqual(0, result.STARTUP_NOTICE_DATE)
-        self.assertEqual('', result.STARTUP_NOTICE_MSG)
-        self.assertEqual(10000, result.JOB_UPDATE_DELAY)
-        self.assertEqual(10000, result.LAYER_UPDATE_DELAY)
-        self.assertEqual(10000, result.FRAME_UPDATE_DELAY)
-        self.assertEqual(20000, result.HOST_UPDATE_DELAY)
-        self.assertEqual(1000, result.AFTER_ACTION_UPDATE_DELAY)
-        self.assertEqual(5, result.MINIMUM_UPDATE_INTERVAL)
-        self.assertEqual('Luxi Sans', result.FONT_FAMILY)
-        self.assertEqual(10, result.FONT_SIZE)
-        self.assertEqual(
-            os.path.join(os.path.dirname(cuegui.__file__), 'images'), result.RESOURCE_PATH)
-        self.assertEqual(
-            os.path.join(os.path.dirname(cuegui.__file__), 'config'), result.CONFIG_PATH)
-        self.assertEqual(
-            os.path.join(os.path.dirname(cuegui.__file__), 'config'), result.DEFAULT_INI_PATH)
-        self.assertEqual(
-            [os.path.join(os.path.dirname(cuegui.__file__), 'plugins')],
-            result.DEFAULT_PLUGIN_PATHS)
-        self.assertEqual('%(levelname)-9s %(module)-10s %(message)s', result.LOGGER_FORMAT)
-        self.assertEqual('WARNING', result.LOGGER_LEVEL)
-        self.assertEqual('cuemail: please check ', result.EMAIL_SUBJECT_PREFIX)
-        self.assertEqual('Your Support Team requests that you check ', result.EMAIL_BODY_PREFIX)
-        self.assertEqual('\n\n', result.EMAIL_BODY_SUFFIX)
-        self.assertEqual('your.domain.com', result.EMAIL_DOMAIN)
-        self.assertEqual(
-            'https://github.com/AcademySoftwareFoundation/OpenCue/issues/new',
-            result.GITHUB_CREATE_ISSUE_URL)
-        self.assertEqual('https://www.opencue.io/docs/', result.URL_USERGUIDE)
-        self.assertEqual(
-            'https://github.com/AcademySoftwareFoundation/OpenCue/issues/new'
-            '?labels=enhancement&template=enhancement.md', result.URL_SUGGESTION)
-        self.assertEqual(
-            'https://github.com/AcademySoftwareFoundation/OpenCue/issues/new'
-            '?labels=bug&template=bug_report.md', result.URL_BUG)
-        self.assertEqual(
-            'gview -R -m -M -U %s +' % os.path.join(
-                os.path.dirname(cuegui.__file__), 'config', 'gvimrc'),
-            result.DEFAULT_EDITOR)
-        self.assertEqual({
-            'rhel7': '/shots',
-            'linux': '/shots',
-            'windows': 'S:',
-            'mac': '/Users/shots',
-            'darwin': '/Users/shots',
-        }, result.LOG_ROOT_OS)
-        self.assertEqual((
-            'general', 'desktop', 'playblast', 'util', 'preprocess', 'wan', 'cuda', 'splathw',
-            'naiad', 'massive'), result.ALLOWED_TAGS)
-        self.assertEqual(
-            os.path.join(os.path.dirname(cuegui.__file__), 'config', 'darkpalette.qss'),
-            result.DARK_STYLE_SHEET)
-        self.assertEqual('plastique', result.COLOR_THEME)
-        self.assertEqual(QtGui.QColor(50, 50, 100), result.COLOR_USER_1)
-        self.assertEqual(QtGui.QColor(100, 100, 50), result.COLOR_USER_2)
-        self.assertEqual(QtGui.QColor(0, 50, 0), result.COLOR_USER_3)
-        self.assertEqual(QtGui.QColor(50, 30, 00), result.COLOR_USER_4)
-        self.assertEqual({
-            opencue.api.job_pb2.DEAD: QtGui.QColor(255, 0, 0),
-            opencue.api.job_pb2.DEPEND: QtGui.QColor(160, 32, 240),
-            opencue.api.job_pb2.EATEN: QtGui.QColor(150, 0, 0),
-            opencue.api.job_pb2.RUNNING: QtGui.QColor(200, 200, 55),
-            opencue.api.job_pb2.SETUP: QtGui.QColor(160, 32, 240),
-            opencue.api.job_pb2.SUCCEEDED: QtGui.QColor(55, 200, 55),
-            opencue.api.job_pb2.WAITING: QtGui.QColor(135, 207, 235),
-            opencue.api.job_pb2.CHECKPOINT: QtGui.QColor(61, 98, 247),
-        }, result.RGB_FRAME_STATE)
-        self.assertEqual(5242880, result.MEMORY_WARNING_LEVEL)
-        self.assertEqual(
-            ['error', 'aborted', 'fatal', 'failed', 'killed', 'command not found',
-             'no licenses could be found', 'killMessage'], result.LOG_HIGHLIGHT_ERROR)
-        self.assertEqual(['warning', 'not found'], result.LOG_HIGHLIGHT_WARN)
-        self.assertEqual(['info:', 'rqd cmd:'], result.LOG_HIGHLIGHT_INFO)
-        self.assertEqual(2147483647, result.QT_MAX_INT)
-        self.assertEqual({
-            'max_cores': 32,
-            'max_gpu_memory': 128,
-            'max_gpus': 8,
-            'max_memory': 128,
-            'max_proc_hour_cutoff': 30,
-            'redirect_wasted_cores_threshold': 100,
-        }, result.RESOURCE_LIMITS)
-
-=======
->>>>>>> a62a393a
     @mock.patch('platform.system', new=mock.Mock(return_value='Darwin'))
     def test__should_use_mac_editor(self):
         import cuegui.Constants
