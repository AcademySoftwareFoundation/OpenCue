#  Copyright Contributors to the OpenCue Project
#
#  Licensed under the Apache License, Version 2.0 (the "License");
#  you may not use this file except in compliance with the License.
#  You may obtain a copy of the License at
#
#    http://www.apache.org/licenses/LICENSE-2.0
#
#  Unless required by applicable law or agreed to in writing, software
#  distributed under the License is distributed on an "AS IS" BASIS,
#  WITHOUT WARRANTIES OR CONDITIONS OF ANY KIND, either express or implied.
#  See the License for the specific language governing permissions and
#  limitations under the License.


from __future__ import print_function
from __future__ import division
from __future__ import absolute_import

from builtins import str
from builtins import map
import re
import weakref

from PySide2 import QtGui
from PySide2 import QtCore
from PySide2 import QtWidgets

import opencue

import cuegui.AbstractDockWidget
import cuegui.Action
import cuegui.Constants
import cuegui.JobMonitorTree
import cuegui.Logger
import cuegui.Utils


logger = cuegui.Logger.getLogger(__file__)

PLUGIN_NAME = "Monitor Jobs"
PLUGIN_CATEGORY = "Cuetopia"
PLUGIN_DESCRIPTION = "Monitors a list of jobs"
PLUGIN_PROVIDES = "MonitorJobsDockWidget"


class MonitorJobsDockWidget(cuegui.AbstractDockWidget.AbstractDockWidget):
    """This builds what is displayed on the dock widget"""

    view_object = QtCore.Signal(object)

    def __init__(self, parent):
        cuegui.AbstractDockWidget.AbstractDockWidget.__init__(self, parent, PLUGIN_NAME)

        self.jobMonitor = cuegui.JobMonitorTree.JobMonitorTree(self)

        self.__toolbar = QtWidgets.QToolBar(self)
        self._regexLoadJobsSetup(self.__toolbar)
        #self.__toolbar.addSeparator()
        self._buttonSetup(self.__toolbar)

        self.layout().addWidget(self.__toolbar)
        self.layout().addWidget(self.jobMonitor)

        #Signals in:
        QtGui.qApp.view_object.connect(self.addJob)
        QtGui.qApp.facility_changed.connect(self.jobMonitor.removeAllItems)
        #Signals out:
        self.jobMonitor.view_object.connect(self.view_object.emit)

        self.pluginRegisterSettings([("regexText",
                                      self.__regexLoadJobsEditBox.text,
                                      self.__regexLoadJobsEditBox.setText),
                                     ("jobs",
                                      self.getJobIds,
                                      self.restoreJobIds),
                                     ("columnVisibility",
                                      self.jobMonitor.getColumnVisibility,
                                      self.jobMonitor.setColumnVisibility),
                                     ("columnWidths",
                                      self.jobMonitor.getColumnWidths,
                                      self.jobMonitor.setColumnWidths),
<<<<<<< HEAD
                                    ("grpDependentCb",
                                     self.getGrpDependent,
                                     self.setGrpDependent),
                                    ("autoLoadMineCb",
                                     self.getAutoLoadMine,
                                     self.setAutoLoadMine)])
=======
                                      ("columnOrder",
                                      self.jobMonitor.getColumnOrder,
                                      self.jobMonitor.setColumnOrder)])
>>>>>>> b9e17843

    def addJob(self, object):
        if cuegui.Utils.isProc(object):
            object = cuegui.Utils.findJob(object.data.job_name)
        elif not cuegui.Utils.isJob(object):
            return
        self.jobMonitor.addJob(object, loading_from_config=True)
        self.raise_()

    def getJobIds(self):
        return list(map(opencue.id, self.jobMonitor.getJobProxies()))

    def restoreJobIds(self, jobIds):
        for jobId in jobIds:
            try:
                self.jobMonitor.addJob(jobId)
            except opencue.EntityNotFoundException as e:
                logger.warning("Unable to load previously loaded job since "
                               "it was moved to the historical "
                               "database: %s" % jobId)

    def pluginRestoreState(self, settings):
        """Called on plugin start with any previously saved state.
        @param settings: Last state of the plugin instance
        @type  settings: any"""
        if isinstance(settings, dict):
            cuegui.AbstractDockWidget.AbstractDockWidget.pluginRestoreState(self, settings)

        elif settings:
            # old method that needs to go away
            if len(settings) >= 1:
                self.__regexLoadJobsEditBox.setText(settings[0])
            if len(settings) >= 2 and settings[1]:
                for jobId in settings[1]:
                    try:
                        self.jobMonitor.addJob(jobId)
                    except opencue.EntityNotFoundException as e:
                        logger.warning("Unable to load previously loaded job since"
                                       "it was moved to the historical "
                                       "database: %s" % jobId)

    def _regexLoadJobsSetup(self, layout):
        """Selects jobs by name substring.
        Requires: self._regexLoadJobsHandle() and class JobRegexLoadEditBox
        @param layout: The layout that the widgets will be placed in
        @type  layout: QLayout"""
        btn = QtWidgets.QPushButton("Load:")
        btn.setFocusPolicy(QtCore.Qt.NoFocus)
        layout.addWidget(btn)
        btn.clicked.connect(self._regexLoadJobsHandle)

        self.__regexLoadJobsEditBox = JobRegexLoadEditBox(self)
        layout.addWidget(self.__regexLoadJobsEditBox)
        self.__regexLoadJobsEditBox.returnPressed.connect(self._regexLoadJobsHandle)

    def _loadFinishedJobsSetup(self, layout):
        """Ensures that when querying jobs that finished jobs are included.
        Requires: self._regexLoadJobsHandle() and class JobLoadFinishedCheckBox
        @param layout: The layout that the widgets will be placed in
        @type  layout: QLayout"""
        self.__loadFinishedJobsCheckBox = JobLoadFinishedCheckBox(self)
        layout.addWidget(self.__loadFinishedJobsCheckBox)
        self.__loadFinishedJobsCheckBox.stateChanged.connect(self._regexLoadJobsHandle)

    def _regexLoadJobsHandle(self):
        """This will select all jobs that have a name that contain the substring
        in self.__regexLoadJobsEditBox.text() and scroll to the first match"""
        substring = str(self.__regexLoadJobsEditBox.text()).strip()
        load_finished_jobs = self.__loadFinishedJobsCheckBox.isChecked()

        if cuegui.Utils.isStringId(substring):
            # If a uuid is provided, load it
            self.jobMonitor.addJob(substring)
        elif load_finished_jobs or re.search("^([a-z0-9_]+)\-([a-z0-9\.]+)\-", substring, re.IGNORECASE):
            # If show and shot is provided, or if "load finished" checkbox is checked, load all jobs
            for job in opencue.api.getJobs(substr=[substring], include_finished=True):
                self.jobMonitor.addJob(job)
        else:
            # Otherwise, just load current matching jobs
            for job in opencue.api.getJobs(regex=[substring]):
                self.jobMonitor.addJob(job)

    def getGrpDependent(self):
        return bool(self.grpDependentCb.isChecked())

    def setGrpDependent(self, state):
        self.grpDependentCb.setChecked(bool(state))

    def getAutoLoadMine(self):
        return bool(self.autoLoadMineCb.isChecked())

    def setAutoLoadMine(self, state):
        self.autoLoadMineCb.setChecked(bool(state))

    def _buttonSetup(self, layout):
        clearButton = QtWidgets.QPushButton("Clr")
        clearButton.setFocusPolicy(QtCore.Qt.NoFocus)
        clearButton.setFixedWidth(24)
        layout.addWidget(clearButton)
        clearButton.clicked.connect(self.__regexLoadJobsEditBox.actionClear)

        spacer = QtWidgets.QWidget()
        spacer.setFixedWidth(20)
        layout.addWidget(spacer)

        self.autoLoadMineCb = QtWidgets.QCheckBox("Autoload Mine")
        self.autoLoadMineCb.setFocusPolicy(QtCore.Qt.NoFocus)
        self.autoLoadMineCb.setChecked(True)
        layout.addWidget(self.autoLoadMineCb)
        self.autoLoadMineCb.stateChanged.connect(self.jobMonitor.setLoadMine)


        self._loadFinishedJobsSetup(self.__toolbar)

        self.grpDependentCb = QtWidgets.QCheckBox("Group Dependent")
        self.grpDependentCb.setFocusPolicy(QtCore.Qt.NoFocus)
        self.grpDependentCb.setChecked(True)
        layout.addWidget(self.grpDependentCb)
        self.grpDependentCb.stateChanged.connect(self.jobMonitor.setGroupDependent)

        finishedButton = QtWidgets.QPushButton(QtGui.QIcon(":eject.png"), "Finished")
        finishedButton.setToolTip("Unmonitor finished jobs")
        finishedButton.setFocusPolicy(QtCore.Qt.NoFocus)
        finishedButton.setFlat(True)
        layout.addWidget(finishedButton)
        finishedButton.clicked.connect(self.jobMonitor.removeFinishedItems)

        allButton = QtWidgets.QPushButton(QtGui.QIcon(":eject.png"), "All")
        allButton.setToolTip("Unmonitor all jobs")
        allButton.setFocusPolicy(QtCore.Qt.NoFocus)
        allButton.setFlat(True)
        layout.addWidget(allButton)
        allButton.clicked.connect(self.jobMonitor.removeAllItems)

        removeSelectedButton = QtWidgets.QPushButton(QtGui.QIcon(":eject.png"), "")
        removeSelectedButton.setToolTip("Unmonitor selected jobs")
        removeSelectedButton.setFocusPolicy(QtCore.Qt.NoFocus)
        removeSelectedButton.setFlat(True)
        layout.addWidget(removeSelectedButton)
        removeSelectedButton.clicked.connect(self.jobMonitor.actionRemoveSelectedItems)

        eatSelectedButton = QtWidgets.QPushButton(QtGui.QIcon(":eat.png"), "")
        eatSelectedButton.setToolTip("Eats all dead frames for selected jobs")
        eatSelectedButton.setFocusPolicy(QtCore.Qt.NoFocus)
        eatSelectedButton.setFlat(True)
        layout.addWidget(eatSelectedButton)
        eatSelectedButton.clicked.connect(self.jobMonitor.actionEatSelectedItems)

        retryButton = QtWidgets.QPushButton(QtGui.QIcon(":retry.png"), "")
        retryButton.setToolTip("Retries all dead frames for selected jobs")
        retryButton.setFocusPolicy(QtCore.Qt.NoFocus)
        retryButton.setFlat(True)
        layout.addWidget(retryButton)
        retryButton.clicked.connect(self.jobMonitor.actionRetrySelectedItems)

        killButton = QtWidgets.QPushButton(QtGui.QIcon(":kill.png"), "")
        killButton.setToolTip("Kill selected jobs")
        killButton.setFocusPolicy(QtCore.Qt.NoFocus)
        killButton.setFlat(True)
        layout.addWidget(killButton)
        killButton.clicked.connect(self.jobMonitor.actionKillSelectedItems)

        pauseButton = QtWidgets.QPushButton(QtGui.QIcon(":pause.png"), "")
        pauseButton.setToolTip("Pause selected jobs")
        pauseButton.setFocusPolicy(QtCore.Qt.NoFocus)
        pauseButton.setFlat(True)
        layout.addWidget(pauseButton)
        pauseButton.clicked.connect(self.jobMonitor.actionPauseSelectedItems)

        unpauseButton = QtWidgets.QPushButton(QtGui.QIcon(":unpause.png"), "")
        unpauseButton.setToolTip("Unpause selected jobs")
        unpauseButton.setFocusPolicy(QtCore.Qt.NoFocus)
        unpauseButton.setFlat(True)
        layout.addWidget(unpauseButton)
        unpauseButton.clicked.connect(self.jobMonitor.actionResumeSelectedItems)

class JobLoadFinishedCheckBox(QtWidgets.QCheckBox):
    def __init__(self, parent):
        QtWidgets.QCheckBox.__init__(self, 'Load Finished')
        self.parent = weakref.proxy(parent)

        toolTip = 'This ensures that all finished jobs<br>' \
                  'get included when querying the Cuebot server'

        self.setToolTip(toolTip)

class JobRegexLoadEditBox(QtWidgets.QLineEdit):
    def __init__(self, parent):
        QtWidgets.QLineEdit.__init__(self)
        self.parent = weakref.proxy(parent)
        self.setFocusPolicy(QtCore.Qt.StrongFocus)
        self.setFont(cuegui.Constants.STANDARD_FONT)
        self.setFixedWidth(200)
        self.setMaxLength(200)

        toolTip = 'This accepts regular expression.<br>' \
                  'Use .* to match any string<br>' \
                  'Example searches:<br>' \
                  '&nbsp;&nbsp;&nbsp;&nbsp;sm2.*comp<br>' \
                  '&nbsp;&nbsp;&nbsp;&nbsp;sm2-(madkisson|chung).*comp<br>' \
                  'Jobs finished for 3 days will no longer be available in cuetopia.<br>' \
                  'Load your finished jobs with at least: show-shot-username_'

        self.setToolTip(toolTip)

    def contextMenuEvent(self, e):
        menu = QtWidgets.QMenu(self)

        menu.addAction(cuegui.Action.create(self,
                                            "Load matching jobs (Enter)",
                                            "Load matching jobs",
                                            self._actionLoad))

        menu.addAction(cuegui.Action.create(self,
                                            "Lock/Unlock edit box",
                                            "Lock/Unlock edit box",
                                            self.toggleReadOnly))

        menu.addAction(cuegui.Action.create(self,
                                            "Clear",
                                            "Clear text",
                                            self.actionClear))

        menu.exec_(QtCore.QPoint(e.globalX(), e.globalY()))

    def actionClear(self):
        self.setText("")

    def _actionLoad(self):
        self.returnPressed.emit()

    def toggleReadOnly(self):
        self.setReadOnly(not self.isReadOnly())

    def keyPressEvent(self, event):
        """Let the parent handle any space key presses"""
        if event.key() == QtCore.Qt.Key_Space:
            self.parent.keyPressEvent(event)
        else:
            QtWidgets.QLineEdit.keyPressEvent(self, event)<|MERGE_RESOLUTION|>--- conflicted
+++ resolved
@@ -80,18 +80,15 @@
                                      ("columnWidths",
                                       self.jobMonitor.getColumnWidths,
                                       self.jobMonitor.setColumnWidths),
-<<<<<<< HEAD
-                                    ("grpDependentCb",
-                                     self.getGrpDependent,
-                                     self.setGrpDependent),
-                                    ("autoLoadMineCb",
-                                     self.getAutoLoadMine,
-                                     self.setAutoLoadMine)])
-=======
-                                      ("columnOrder",
+                                     ("grpDependentCb",
+                                      self.getGrpDependent,
+                                      self.setGrpDependent),
+                                     ("autoLoadMineCb",
+                                      self.getAutoLoadMine,
+                                      self.setAutoLoadMine)
+                                     ("columnOrder",
                                       self.jobMonitor.getColumnOrder,
                                       self.jobMonitor.setColumnOrder)])
->>>>>>> b9e17843
 
     def addJob(self, object):
         if cuegui.Utils.isProc(object):
