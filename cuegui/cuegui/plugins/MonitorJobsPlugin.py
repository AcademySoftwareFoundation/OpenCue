#  Copyright Contributors to the OpenCue Project
#
#  Licensed under the Apache License, Version 2.0 (the "License");
#  you may not use this file except in compliance with the License.
#  You may obtain a copy of the License at
#
#    http://www.apache.org/licenses/LICENSE-2.0
#
#  Unless required by applicable law or agreed to in writing, software
#  distributed under the License is distributed on an "AS IS" BASIS,
#  WITHOUT WARRANTIES OR CONDITIONS OF ANY KIND, either express or implied.
#  See the License for the specific language governing permissions and
#  limitations under the License.


"""Plugin for listing active jobs and managing them."""


from __future__ import print_function
from __future__ import division
from __future__ import absolute_import

from builtins import str
from builtins import map
import datetime
import re
import weakref

from PySide2 import QtGui
from PySide2 import QtCore
from PySide2 import QtWidgets

import opencue

import cuegui.AbstractDockWidget
import cuegui.Action
import cuegui.Constants
import cuegui.JobMonitorTree
import cuegui.Logger
import cuegui.Utils


logger = cuegui.Logger.getLogger(__file__)

PLUGIN_NAME = "Monitor Jobs"
PLUGIN_CATEGORY = "Cuetopia"
PLUGIN_DESCRIPTION = "Monitors a list of jobs"
PLUGIN_PROVIDES = "MonitorJobsDockWidget"
JOB_RESTORE_THRESHOLD_DAYS = 3
JOB_RESTORE_THRESHOLD_LIMIT = 200

class MonitorJobsDockWidget(cuegui.AbstractDockWidget.AbstractDockWidget):
    """Plugin for listing active jobs and managing them."""

    view_object = QtCore.Signal(object)

    def __init__(self, parent):
        cuegui.AbstractDockWidget.AbstractDockWidget.__init__(self, parent, PLUGIN_NAME)

        self.__loadFinishedJobsCheckBox = None

        self.jobMonitor = cuegui.JobMonitorTree.JobMonitorTree(self)

        self.__toolbar = QtWidgets.QToolBar(self)
        self._regexLoadJobsSetup(self.__toolbar)
        self._buttonSetup(self.__toolbar)

        self.layout().addWidget(self.__toolbar)
        self.layout().addWidget(self.jobMonitor)

        # Signals in
        # pylint: disable=no-member
        QtGui.qApp.view_object.connect(self.addJob)
        QtGui.qApp.facility_changed.connect(self.jobMonitor.removeAllItems)
        # pylint: enable=no-member

        # Signals out
        self.jobMonitor.view_object.connect(self.view_object.emit)

        self.pluginRegisterSettings([("regexText",
                                      self.__regexLoadJobsEditBox.text,
                                      self.__regexLoadJobsEditBox.setText),
                                     ("jobs",
                                      self.getJobIds,
                                      self.restoreJobIds),
                                     ("columnVisibility",
                                      self.jobMonitor.getColumnVisibility,
                                      self.jobMonitor.setColumnVisibility),
                                     ("columnWidths",
                                      self.jobMonitor.getColumnWidths,
                                      self.jobMonitor.setColumnWidths),
                                     ("columnOrder",
                                      self.jobMonitor.getColumnOrder,
                                      self.jobMonitor.setColumnOrder),
<<<<<<< HEAD
                                     ("loadFinished",
                                      self.__loadFinishedJobsCheckBox.isChecked,
                                      self.__loadFinishedJobsCheckBox.setChecked)])
=======
                                      ("grpDependentCb",
                                      self.getGrpDependent,
                                      self.setGrpDependent),
                                      ("autoLoadMineCb",
                                      self.getAutoLoadMine,
                                      self.setAutoLoadMine)])
>>>>>>> 671c895b

    def addJob(self, rpcObject):
        """Adds a job to be monitored."""
        if cuegui.Utils.isProc(rpcObject):
            rpcObject = cuegui.Utils.findJob(rpcObject.data.job_name)
        elif not cuegui.Utils.isJob(rpcObject):
            return
        self.jobMonitor.addJob(rpcObject, loading_from_config=True)
        self.raise_()

    def getJobIds(self):
        """Returns a list of the IDs of all jobs being monitored."""
        return list(map(opencue.id, self.jobMonitor.getJobProxies()))

    def restoreJobIds(self, jobIds):
        """Restore monitored jobs from previous saved state
        Only load jobs that have a timestamp less than or equal to the time a job lives on the farm
        (jobs are moved to historical database)

        :param jobIds: monitored jobs ids and their timestamp from previous working state
                       (loaded from config.ini file)
                       ex: [("Job.f156be87-987a-48b9-b9da-774cd58674a3", 1612482716.170947),...
        :type jobIds: list[tuples]
        """
        today = datetime.datetime.now()
        limit = JOB_RESTORE_THRESHOLD_LIMIT if len(jobIds) > \
                                                JOB_RESTORE_THRESHOLD_LIMIT else len(jobIds)
        msg = ('Unable to load previously loaded job since it was moved '
                   'to the historical database: {0}')

        try:
            for jobId, timestamp in jobIds[:limit]:
                loggedTime = datetime.datetime.fromtimestamp(timestamp)
                if (today - loggedTime).days <= JOB_RESTORE_THRESHOLD_DAYS:
                    try:
                        self.jobMonitor.addJob(jobId, timestamp)
                    except opencue.EntityNotFoundException:
                        logger.info(msg, jobId)
        except ValueError:
            # load older format
            for jobId in jobIds[:limit]:
                try:
                    self.jobMonitor.addJob(jobId)
                except opencue.EntityNotFoundException:
                    logger.info(msg, jobId)

    def pluginRestoreState(self, saved_settings):
        """Called on plugin start with any previously saved state.

        @param saved_settings: Last state of the plugin instance
        @type  saved_settings: any"""
        if isinstance(saved_settings, dict):
            cuegui.AbstractDockWidget.AbstractDockWidget.pluginRestoreState(self, saved_settings)

        elif saved_settings:
            # old method that needs to go away
            if len(saved_settings) >= 1:
                self.__regexLoadJobsEditBox.setText(saved_settings[0])
            if len(saved_settings) >= 2 and saved_settings[1]:
                for jobId in saved_settings[1]:
                    try:
                        self.jobMonitor.addJob(jobId)
                    except opencue.EntityNotFoundException:
                        logger.warning("Unable to load previously loaded job since"
                                       "it was moved to the historical "
                                       "database: %s", jobId)

    def _regexLoadJobsSetup(self, layout):
        """Selects jobs by name substring.
        Requires: self._regexLoadJobsHandle() and class JobRegexLoadEditBox
        @param layout: The layout that the widgets will be placed in
        @type  layout: QLayout"""
        btn = QtWidgets.QPushButton("Load:")
        btn.setFocusPolicy(QtCore.Qt.NoFocus)
        layout.addWidget(btn)
        btn.clicked.connect(self._regexLoadJobsHandle)  # pylint: disable=no-member

        self.__regexLoadJobsEditBox = JobRegexLoadEditBox(self)
        layout.addWidget(self.__regexLoadJobsEditBox)
        self.__regexLoadJobsEditBox.returnPressed.connect(self._regexLoadJobsHandle)  # pylint: disable=no-member

    def _loadFinishedJobsSetup(self, layout):
        """Ensures that when querying jobs that finished jobs are included.
        Requires: self._regexLoadJobsHandle() and class JobLoadFinishedCheckBox
        @param layout: The layout that the widgets will be placed in
        @type  layout: QLayout"""
        self.__loadFinishedJobsCheckBox = JobLoadFinishedCheckBox(self)
        layout.addWidget(self.__loadFinishedJobsCheckBox)
        self.__loadFinishedJobsCheckBox.stateChanged.connect(self._regexLoadJobsHandle)  # pylint: disable=no-member

    def _regexLoadJobsHandle(self):
        """This will select all jobs that have a name that contain the substring
        in self.__regexLoadJobsEditBox.text() and scroll to the first match"""
        substring = str(self.__regexLoadJobsEditBox.text()).strip()
        load_finished_jobs = self.__loadFinishedJobsCheckBox.isChecked()

        self.jobMonitor.removeAllItems()

        if cuegui.Utils.isStringId(substring):
            # If a uuid is provided, load it
            self.jobMonitor.addJob(substring)
        elif load_finished_jobs or re.search(
                r"^([a-z0-9_]+)\-([a-z0-9\.]+)\-", substring, re.IGNORECASE):
            # If show and shot is provided, or if "load finished" checkbox is checked, load all jobs
            for job in opencue.api.getJobs(regex=[substring], include_finished=True):
                self.jobMonitor.addJob(job)
        else:
            # Otherwise, just load current matching jobs (except for the empty string)
            if substring:
                for job in opencue.api.getJobs(regex=[substring]):
                    self.jobMonitor.addJob(job)

    def getGrpDependent(self):
        """Is group dependent checked"""
        return bool(self.grpDependentCb.isChecked())

    def setGrpDependent(self, state):
        """Set group dependent"""
        self.grpDependentCb.setChecked(bool(state))

    def getAutoLoadMine(self):
        """Is autoload mine checked"""
        return bool(self.autoLoadMineCb.isChecked())

    def setAutoLoadMine(self, state):
        """Set autoload mine"""
        self.autoLoadMineCb.setChecked(bool(state))

    def _buttonSetup(self, layout):
        clearButton = QtWidgets.QPushButton("Clr")
        clearButton.setFocusPolicy(QtCore.Qt.NoFocus)
        clearButton.setFixedWidth(24)
        layout.addWidget(clearButton)
        clearButton.clicked.connect(self.__regexLoadJobsEditBox.actionClear)  # pylint: disable=no-member

        spacer = QtWidgets.QWidget()
        spacer.setFixedWidth(20)
        layout.addWidget(spacer)

        self.autoLoadMineCb = QtWidgets.QCheckBox("Autoload Mine")
        self.autoLoadMineCb.setFocusPolicy(QtCore.Qt.NoFocus)
        self.autoLoadMineCb.setChecked(True)
        layout.addWidget(self.autoLoadMineCb)
        self.autoLoadMineCb.stateChanged.connect(self.jobMonitor.setLoadMine)  # pylint: disable=no-member

        self._loadFinishedJobsSetup(self.__toolbar)

        self.grpDependentCb = QtWidgets.QCheckBox("Group Dependent")
        self.grpDependentCb.setFocusPolicy(QtCore.Qt.NoFocus)
        self.grpDependentCb.setChecked(True)
        layout.addWidget(self.grpDependentCb)
        # pylint: disable=no-member
        self.grpDependentCb.stateChanged.connect(self.jobMonitor.setGroupDependent)
        # pylint: enable=no-member

        finishedButton = QtWidgets.QPushButton(QtGui.QIcon(":eject.png"), "Finished")
        finishedButton.setToolTip("Unmonitor finished jobs")
        finishedButton.setFocusPolicy(QtCore.Qt.NoFocus)
        finishedButton.setFlat(True)
        layout.addWidget(finishedButton)
        finishedButton.clicked.connect(self.jobMonitor.removeFinishedItems)  # pylint: disable=no-member

        allButton = QtWidgets.QPushButton(QtGui.QIcon(":eject.png"), "All")
        allButton.setToolTip("Unmonitor all jobs")
        allButton.setFocusPolicy(QtCore.Qt.NoFocus)
        allButton.setFlat(True)
        layout.addWidget(allButton)
        allButton.clicked.connect(self.jobMonitor.removeAllItems)  # pylint: disable=no-member

        removeSelectedButton = QtWidgets.QPushButton(QtGui.QIcon(":eject.png"), "")
        removeSelectedButton.setToolTip("Unmonitor selected jobs")
        removeSelectedButton.setFocusPolicy(QtCore.Qt.NoFocus)
        removeSelectedButton.setFlat(True)
        layout.addWidget(removeSelectedButton)
        removeSelectedButton.clicked.connect(self.jobMonitor.actionRemoveSelectedItems)  # pylint: disable=no-member

        eatSelectedButton = QtWidgets.QPushButton(QtGui.QIcon(":eat.png"), "")
        eatSelectedButton.setToolTip("Eats all dead frames for selected jobs")
        eatSelectedButton.setFocusPolicy(QtCore.Qt.NoFocus)
        eatSelectedButton.setFlat(True)
        layout.addWidget(eatSelectedButton)
        eatSelectedButton.clicked.connect(self.jobMonitor.actionEatSelectedItems)  # pylint: disable=no-member

        retryButton = QtWidgets.QPushButton(QtGui.QIcon(":retry.png"), "")
        retryButton.setToolTip("Retries all dead frames for selected jobs")
        retryButton.setFocusPolicy(QtCore.Qt.NoFocus)
        retryButton.setFlat(True)
        layout.addWidget(retryButton)
        retryButton.clicked.connect(self.jobMonitor.actionRetrySelectedItems)  # pylint: disable=no-member

        killButton = QtWidgets.QPushButton(QtGui.QIcon(":kill.png"), "")
        killButton.setToolTip("Kill selected jobs")
        killButton.setFocusPolicy(QtCore.Qt.NoFocus)
        killButton.setFlat(True)
        layout.addWidget(killButton)
        killButton.clicked.connect(self.jobMonitor.actionKillSelectedItems)  # pylint: disable=no-member

        pauseButton = QtWidgets.QPushButton(QtGui.QIcon(":pause.png"), "")
        pauseButton.setToolTip("Pause selected jobs")
        pauseButton.setFocusPolicy(QtCore.Qt.NoFocus)
        pauseButton.setFlat(True)
        layout.addWidget(pauseButton)
        pauseButton.clicked.connect(self.jobMonitor.actionPauseSelectedItems)  # pylint: disable=no-member

        unpauseButton = QtWidgets.QPushButton(QtGui.QIcon(":unpause.png"), "")
        unpauseButton.setToolTip("Unpause selected jobs")
        unpauseButton.setFocusPolicy(QtCore.Qt.NoFocus)
        unpauseButton.setFlat(True)
        layout.addWidget(unpauseButton)
        unpauseButton.clicked.connect(self.jobMonitor.actionResumeSelectedItems)  # pylint: disable=no-member


class JobLoadFinishedCheckBox(QtWidgets.QCheckBox):
    """Checkbox for controlling whether finished jobs appear in the list."""

    def __init__(self, parent):
        QtWidgets.QCheckBox.__init__(self, 'Load Finished')
        self.parent = weakref.proxy(parent)

        toolTip = 'This ensures that all finished jobs<br>' \
                  'get included when querying the Cuebot server'

        self.setToolTip(toolTip)


class JobRegexLoadEditBox(QtWidgets.QLineEdit):
    """Textbox for searching for jobs to add to the list of monitored jobs."""

    def __init__(self, parent):
        QtWidgets.QLineEdit.__init__(self)
        self.parent = weakref.proxy(parent)
        self.setFocusPolicy(QtCore.Qt.StrongFocus)
        self.setFont(cuegui.Constants.STANDARD_FONT)
        self.setFixedWidth(200)
        self.setMaxLength(200)

        toolTip = 'This accepts regular expression.<br>' \
                  'Use .* to match any string<br>' \
                  'Example searches:<br>' \
                  '&nbsp;&nbsp;&nbsp;&nbsp;sm2.*comp<br>' \
                  '&nbsp;&nbsp;&nbsp;&nbsp;sm2-(madkisson|chung).*comp<br>' \
                  'Jobs finished for 3 days will no longer be available in cuetopia.<br>' \
                  'Load your finished jobs with at least: show-shot-username_'

        self.setToolTip(toolTip)

    def contextMenuEvent(self, e):
        menu = QtWidgets.QMenu(self)

        menu.addAction(cuegui.Action.create(self,
                                            "Load matching jobs (Enter)",
                                            "Load matching jobs",
                                            self._actionLoad))

        menu.addAction(cuegui.Action.create(self,
                                            "Lock/Unlock edit box",
                                            "Lock/Unlock edit box",
                                            self.toggleReadOnly))

        menu.addAction(cuegui.Action.create(self,
                                            "Clear",
                                            "Clear text",
                                            self.actionClear))

        menu.exec_(QtCore.QPoint(e.globalX(), e.globalY()))

    def actionClear(self):
        """Clears the textbox."""
        self.setText("")

    def _actionLoad(self):
        self.returnPressed.emit()  # pylint: disable=no-member

    def toggleReadOnly(self):
        """Toggles the textbox readonly setting."""
        self.setReadOnly(not self.isReadOnly())

    def keyPressEvent(self, event):
        """Let the parent handle any space key presses"""
        if event.key() == QtCore.Qt.Key_Space:
            self.parent.keyPressEvent(event)
        else:
            QtWidgets.QLineEdit.keyPressEvent(self, event)<|MERGE_RESOLUTION|>--- conflicted
+++ resolved
@@ -92,18 +92,15 @@
                                      ("columnOrder",
                                       self.jobMonitor.getColumnOrder,
                                       self.jobMonitor.setColumnOrder),
-<<<<<<< HEAD
                                      ("loadFinished",
                                       self.__loadFinishedJobsCheckBox.isChecked,
-                                      self.__loadFinishedJobsCheckBox.setChecked)])
-=======
+                                      self.__loadFinishedJobsCheckBox.setChecked),
                                       ("grpDependentCb",
                                       self.getGrpDependent,
                                       self.setGrpDependent),
                                       ("autoLoadMineCb",
                                       self.getAutoLoadMine,
                                       self.setAutoLoadMine)])
->>>>>>> 671c895b
 
     def addJob(self, rpcObject):
         """Adds a job to be monitored."""
