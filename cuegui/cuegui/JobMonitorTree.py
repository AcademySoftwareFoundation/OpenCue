#  Copyright Contributors to the OpenCue Project
#
#  Licensed under the Apache License, Version 2.0 (the "License");
#  you may not use this file except in compliance with the License.
#  You may obtain a copy of the License at
#
#    http://www.apache.org/licenses/LICENSE-2.0
#
#  Unless required by applicable law or agreed to in writing, software
#  distributed under the License is distributed on an "AS IS" BASIS,
#  WITHOUT WARRANTIES OR CONDITIONS OF ANY KIND, either express or implied.
#  See the License for the specific language governing permissions and
#  limitations under the License.


"""Tree widget to display a list of monitored jobs."""


from __future__ import absolute_import
from __future__ import print_function
from __future__ import division

from future.utils import iteritems
from builtins import map
import functools
import time
import pickle

from qtpy import QtCore
from qtpy import QtGui
from qtpy import QtWidgets

import opencue

import cuegui.AbstractTreeWidget
import cuegui.AbstractWidgetItem
import cuegui.Constants
import cuegui.ItemDelegate
import cuegui.Logger
import cuegui.MenuActions
import cuegui.Style
import cuegui.Utils


logger = cuegui.Logger.getLogger(__file__)

COLUMN_NAME = 0
COLUMN_COMMENT = 1
COLUMN_AUTOEAT = 2
COLUMN_STATE = 3


def displayState(job):
    """Returns the string to display in the status for the given job
    @type  job: job
    @param job: The job to check the status of
    @rtype:  string
    @return: The status of the job for display"""
    if job.data.state == opencue.api.job_pb2.FINISHED:
        return "Finished"
    if job.data.is_paused:
        return "Paused"
    if job.data.job_stats.dead_frames > 0:
        return "Failing"
    if (job.data.job_stats.depend_frames and
        job.data.job_stats.depend_frames == job.data.job_stats.pending_frames and
            job.data.job_stats.running_frames == 0):
        return "Dependency"
    return "In Progress"

def sortableKey(key, datetime_key):
    """
    Returns a sortable key that sets apart similar keys using time_key

    @type  key: string or int
    @param key: A key used for sorting
    @type  datetime_key: int
    @param datetime_key: Date time represented as an integer
    @rtype:  string or float
    @return: datetime_key appended to key if key is a string,
             the 0.datetime_key summed to key if key is an int
    """
    if isinstance(key, int) and isinstance(datetime_key, int):
        return float(str(key)+"."+str(datetime_key))
    return str(key) + str(datetime_key)

class JobMonitorTree(cuegui.AbstractTreeWidget.AbstractTreeWidget):
    """Tree widget to display a list of monitored jobs."""

    __loadMine = True
    __groupDependent = True
    view_object = QtCore.Signal(object)

    def __init__(self, parent):
        self.ticksWithoutUpdate = 0

        self.startColumnsForType(cuegui.Constants.TYPE_JOB)
        self.addColumn("Job", 470, id=1,
                       data=lambda job: job.data.name,
                       sort=lambda job: sortableKey(job.data.name, job.data.start_time),
                       tip="The name of the job: show-shot-user_uniqueName")
        self.addColumn("_Comment", 20, id=2,
                       sort=lambda job: job.data.has_comment,
                       tip="A comment icon will appear if a job has a comment. You\n"
                           "may click on it to view the comments.")
        self.addColumn("_Autoeat", 20, id=3,
                       sort=lambda job: job.data.auto_eat,
                       tip="If the job has auto eating enabled, a pac-man icon\n"
                           "will appear here and all frames that become dead will\n"
                           "automatically be eaten.")
        # pylint: disable=unnecessary-lambda
        self.addColumn("State", 80, id=4,
                       data=lambda job: displayState(job),
                       sort=lambda job: sortableKey(displayState(job), job.data.start_time),
                       tip="The state of each job.\n"
                           "In Progress \t The job is on the queue\n"
                           "Failing \t The job has dead frames\n"
                           "Paused \t The job has been paused\n"
                           "Finished \t The job has finished and is no longer in the queue")
        self.addColumn("Done/Total", 90, id=5,
                       data=lambda job: "%d of %d" % (job.data.job_stats.succeeded_frames,
                                                      job.data.job_stats.total_frames),
                       sort=lambda job: sortableKey(job.data.job_stats.succeeded_frames,
                                                    job.data.start_time),
                       tip="The number of succeeded frames vs the total number\n"
                           "of frames in each job.")
        self.addColumn("Running", 60, id=6,
                       data=lambda job: job.data.job_stats.running_frames,
                       sort=lambda job: sortableKey(job.data.job_stats.running_frames,
                                                    job.data.start_time),
                       tip="The number of running frames in each job,")
        self.addColumn("Dead", 50, id=7,
                       data=lambda job: job.data.job_stats.dead_frames,
                       sort=lambda job: sortableKey(job.data.job_stats.dead_frames,
                                                    job.data.start_time),
                       tip="Total number of dead frames in each job.")
        self.addColumn("Eaten", 50, id=8,
                       data=lambda job: job.data.job_stats.eaten_frames,
                       sort=lambda job: sortableKey(job.data.job_stats.eaten_frames,
                                                    job.data.start_time),
                       tip="Total number of eaten frames in each job.")
        self.addColumn("Wait", 60, id=9,
                       data=lambda job: job.data.job_stats.waiting_frames,
                       sort=lambda job: sortableKey(job.data.job_stats.waiting_frames,
                                                    job.data.start_time),
                       tip="The number of waiting frames in each job,")
        self.addColumn("MaxRss", 55, id=10,
                       data=lambda job: cuegui.Utils.memoryToString(job.data.job_stats.max_rss),
                       sort=lambda job: sortableKey(job.data.job_stats.max_rss,
                                                    job.data.start_time),
                       tip="The maximum memory used any single frame in each job.")
        self.addColumn("Age", 50, id=11,
                       data=lambda job: (cuegui.Utils.secondsToHHHMM((job.data.stop_time or
                                                               time.time()) - job.data.start_time)),
                       sort=lambda job: ((job.data.stop_time or time.time()) - job.data.start_time),
                       tip="The HOURS:MINUTES that the job has spent in the queue.")
        self.addColumn("Launched", 100, id=12,
                       data=lambda job: cuegui.Utils.dateToMMDDHHMM(job.data.start_time),
                       sort=lambda job: job.data.start_time,
                       tip="The time when the job was launched.")
        self.addColumn("Finished", 100, id=13,
                       data=lambda job: (job.data.stop_time > 0
                                         and cuegui.Utils.dateToMMDDHHMM(job.data.stop_time)
                                         or ""),
                       sort=lambda job: job.data.stop_time,
                       tip="The time when the job ended.")
        self.addColumn("Progress", 0, id=14,
                       delegate=cuegui.ItemDelegate.JobProgressBarDelegate,
                       tip="A visual overview of the progress of each job.\n"
                           "Green \t is succeeded\n"
                           "Yellow \t is running\n"
                           "Red \t is dead\n"
                           "Purple \t is waiting on a dependency\n"
                           "Light Blue \t is waiting to be booked")

        cuegui.AbstractTreeWidget.AbstractTreeWidget.__init__(self, parent)

        self.__jobTimeLoaded = {}
        self.__userColors = {}
        self.__dependentJobs = {}
        self._dependent_items = {}
        self.__reverseDependents = {}
        # Used to build right click context menus
        self.__menuActions = cuegui.MenuActions.MenuActions(
            self, self.updateSoon, self.selectedObjects)

        self.setAcceptDrops(True)
        self.setDropIndicatorShown(True)
        self.setDragEnabled(True)
        self.setDragDropMode(QtWidgets.QAbstractItemView.DragDrop)

        # pylint: disable=no-member
        self.itemClicked.connect(self.__itemSingleClickedCopy)
        self.itemClicked.connect(self.__itemSingleClickedComment)
        # pylint: enable=no-member

        self.__load = {}
        self.startTicksUpdate(20, False, 60)

    def tick(self):
        if self.__load:
            __jobs = self.__load.copy()
            self.__load.clear()
            self._processUpdate(None, __jobs)

        if self.tickNeedsUpdate():
            self.ticksWithoutUpdate = 0
            self._update()
            return

        self.updateJobCount()
        self.ticksWithoutUpdate += 1

    def updateJobCount(self):
        """Called at every tick. The total number of monitored
        jobs is added to the column header
        """
        count = 0
        iterator = QtWidgets.QTreeWidgetItemIterator(self)
        while iterator.value():
            count += 1
            iterator += 1

        self.headerItem().setText(0, "Job [Total Count: {}]".format(count))

    def __itemSingleClickedCopy(self, item, col):
        """Called when an item is clicked on. Copies selected object names to
        the middle click selection clip board.
        @type  item: QTreeWidgetItem
        @param item: The item clicked on
        @type  col: int
        @param col: The column clicked on"""
        del item
        del col
        selected = [job.data.name for job in self.selectedObjects() if cuegui.Utils.isJob(job)]
        if selected:
            QtWidgets.QApplication.clipboard().setText(
                " ".join(selected), QtGui.QClipboard.Selection)

    def __itemSingleClickedComment(self, item, col):
        """If the comment column is clicked on, and there is a comment on the
        job, this pops up the comments dialog
        @type  item: QTreeWidgetItem
        @param item: The item clicked on
        @type  col: int
        @param col: The column clicked on"""
        job = item.rpcObject
        if col == COLUMN_COMMENT and job.isCommented():
            self.__menuActions.jobs().viewComments([job])

    def startDrag(self, dropActions):
        cuegui.Utils.startDrag(self, dropActions, self.selectedObjects())

    def dragEnterEvent(self, event):
        cuegui.Utils.dragEnterEvent(event)

    def dragMoveEvent(self, event):
        cuegui.Utils.dragMoveEvent(event)

    def dropEvent(self, event):
        for job_name in cuegui.Utils.dropEvent(event):
            self.addJob(job_name)

    def setLoadMine(self, value):
        """Enables or disables the autoloading of the user's jobs
        @param value: New loadMine state
        @type  value: boolean or QtCore.Qt.Checked or QtCore.Qt.Unchecked"""
        self.__loadMine = (value is True or value == QtCore.Qt.Checked)

    def setGroupDependent(self, value):
        """Enables or disables the auto grouping of the dependent jobs
        @param value: New groupDependent state
        @type  value: boolean or QtCore.Qt.Checked or QtCore.Qt.Unchecked"""
        self.__groupDependent = (value is True or value == QtCore.Qt.Checked)
        self.updateRequest()

    def addJob(self, job, timestamp=None, loading_from_config=False):
        """Adds a job to the list. With locking"
        @param job: Job can be None, a job object, or a job name.
        @type  job: job, string, None
        @param loading_from_config: Whether or not this method is being called
               for loading jobs found in user config
        @type loading_from_config: bool
        """
        newJobObj = cuegui.Utils.findJob(job)
        self.ticksLock.lock()
        try:
            if newJobObj:
                jobKey = cuegui.Utils.getObjectKey(newJobObj)
                if not self.__groupDependent:
                    self.__load[jobKey] = newJobObj
                    self.__jobTimeLoaded[jobKey] = timestamp if timestamp else time.time()
                else:
                    # We'll only add the new job if it's not already listed
                    # as a dependent on another job
                    if jobKey not in self.__reverseDependents:
                        self.__load[jobKey] = newJobObj

                        # when we are adding jobs manually, we want to calculate
                        # all dependencies (active or not), so the user can see
                        # all the dependent jobs, even after the main/parent job
                        # has finished.
                        # When we're loading jobs from user config, we want to
                        # only include the active dependents. This is because
                        # the dependencies have already been calculated and
                        # listed in the config as a flat list, so attempting
                        # to re-add them will result in duplicates that will
                        # throw off the cleanup loop at the end of this method
                        active_only = not loading_from_config
                        dep = self.__menuActions.jobs(
                        ).getRecursiveDependentJobs([newJobObj],
                                                    active_only=active_only)

                        # Remove dependent if it has the same name as the job
                        # - This avoids missing jobs on MonitorJobs
                        # - Remove the parent job is necessary to avoid remove
                        # the parent job and all the dependents
                        # in the step 2 below
                        dep = [j for j in dep if j.data.name != newJobObj.data.name]

                        self.__dependentJobs[jobKey] = dep
                        # we'll also store a reversed dictionary for
                        # dependencies with the dependent as key and the main
                        # job as the value, this will be used in step 2
                        # below to remove jobs that are added here
                        # as dependents
                        for j in dep:
                            depKey = cuegui.Utils.getObjectKey(j)
                            self.__reverseDependents[depKey] = newJobObj
                            self.__jobTimeLoaded[depKey] = time.time()
                        self.__jobTimeLoaded[jobKey] = time.time()

                    for j in self.__reverseDependents:
                        if j in self.__load:
                            del self.__load[j]
        finally:
            self.ticksLock.unlock()

    def getJobProxies(self):
        """Get a list of the JobProxies that are being monitored in the session
         which will be saved to the config file

         Returning a sorted list based on the most recent timestamp - restoring jobs is capped
         by LOAD_LIMIT, so restore the most recent jobs the user added to their session

        :return: list of tuples of the JobId and timestamp
        """
        jobIdsTimeLoaded = []

        for jobProxy, _ in self._items.items():
            try:
                jobIdsTimeLoaded.append((jobProxy, self.__jobTimeLoaded[jobProxy]))
            except KeyError:
                # set timestamp to epoch time if timestamp not found
                jobIdsTimeLoaded.append((jobProxy, 0))

        # sort list on recent timestamps, only restoring the first n jobs (defined by LOAD_LIMIT)
        return list(sorted(jobIdsTimeLoaded, key=lambda x: x[1], reverse=True))

    def _removeItem(self, item):
        """Removes an item from the TreeWidget without locking
        @param item: A tree widget item
        @type  item: AbstractTreeWidgetItem"""
        self.app.unmonitor.emit(item.rpcObject)
        # pylint: disable=protected-access
        cuegui.AbstractTreeWidget.AbstractTreeWidget._removeItem(self, item)
        self.__jobTimeLoaded.pop(item.rpcObject, "")
        try:
            jobKey = cuegui.Utils.getObjectKey(item.rpcObject)
            # Remove the item from the main _items dictionary as well as the
            # __dependentJobs and the reverseDependent dictionaries
            # pylint: disable=protected-access
            cuegui.AbstractTreeWidget.AbstractTreeWidget._removeItem(self, item)
            dependent_jobs = self.__dependentJobs.get(jobKey, [])
            for djob in dependent_jobs:
                del self.__reverseDependents[djob]
            del self.__reverseDependents[jobKey]
        except KeyError:
            # Dependent jobs are not stored in as keys the main self._items
            # dictionary, trying to remove dependent jobs from self._items
            # raises a KeyError, which we can safely ignore
            pass

    def removeAllItems(self):
        """Notifies the other widgets of each item being unmonitored, then calls
        the the AbstractTreeWidget.removeAllItems like normal"""
        for proxy in list(self._items.keys()):
            self.app.unmonitor.emit(proxy)
            if proxy in self.__jobTimeLoaded:
                del self.__jobTimeLoaded[proxy]
        self.__dependentJobs.clear()
        self.__reverseDependents.clear()
        cuegui.AbstractTreeWidget.AbstractTreeWidget.removeAllItems(self)

    def removeFinishedItems(self):
        """Removes finished jobs"""
        for item in self.findItems("Finished", QtCore.Qt.MatchFixedString, COLUMN_STATE):
            self.removeItem(item)

    def getUserColors(self):
        """Returns the colored jobs to be saved"""
        return list(pickle.dumps(self.__userColors))

    def setUserColors(self, state):
        """Sets the colored jobs that were saved"""
        self.__userColors = pickle.loads(bytes(state))

    def contextMenuEvent(self, e):
        """Creates a context menu when an item is right clicked.
        @param e: Right click QEvent
        @type  e: QEvent"""
        menu = QtWidgets.QMenu()
        menu.setToolTipsVisible(True)

        __selectedObjects = self.selectedObjects()
        __count = len(__selectedObjects)
        jobType = cuegui.Utils.countJobTypes(__selectedObjects)

        self.__menuActions.jobs().addAction(menu, "unmonitor")
        self.__menuActions.jobs().addAction(menu, "view")
        self.__menuActions.jobs().addAction(menu, "emailArtist")
<<<<<<< HEAD
=======
        self.__menuActions.jobs().addAction(menu, "requestCores")
>>>>>>> 63bb7f1f
        self.__menuActions.jobs().addAction(menu, "subscribeToJob")
        self.__menuActions.jobs().addAction(menu, "viewComments")

        if bool(int(self.app.settings.value("AllowDeeding", 0))):
            self.__menuActions.jobs().addAction(menu, "useLocalCores")

        if cuegui.Constants.OUTPUT_VIEWERS:
            for viewer in cuegui.Constants.OUTPUT_VIEWERS:
                menu.addAction(viewer['action_text'],
                               functools.partial(cuegui.Utils.viewOutput,
                                                 __selectedObjects,
                                                 viewer['action_text']))

        depend_menu = QtWidgets.QMenu("&Dependencies",self)
        self.__menuActions.jobs().addAction(depend_menu, "viewDepends")
        self.__menuActions.jobs().addAction(depend_menu, "dependWizard")
        depend_menu.addSeparator()
        self.__menuActions.jobs().addAction(depend_menu, "dropExternalDependencies")
        self.__menuActions.jobs().addAction(depend_menu, "dropInternalDependencies")
        menu.addMenu(depend_menu)

        color_menu = QtWidgets.QMenu("&Set user color",self)
        self.__menuActions.jobs().addAction(color_menu, "setUserColor1")
        self.__menuActions.jobs().addAction(color_menu, "setUserColor2")
        self.__menuActions.jobs().addAction(color_menu, "setUserColor3")
        self.__menuActions.jobs().addAction(color_menu, "setUserColor4")
        self.__menuActions.jobs().addAction(color_menu, "clearUserColor")
        menu.addMenu(color_menu)

        menu.addSeparator()
        self.__menuActions.jobs().addAction(menu, "setMaxRetries")
        if __count == 1:
            self.__menuActions.jobs().addAction(menu, "reorder")
            self.__menuActions.jobs().addAction(menu, "stagger")
        menu.addSeparator()
        if jobType["unpaused"]:
            self.__menuActions.jobs().addAction(menu, "pause")
        if jobType["paused"]:
            self.__menuActions.jobs().addAction(menu, "resume")
        menu.addSeparator()
        if jobType["hasDead"]:
            self.__menuActions.jobs().addAction(menu, "retryDead")
            self.__menuActions.jobs().addAction(menu, "eatDead")
        if jobType["notEating"]:
            self.__menuActions.jobs().addAction(menu, "autoEatOn")
        if jobType["autoEating"]:
            self.__menuActions.jobs().addAction(menu, "autoEatOff")
        menu.addSeparator()
        self.__menuActions.jobs().addAction(menu, "kill")

        menu.exec_(e.globalPos())

    def actionRemoveSelectedItems(self):
        """Unmonitors selected items"""
        for item in self.selectedItems():
            self.removeItem(item)

    def actionSetUserColor(self, color):
        """Set selected items to have provided background color"""
        for item in self.selectedItems():
            objectKey = cuegui.Utils.getObjectKey(item.rpcObject)
            if color is None and objectKey in self.__userColors:
                self.__userColors.pop(objectKey)
            elif color is not None:
                self.__userColors[objectKey] = color
            item.setUserColor(color)

    def actionEatSelectedItems(self):
        """Eats all dead frames for selected jobs"""
        self.__menuActions.jobs().eatDead()

    def actionRetrySelectedItems(self):
        """Retries all dead frames for selected jobs"""
        self.__menuActions.jobs().retryDead()

    def actionKillSelectedItems(self):
        """Removes selected jobs from cue"""
        self.__menuActions.jobs().kill()

    def actionPauseSelectedItems(self):
        """Pause selected jobs"""
        self.__menuActions.jobs().pause()

    def actionResumeSelectedItems(self):
        """Resume selected jobs"""
        self.__menuActions.jobs().resume()

    def updateRequest(self):
        """If sufficient time has passed since last update, call _update"""
        self.ticksWithoutUpdate = 999

    def _getUpdate(self):
        """Gets the currently monitored jobs from the cuebot. Will also load
        any of the users jobs if self.__loadMine is True
        @return: dict of updated jobs
        @rtype:  dict<class.id: job>"""
        try:
            jobs = {}

            # TODO: When getJobs is fixed to allow MatchAny, this can be updated to use one call
            monitored_proxies = []
            for item in list(self._items.values()):
                objectKey = cuegui.Utils.getObjectKey(item.rpcObject)
                if item.rpcObject.data.state == opencue.api.job_pb2.FINISHED:
                    # Reuse the old object if job is finished
                    jobs[objectKey] = item.rpcObject
                else:
                    # Gather list of all other jobs to update
                    monitored_proxies.append(objectKey)

            # Refresh the dependent proxies for the next update
            for job, dependents in iteritems(self.__dependentJobs):
                ids = [d.id() for d in dependents]
                # If the job has no dependents, then ids is an empty list,
                # The getJobs call returns every job on the cue when called
                # an empty list for the id argument!
                if not ids:
                    continue
                tmp = opencue.api.getJobs(id=ids, include_finished=True)
                self.__dependentJobs[job] = tmp

            if self.__loadMine:
                # This auto-loads all the users jobs
                for job in opencue.api.getJobs(user=[cuegui.Utils.getUsername()]):
                    self.addJob(job)

                # Prune the users jobs from the remaining proxies to update
                for proxy, job in list(jobs.items()):
                    if proxy in monitored_proxies:
                        monitored_proxies.remove(proxy)

            if monitored_proxies:
                for job in opencue.api.getJobs(
                        id=[proxyId.split('.')[-1] for proxyId in monitored_proxies],
                        include_finished=True):
                    objectKey = cuegui.Utils.getObjectKey(job)
                    jobs[objectKey] = job

        except opencue.exception.CueException as e:
            list(map(logger.warning, cuegui.Utils.exceptionOutput(e)))
            return None

        return jobs

    def _processUpdate(self, work, rpcObjects):
        if rpcObjects is None:
            return

        self._itemsLock.lockForWrite()

        # include rpcObjects from self._items that are not in rpcObjects
        for proxy, item in list(self._items.items()):
            if not proxy in rpcObjects:
                rpcObjects[proxy] = item.rpcObject
        # pylint: disable=too-many-nested-blocks
        try:
            selectedKeys = [
                cuegui.Utils.getObjectKey(item.rpcObject) for item in self.selectedItems()]
            scrolled = self.verticalScrollBar().value()
            expanded = [cuegui.Utils.getObjectKey(item.rpcObject)
                        for item in self._items.values() if item.isExpanded()]

            # Store the creation time for the current item
            for item in list(self._items.values()):
                self.__jobTimeLoaded[cuegui.Utils.getObjectKey(item.rpcObject)] = item.created
            # Store the creation time for the dependent jobs
            for item in self._dependent_items.values():
                self.__jobTimeLoaded[cuegui.Utils.getObjectKey(item.rpcObject)] = item.created

            self._items = {}
            self.clear()

            for proxy, job in iteritems(rpcObjects):
                self._items[proxy] = JobWidgetItem(job,
                                                   self.invisibleRootItem(),
                                                   self.__jobTimeLoaded.get(proxy, None))
                if proxy in self.__userColors:
                    self._items[proxy].setUserColor(self.__userColors[proxy])
                if self.__groupDependent:
                    dependent_jobs = self.__dependentJobs.get(proxy, [])
                    for djob in dependent_jobs:
                        item = JobWidgetItem(djob,
                                             self._items[proxy],
                                             self.__jobTimeLoaded.get(proxy, None))
                        dkey = cuegui.Utils.getObjectKey(djob)
                        self._dependent_items[dkey] = item
                        if dkey in self.__userColors:
                            self._dependent_items[dkey].setUserColor(
                                           self.__userColors[dkey])

            self.verticalScrollBar().setRange(scrolled, len(rpcObjects.keys()) - scrolled)
            list(map(lambda key: self._items[key].setSelected(True),
                     [key for key in selectedKeys if key in self._items]))
            list(self._items[key].setExpanded(True) for key in expanded if key in self._items)
        except opencue.exception.CueException as e:
            list(map(logger.warning, cuegui.Utils.exceptionOutput(e)))
        finally:
            self._itemsLock.unlock()


class JobWidgetItem(cuegui.AbstractWidgetItem.AbstractWidgetItem):
    """Represents a job entry in the CueJobTreeWidget."""

    __initialized = False
    __commentIcon = None
    __eatIcon = None
    __backgroundColor = None
    __foregroundColor = None
    __pausedColor = None
    __dyingColor = None
    __finishedColor = None
    __newJobColor = None
    __newJobFont = None
    __centerAlign = None
    __type = None
    __userColor = None

    # pylint: disable=protected-access
    def __init__(self, rpcObject, parent, created):
        if not self.__initialized:
            if cuegui.Style.ColorTheme is None:
                cuegui.Style.init()
            self.__class__.__initialized = True
            self.__class__.__commentIcon = QtGui.QIcon(":comment.png")
            self.__class__.__eatIcon = QtGui.QIcon(":eat.png")
            self.__class__.__backgroundColor = cuegui.app().palette().color(QtGui.QPalette.Base)
            self.__class__.__foregroundColor = cuegui.Style.ColorTheme.COLOR_JOB_FOREGROUND
            self.__class__.__pausedColor = cuegui.Style.ColorTheme.COLOR_JOB_PAUSED_BACKGROUND
            self.__class__.__dyingColor = cuegui.Style.ColorTheme.COLOR_JOB_DYING_BACKGROUND
            self.__class__.__finishedColor = cuegui.Style.ColorTheme.COLOR_JOB_FINISHED_BACKGROUND
            self.__class__.__newJobColor = QtGui.QColor(255, 255, 255)
            __font = QtGui.QFont("Luxi Sans", -1, QtGui.QFont.Bold)
            __font.setUnderline(True)
            self.__class__.__newJobFont = __font
            self.__class__.__centerAlign = QtCore.Qt.AlignCenter
            self.__class__.__type = cuegui.Constants.TYPE_JOB

        # Keeps time when job was first loaded
        self.created = created or time.time()

        cuegui.AbstractWidgetItem.AbstractWidgetItem.__init__(
            self, cuegui.Constants.TYPE_JOB, rpcObject, parent)

    def setUserColor(self, color):
        """Sets the color scheme."""
        self.__userColor = color

    def data(self, col, role):
        if role == QtCore.Qt.DisplayRole:
            return self.column_info[col][cuegui.Constants.COLUMN_INFO_DISPLAY](self.rpcObject)

        if role == QtCore.Qt.ForegroundRole:
            if col == 0:
                if self.created > time.time() - 5:
                    return self.__newJobColor
            return self.__foregroundColor

        if role == QtCore.Qt.BackgroundRole and col == COLUMN_STATE:
            if self.rpcObject.data.state == opencue.api.job_pb2.FINISHED:
                return self.__finishedColor
            if self.rpcObject.data.is_paused:
                return self.__pausedColor
            if self.rpcObject.data.job_stats.dead_frames:
                return self.__dyingColor
            return self.__backgroundColor
        if role == QtCore.Qt.BackgroundRole and self.__userColor:
            return self.__userColor

        if role == QtCore.Qt.FontRole and col == COLUMN_NAME:
            if self.created > time.time() - 5:
                return self.__newJobFont

        elif role == QtCore.Qt.TextAlignmentRole and col == COLUMN_STATE:
            return self.__centerAlign

        elif role == QtCore.Qt.DecorationRole:
            if col == COLUMN_COMMENT and self.rpcObject.isCommented():
                return self.__commentIcon
            if col == COLUMN_AUTOEAT and self.rpcObject.isAutoEating():
                return self.__eatIcon

        elif role == QtCore.Qt.UserRole:
            return self.__type

        elif role == QtCore.Qt.UserRole + 1:
            return self.rpcObject.frameStateTotals()

        elif role == QtCore.Qt.UserRole + 2:
            return self.rpcObject.state()

        elif role == QtCore.Qt.UserRole + 3:
            return self.rpcObject.isPaused()

        return cuegui.Constants.QVARIANT_NULL<|MERGE_RESOLUTION|>--- conflicted
+++ resolved
@@ -419,10 +419,7 @@
         self.__menuActions.jobs().addAction(menu, "unmonitor")
         self.__menuActions.jobs().addAction(menu, "view")
         self.__menuActions.jobs().addAction(menu, "emailArtist")
-<<<<<<< HEAD
-=======
         self.__menuActions.jobs().addAction(menu, "requestCores")
->>>>>>> 63bb7f1f
         self.__menuActions.jobs().addAction(menu, "subscribeToJob")
         self.__menuActions.jobs().addAction(menu, "viewComments")
 
