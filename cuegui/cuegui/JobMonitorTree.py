#  Copyright Contributors to the OpenCue Project
#
#  Licensed under the Apache License, Version 2.0 (the "License");
#  you may not use this file except in compliance with the License.
#  You may obtain a copy of the License at
#
#    http://www.apache.org/licenses/LICENSE-2.0
#
#  Unless required by applicable law or agreed to in writing, software
#  distributed under the License is distributed on an "AS IS" BASIS,
#  WITHOUT WARRANTIES OR CONDITIONS OF ANY KIND, either express or implied.
#  See the License for the specific language governing permissions and
#  limitations under the License.


"""Tree widget to display a list of monitored jobs."""


from __future__ import absolute_import
from __future__ import print_function
from __future__ import division

from future.utils import iteritems
from builtins import map
import time

from PySide2 import QtCore
from PySide2 import QtGui
from PySide2 import QtWidgets

import opencue

import cuegui.AbstractTreeWidget
import cuegui.AbstractWidgetItem
import cuegui.Constants
import cuegui.ItemDelegate
import cuegui.Logger
import cuegui.MenuActions
import cuegui.Style
import cuegui.Utils


logger = cuegui.Logger.getLogger(__file__)

COLUMN_NAME = 0
COLUMN_COMMENT = 1
COLUMN_AUTOEAT = 2
COLUMN_STATE = 3


def displayState(job):
    """Returns the string to display in the status for the given job
    @type  job: job
    @param job: The job to check the status of
    @rtype:  string
    @return: The status of the job for display"""
    if job.data.state == opencue.api.job_pb2.FINISHED:
        return "Finished"
    if job.data.is_paused:
        return "Paused"
    if job.data.job_stats.dead_frames > 0:
        return "Failing"
    if (job.data.job_stats.depend_frames and
        job.data.job_stats.depend_frames == job.data.job_stats.pending_frames and
            job.data.job_stats.running_frames == 0):
        return "Dependency"
    return "In Progress"


class JobMonitorTree(cuegui.AbstractTreeWidget.AbstractTreeWidget):
    """Tree widget to display a list of monitored jobs."""

    __loadMine = True
    __groupDependent = True
    view_object = QtCore.Signal(object)

    def __init__(self, parent):
        self.ticksWithoutUpdate = 0

        self.startColumnsForType(cuegui.Constants.TYPE_JOB)
        self.addColumn("Job", 470, id=1,
                       data=lambda job: job.data.name,
                       tip="The name of the job: show-shot-user_uniqueName")
        self.addColumn("_Comment", 20, id=2,
                       sort=lambda job: job.data.has_comment,
                       tip="A comment icon will appear if a job has a comment. You\n"
                           "may click on it to view the comments.")
        self.addColumn("_Autoeat", 20, id=3,
                       sort=lambda job: job.data.auto_eat,
                       tip="If the job has auto eating enabled, a pac-man icon\n"
                           "will appear here and all frames that become dead will\n"
                           "automatically be eaten.")
        # pylint: disable=unnecessary-lambda
        self.addColumn("State", 80, id=4,
                       data=lambda job: displayState(job),
                       tip="The state of each job.\n"
                           "In Progress \t The job is on the queue\n"
                           "Failing \t The job has dead frames\n"
                           "Paused \t The job has been paused\n"
                           "Finished \t The job has finished and is no longer in the queue")
        self.addColumn("Done/Total", 90, id=5,
                       data=lambda job: "%d of %d" % (job.data.job_stats.succeeded_frames,
                                                      job.data.job_stats.total_frames),
                       sort=lambda job: job.data.job_stats.succeeded_frames,
                       tip="The number of succeeded frames vs the total number\n"
                           "of frames in each job.")
        self.addColumn("Running", 60, id=6,
                       data=lambda job: job.data.job_stats.running_frames,
                       sort=lambda job: job.data.job_stats.running_frames,
                       tip="The number of running frames in each job,")
        self.addColumn("Dead", 50, id=7,
                       data=lambda job: job.data.job_stats.dead_frames,
                       sort=lambda job: job.data.job_stats.dead_frames,
                       tip="Total number of dead frames in each job.")
        self.addColumn("Eaten", 50, id=8,
                       data=lambda job: job.data.job_stats.eaten_frames,
                       sort=lambda job: job.data.job_stats.eaten_frames,
                       tip="Total number of eaten frames in each job.")
        self.addColumn("Wait", 60, id=9,
                       data=lambda job: job.data.job_stats.waiting_frames,
                       sort=lambda job: job.data.job_stats.waiting_frames,
                       tip="The number of waiting frames in each job,")
        self.addColumn("MaxRss", 55, id=10,
                       data=lambda job: cuegui.Utils.memoryToString(job.data.job_stats.max_rss),
                       sort=lambda job: job.data.job_stats.max_rss,
                       tip="The maximum memory used any single frame in each job.")
        self.addColumn("Age", 50, id=11,
                       data=lambda job: (cuegui.Utils.secondsToHHHMM((job.data.stop_time or
                                                               time.time()) - job.data.start_time)),
                       sort=lambda job: ((job.data.stop_time or time.time()) - job.data.start_time),
                       tip="The HOURS:MINUTES that the job has spent in the queue.")
        self.addColumn("Launched", 100, id=12,
                       data=lambda job: cuegui.Utils.dateToMMDDHHMM(job.data.start_time),
                       sort=lambda job: job.data.start_time,
                       tip="The time when the job was launched.")
        self.addColumn("Finished", 100, id=13,
                       data=lambda job: (job.data.stop_time > 0
                                         and cuegui.Utils.dateToMMDDHHMM(job.data.stop_time)
                                         or ""),
                       sort=lambda job: job.data.stop_time,
                       tip="The time when the job ended.")
        self.addColumn("Progress", 0, id=14,
                       delegate=cuegui.ItemDelegate.JobProgressBarDelegate,
                       tip="A visual overview of the progress of each job.\n"
                           "Green \t is succeeded\n"
                           "Yellow \t is running\n"
                           "Red \t is dead\n"
                           "Purple \t is waiting on a dependency\n"
                           "Light Blue \t is waiting to be booked")

        cuegui.AbstractTreeWidget.AbstractTreeWidget.__init__(self, parent)

        self.__jobTimeLoaded = {}
        self.__userColors = {}
        self.__dependentJobs = {}
        self._dependent_items = {}
        self.__reverseDependents = {}
        # Used to build right click context menus
        self.__menuActions = cuegui.MenuActions.MenuActions(
            self, self.updateSoon, self.selectedObjects)

        self.setAcceptDrops(True)
        self.setDropIndicatorShown(True)
        self.setDragEnabled(True)
        self.setDragDropMode(QtWidgets.QAbstractItemView.DragDrop)

        # pylint: disable=no-member
        self.itemClicked.connect(self.__itemSingleClickedCopy)
        self.itemClicked.connect(self.__itemSingleClickedComment)
        # pylint: enable=no-member

        self.__load = {}
        self.startTicksUpdate(20, False, 60)

    def tick(self):
        if self.__load:
            __jobs = self.__load.copy()
            self.__load.clear()
            self._processUpdate(None, __jobs)

        if self.tickNeedsUpdate():
            self.ticksWithoutUpdate = 0
            self._update()
            return

        self.updateJobCount()
        self.ticksWithoutUpdate += 1

    def updateJobCount(self):
        """Called at every tick. The total number of monitored
        jobs is added to the column header
        """
        count = 0
        iterator = QtWidgets.QTreeWidgetItemIterator(self)
        while iterator.value():
            count += 1
            iterator += 1

        self.headerItem().setText(0, "Job [Total Count: {}]".format(count))

    def __itemSingleClickedCopy(self, item, col):
        """Called when an item is clicked on. Copies selected object names to
        the middle click selection clip board.
        @type  item: QTreeWidgetItem
        @param item: The item clicked on
        @type  col: int
        @param col: The column clicked on"""
        del item
        del col
        selected = [job.data.name for job in self.selectedObjects() if cuegui.Utils.isJob(job)]
        if selected:
            QtWidgets.QApplication.clipboard().setText(
                " ".join(selected), QtGui.QClipboard.Selection)

    def __itemSingleClickedComment(self, item, col):
        """If the comment column is clicked on, and there is a comment on the
        job, this pops up the comments dialog
        @type  item: QTreeWidgetItem
        @param item: The item clicked on
        @type  col: int
        @param col: The column clicked on"""
        job = item.rpcObject
        if col == COLUMN_COMMENT and job.isCommented():
            self.__menuActions.jobs().viewComments([job])

    def startDrag(self, dropActions):
        cuegui.Utils.startDrag(self, dropActions, self.selectedObjects())

    def dragEnterEvent(self, event):
        cuegui.Utils.dragEnterEvent(event)

    def dragMoveEvent(self, event):
        cuegui.Utils.dragMoveEvent(event)

    def dropEvent(self, event):
        for job_name in cuegui.Utils.dropEvent(event):
            self.addJob(job_name)

    def setLoadMine(self, value):
        """Enables or disables the autoloading of the user's jobs
        @param value: New loadMine state
        @type  value: boolean or QtCore.Qt.Checked or QtCore.Qt.Unchecked"""
        self.__loadMine = (value is True or value == QtCore.Qt.Checked)

    def setGroupDependent(self, value):
        """Enables or disables the auto grouping of the dependent jobs
        @param value: New groupDependent state
        @type  value: boolean or QtCore.Qt.Checked or QtCore.Qt.Unchecked"""
        self.__groupDependent = (value is True or value == QtCore.Qt.Checked)
        self.updateRequest()

    def addJob(self, job, timestamp=None, loading_from_config=False):
        """Adds a job to the list. With locking"
        @param job: Job can be None, a job object, or a job name.
        @type  job: job, string, None
        @param loading_from_config: Whether or not this method is being called
               for loading jobs found in user config
        @type loading_from_config: bool
        """
        newJobObj = cuegui.Utils.findJob(job)
        self.ticksLock.lock()
        try:
            if newJobObj:
                jobKey = cuegui.Utils.getObjectKey(newJobObj)
<<<<<<< HEAD
                self.__load[jobKey] = newJobObj
                self.__jobTimeLoaded[jobKey] = timestamp if timestamp else time.time()
=======
                if not self.__groupDependent:
                    self.__load[jobKey] = newJobObj
                    self.__jobTimeLoaded[jobKey] = timestamp if timestamp else time.time()
                else:
                    # We'll only add the new job if it's not already listed
                    # as a dependent on another job
                    if jobKey not in self.__reverseDependents.keys():
                        self.__load[jobKey] = newJobObj

                        # when we are adding jobs manually, we want to calculate
                        # all dependencies (active or not), so the user can see
                        # all the dependent jobs, even after the main/parent job
                        # has finished.
                        # When we're loading jobs from user config, we want to
                        # only include the active dependents. This is because
                        # the dependencies have already been calculated and
                        # listed in the config as a flat list, so attempting
                        # to re-add them will result in duplicates that will
                        # throw off the cleanup loop at the end of this method
                        active_only = not loading_from_config
                        dep = self.__menuActions.jobs(
                        ).getRecursiveDependentJobs([newJobObj],
                                                    active_only=active_only)
                        self.__dependentJobs[jobKey] = dep
                        # we'll also store a reversed dictionary for
                        # dependencies with the dependent as key and the main
                        # job as the value, this will be used in step 2
                        # below to remove jobs that are added here
                        # as dependents
                        for j in dep:
                            depKey = cuegui.Utils.getObjectKey(j)
                            self.__reverseDependents[depKey] = newJobObj
                            self.__jobTimeLoaded[depKey] = time.time()
                        self.__jobTimeLoaded[jobKey] = time.time()

                    for j in self.__reverseDependents:
                        if j in self.__load:
                            del self.__load[j]

>>>>>>> 671c895b
        finally:
            self.ticksLock.unlock()

    def getJobProxies(self):
        """Get a list of the JobProxies that are being monitored in the session
         which will be saved to the config file

         Returning a sorted list based on the most recent timestamp - restoring jobs is capped
         by LOAD_LIMIT, so restore the most recent jobs the user added to their session

        :return: list of tuples of the JobId and timestamp
        """
        jobIdsTimeLoaded = []

        for jobProxy, _ in self._items.items():
            try:
                jobIdsTimeLoaded.append((jobProxy, self.__jobTimeLoaded[jobProxy]))
            except KeyError:
                # set timestamp to epoch time if timestamp not found
                jobIdsTimeLoaded.append((jobProxy, 0))

        # sort list on recent timestamps, only restoring the first n jobs (defined by LOAD_LIMIT)
        return list(sorted(jobIdsTimeLoaded, key=lambda x: x[1], reverse=True))

    def _removeItem(self, item):
        """Removes an item from the TreeWidget without locking
        @param item: A tree widget item
        @type  item: AbstractTreeWidgetItem"""
        # pylint: disable=no-member
        QtGui.qApp.unmonitor.emit(item.rpcObject)
        # pylint: enable=no-member
        cuegui.AbstractTreeWidget.AbstractTreeWidget._removeItem(self, item)
        self.__jobTimeLoaded.pop(item.rpcObject, "")
        try:
            jobKey = cuegui.Utils.getObjectKey(item)
            # Remove the item from the main _items dictionary as well as the
            # __dependentJobs and the reverseDependent dictionaries
            cuegui.AbstractTreeWidget.AbstractTreeWidget._removeItem(self, item)
            dependent_jobs = self.__dependentJobs.get(jobKey, [])
            for djob in dependent_jobs:
                del self.__reverseDependents[djob]
            del self.__reverseDependents[jobKey]
        except KeyError:
            # Dependent jobs are not stored in as keys the main self._items
            # dictionary, trying to remove dependent jobs from self._items
            # raises a KeyError, which we can safely ignore
            pass

    def removeAllItems(self):
        """Notifies the other widgets of each item being unmonitored, then calls
        the the AbstractTreeWidget.removeAllItems like normal"""
        for proxy in list(self._items.keys()):
            # pylint: disable=no-member
            QtGui.qApp.unmonitor.emit(proxy)
            # pylint: enable=no-member
            if proxy in self.__jobTimeLoaded:
                del self.__jobTimeLoaded[proxy]
        self.__dependentJobs.clear()
        self.__reverseDependents.clear()
        cuegui.AbstractTreeWidget.AbstractTreeWidget.removeAllItems(self)

    def removeFinishedItems(self):
        """Removes finished jobs"""
        for item in self.findItems("Finished", QtCore.Qt.MatchFixedString, COLUMN_STATE):
            self.removeItem(item)

    def contextMenuEvent(self, e):
        """Creates a context menu when an item is right clicked.
        @param e: Right click QEvent
        @type  e: QEvent"""
        menu = QtWidgets.QMenu()
        menu.setToolTipsVisible(True)

        __selectedObjects = self.selectedObjects()
        __count = len(__selectedObjects)
        jobType = cuegui.Utils.countJobTypes(__selectedObjects)

        self.__menuActions.jobs().addAction(menu, "unmonitor")
        self.__menuActions.jobs().addAction(menu, "view")
        self.__menuActions.jobs().addAction(menu, "emailArtist")
        self.__menuActions.jobs().addAction(menu, "showProgBar")
        self.__menuActions.jobs().addAction(menu, "viewComments")
        self.__menuActions.jobs().addAction(menu, "useLocalCores")

        depend_menu = QtWidgets.QMenu("&Dependencies",self)
        self.__menuActions.jobs().addAction(depend_menu, "viewDepends")
        self.__menuActions.jobs().addAction(depend_menu, "dependWizard")
        depend_menu.addSeparator()
        self.__menuActions.jobs().addAction(depend_menu, "dropExternalDependencies")
        self.__menuActions.jobs().addAction(depend_menu, "dropInternalDependencies")
        menu.addMenu(depend_menu)

        color_menu = QtWidgets.QMenu("&Set user color",self)
        self.__menuActions.jobs().addAction(color_menu, "setUserColor1")
        self.__menuActions.jobs().addAction(color_menu, "setUserColor2")
        self.__menuActions.jobs().addAction(color_menu, "setUserColor3")
        self.__menuActions.jobs().addAction(color_menu, "setUserColor4")
        self.__menuActions.jobs().addAction(color_menu, "clearUserColor")
        menu.addMenu(color_menu)

        menu.addSeparator()
        self.__menuActions.jobs().addAction(menu, "setMaxRetries")
        if __count == 1:
            self.__menuActions.jobs().addAction(menu, "reorder")
            self.__menuActions.jobs().addAction(menu, "stagger")
        menu.addSeparator()
        if jobType["unpaused"]:
            self.__menuActions.jobs().addAction(menu, "pause")
        if jobType["paused"]:
            self.__menuActions.jobs().addAction(menu, "resume")
        menu.addSeparator()
        if jobType["hasDead"]:
            self.__menuActions.jobs().addAction(menu, "retryDead")
            self.__menuActions.jobs().addAction(menu, "eatDead")
        if jobType["notEating"]:
            self.__menuActions.jobs().addAction(menu, "autoEatOn")
        if jobType["autoEating"]:
            self.__menuActions.jobs().addAction(menu, "autoEatOff")
        menu.addSeparator()
        self.__menuActions.jobs().addAction(menu, "kill")

        menu.exec_(e.globalPos())

    def actionRemoveSelectedItems(self):
        """Unmonitors selected items"""
        for item in self.selectedItems():
            self.removeItem(item)

    def actionSetUserColor(self, color):
        """Set selected items to have provided background color"""
        for item in self.selectedItems():
            objectKey = cuegui.Utils.getObjectKey(item.rpcObject)
            if color is None and objectKey in self.__userColors:
                self.__userColors.pop(objectKey)
            elif color is not None:
                self.__userColors[objectKey] = color
            item.setUserColor(color)

    def actionEatSelectedItems(self):
        """Eats all dead frames for selected jobs"""
        self.__menuActions.jobs().eatDead()

    def actionRetrySelectedItems(self):
        """Retries all dead frames for selected jobs"""
        self.__menuActions.jobs().retryDead()

    def actionKillSelectedItems(self):
        """Removes selected jobs from cue"""
        self.__menuActions.jobs().kill()

    def actionPauseSelectedItems(self):
        """Pause selected jobs"""
        self.__menuActions.jobs().pause()

    def actionResumeSelectedItems(self):
        """Resume selected jobs"""
        self.__menuActions.jobs().resume()

    def updateRequest(self):
        """If sufficient time has passed since last update, call _update"""
        self.ticksWithoutUpdate = 999

    def _getUpdate(self):
        """Gets the currently monitored jobs from the cuebot. Will also load
        any of the users jobs if self.__loadMine is True
        @return: dict of updated jobs
        @rtype:  dict<class.id: job>"""
        try:
            jobs = {}

            # TODO: When getJobs is fixed to allow MatchAny, this can be updated to use one call
            monitored_proxies = []
            for item in list(self._items.values()):
                objectKey = cuegui.Utils.getObjectKey(item.rpcObject)
                if item.rpcObject.data.state == opencue.api.job_pb2.FINISHED:
                    # Reuse the old object if job is finished
                    jobs[objectKey] = item.rpcObject
                else:
                    # Gather list of all other jobs to update
                    monitored_proxies.append(objectKey)

            # Refresh the dependent proxies for the next update
            for job, dependents in iteritems(self.__dependentJobs):
                ids = [d.id() for d in dependents]
                # If the job has no dependents, then ids is an empty list,
                # The getJobs call returns every job on the cue when called
                # an empty list for the id argument!
                if not ids:
                    continue
                tmp = opencue.api.getJobs(id=ids, all=True)
                self.__dependentJobs[job] = tmp

            if self.__loadMine:
                # This auto-loads all the users jobs
                for job in opencue.api.getJobs(user=[cuegui.Utils.getUsername()]):
                    self.addJob(job)

                # Prune the users jobs from the remaining proxies to update
                for proxy, job in list(jobs.items()):
                    if proxy in monitored_proxies:
                        monitored_proxies.remove(proxy)

            if monitored_proxies:
                for job in opencue.api.getJobs(
                        id=[proxyId.split('.')[-1] for proxyId in monitored_proxies],
                        include_finished=True):
                    objectKey = cuegui.Utils.getObjectKey(job)
                    jobs[objectKey] = job

        except opencue.exception.CueException as e:
            list(map(logger.warning, cuegui.Utils.exceptionOutput(e)))
            return None

        return jobs

    def _processUpdate(self, work, rpcObjects):
        if rpcObjects is None:
            return

        self._itemsLock.lockForWrite()

        # include rpcObjects from self._items that are not in rpcObjects
        for proxy, item in list(self._items.items()):
            if not proxy in rpcObjects:
                rpcObjects[proxy] = item.rpcObject
        # pylint: disable=too-many-nested-blocks
        try:
            selectedKeys = [
                cuegui.Utils.getObjectKey(item.rpcObject) for item in self.selectedItems()]
            scrolled = self.verticalScrollBar().value()
            expanded = [cuegui.Utils.getObjectKey(item.rpcObject)
                        for item in self._items.values() if item.isExpanded()]

            # Store the creation time for the current item
            for item in list(self._items.values()):
                self.__jobTimeLoaded[cuegui.Utils.getObjectKey(item.rpcObject)] = item.created
            # Store the creation time for the dependent jobs
            for item in self._dependent_items.values():
                self.__jobTimeLoaded[cuegui.Utils.getObjectKey(item.rpcObject)] = item.created

            self._items = {}
            self.clear()

            for proxy, job in iteritems(rpcObjects):
                self._items[proxy] = JobWidgetItem(job,
                                                   self.invisibleRootItem(),
                                                   self.__jobTimeLoaded.get(proxy, None))
                if proxy in self.__userColors:
                    self._items[proxy].setUserColor(self.__userColors[proxy])
                if self.__groupDependent:
                    dependent_jobs = self.__dependentJobs.get(proxy, [])
                    for djob in dependent_jobs:
                        item = JobWidgetItem(djob,
                                             self._items[proxy],
                                             self.__jobTimeLoaded.get(proxy, None))
                        dkey = cuegui.Utils.getObjectKey(djob)
                        self._dependent_items[dkey] = item
                        if dkey in self.__userColors:
                            self._dependent_items[dkey].setUserColor(
                                           self.__userColors[dkey])

            self.verticalScrollBar().setRange(scrolled, len(rpcObjects.keys()) - scrolled)
            list(map(lambda key: self._items[key].setSelected(True),
                     [key for key in selectedKeys if key in self._items]))
            list(self._items[key].setExpanded(True) for key in expanded if key in self._items)
        except opencue.exception.CueException as e:
            list(map(logger.warning, cuegui.Utils.exceptionOutput(e)))
        finally:
            self._itemsLock.unlock()


class JobWidgetItem(cuegui.AbstractWidgetItem.AbstractWidgetItem):
    """Represents a job entry in the CueJobTreeWidget."""

    __initialized = False
    __commentIcon = None
    __eatIcon = None
    __backgroundColor = None
    __foregroundColor = None
    __pausedColor = None
    __dyingColor = None
    __finishedColor = None
    __newJobColor = None
    __newJobFont = None
    __centerAlign = None
    __type = None
    __userColor = None

    # pylint: disable=protected-access
    def __init__(self, rpcObject, parent, created):
        if not self.__initialized:
            if cuegui.Style.ColorTheme is None:
                cuegui.Style.init()
            self.__class__.__initialized = True
            self.__class__.__commentIcon = QtGui.QIcon(":comment.png")
            self.__class__.__eatIcon = QtGui.QIcon(":eat.png")
            # pylint: disable=no-member
            self.__class__.__backgroundColor = QtGui.qApp.palette().color(QtGui.QPalette.Base)
            # pylint: enable=no-member
            self.__class__.__foregroundColor = cuegui.Style.ColorTheme.COLOR_JOB_FOREGROUND
            self.__class__.__pausedColor = cuegui.Style.ColorTheme.COLOR_JOB_PAUSED_BACKGROUND
            self.__class__.__dyingColor = cuegui.Style.ColorTheme.COLOR_JOB_DYING_BACKGROUND
            self.__class__.__finishedColor = cuegui.Style.ColorTheme.COLOR_JOB_FINISHED_BACKGROUND
            self.__class__.__newJobColor = QtGui.QColor(255, 255, 255)
            __font = QtGui.QFont("Luxi Sans", -1, QtGui.QFont.Bold)
            __font.setUnderline(True)
            self.__class__.__newJobFont = __font
            self.__class__.__centerAlign = QtCore.Qt.AlignCenter
            self.__class__.__type = cuegui.Constants.TYPE_JOB

        # Keeps time when job was first loaded
        self.created = created or time.time()

        cuegui.AbstractWidgetItem.AbstractWidgetItem.__init__(
            self, cuegui.Constants.TYPE_JOB, rpcObject, parent)

    def setUserColor(self, color):
        """Sets the color scheme."""
        self.__userColor = color

    def data(self, col, role):
        if role == QtCore.Qt.DisplayRole:
            return self.column_info[col][cuegui.Constants.COLUMN_INFO_DISPLAY](self.rpcObject)

        if role == QtCore.Qt.ForegroundRole:
            if col == 0:
                if self.created > time.time() - 5:
                    return self.__newJobColor
            return self.__foregroundColor

        if role == QtCore.Qt.BackgroundRole and col == COLUMN_STATE:
            if self.rpcObject.data.state == opencue.api.job_pb2.FINISHED:
                return self.__finishedColor
            if self.rpcObject.data.is_paused:
                return self.__pausedColor
            if self.rpcObject.data.job_stats.dead_frames:
                return self.__dyingColor
            return self.__backgroundColor
        if role == QtCore.Qt.BackgroundRole and self.__userColor:
            return self.__userColor

        if role == QtCore.Qt.FontRole and col == COLUMN_NAME:
            if self.created > time.time() - 5:
                return self.__newJobFont

        elif role == QtCore.Qt.TextAlignmentRole and col == COLUMN_STATE:
            return self.__centerAlign

        elif role == QtCore.Qt.DecorationRole:
            if col == COLUMN_COMMENT and self.rpcObject.isCommented():
                return self.__commentIcon
            if col == COLUMN_AUTOEAT and self.rpcObject.isAutoEating():
                return self.__eatIcon

        elif role == QtCore.Qt.UserRole:
            return self.__type

        elif role == QtCore.Qt.UserRole + 1:
            return self.rpcObject.frameStateTotals()

        elif role == QtCore.Qt.UserRole + 2:
            return self.rpcObject.state()

        elif role == QtCore.Qt.UserRole + 3:
            return self.rpcObject.isPaused()

        return cuegui.Constants.QVARIANT_NULL<|MERGE_RESOLUTION|>--- conflicted
+++ resolved
@@ -262,10 +262,6 @@
         try:
             if newJobObj:
                 jobKey = cuegui.Utils.getObjectKey(newJobObj)
-<<<<<<< HEAD
-                self.__load[jobKey] = newJobObj
-                self.__jobTimeLoaded[jobKey] = timestamp if timestamp else time.time()
-=======
                 if not self.__groupDependent:
                     self.__load[jobKey] = newJobObj
                     self.__jobTimeLoaded[jobKey] = timestamp if timestamp else time.time()
@@ -304,8 +300,6 @@
                     for j in self.__reverseDependents:
                         if j in self.__load:
                             del self.__load[j]
-
->>>>>>> 671c895b
         finally:
             self.ticksLock.unlock()
 
