#  Copyright Contributors to the OpenCue Project
#
#  Licensed under the Apache License, Version 2.0 (the "License");
#  you may not use this file except in compliance with the License.
#  You may obtain a copy of the License at
#
#    http://www.apache.org/licenses/LICENSE-2.0
#
#  Unless required by applicable law or agreed to in writing, software
#  distributed under the License is distributed on an "AS IS" BASIS,
#  WITHOUT WARRANTIES OR CONDITIONS OF ANY KIND, either express or implied.
#  See the License for the specific language governing permissions and
#  limitations under the License.


"""Provides actions and functions for right click menu items."""


from __future__ import absolute_import
from __future__ import division
from __future__ import print_function


from builtins import filter
from builtins import str
from builtins import object
import glob
import subprocess
import time

from PySide2 import QtGui
from PySide2 import QtWidgets
import six

import FileSequence
import opencue
import opencue.compiled_proto.job_pb2

# pylint: disable=cyclic-import
import cuegui.Action
import cuegui.Comments
import cuegui.Constants
import cuegui.CreatorDialog
import cuegui.DependDialog
import cuegui.DependWizard
import cuegui.EmailDialog
import cuegui.FilterDialog
import cuegui.GroupDialog
import cuegui.LayerDialog
import cuegui.LocalBooking
import cuegui.Logger
import cuegui.PreviewWidget
import cuegui.ServiceDialog
import cuegui.ShowDialog
import cuegui.TasksDialog
import cuegui.UnbookDialog
import cuegui.Utils


logger = cuegui.Logger.getLogger(__file__)

TITLE = 0
TOOLTIP = 1
ICON = 2


# pylint: disable=missing-function-docstring,no-self-use,unused-argument


class AbstractActions(object):
    """Parent class for all job-specific actions classes."""

    __iconCache = {}

    def __init__(self, caller, updateCallable, selectedRpcObjectsCallable, sourceCallable):
        self._caller = caller
        self.__selectedRpcObjects = selectedRpcObjectsCallable
        self._getSource = sourceCallable
        self._update = updateCallable

        self.__actionCache = {}

    def _getSelected(self, rpcObjects):
        if rpcObjects:
            return rpcObjects
        return self.__selectedRpcObjects()

    def _getOnlyJobObjects(self, rpcObjects):
        return list(filter(cuegui.Utils.isJob, self._getSelected(rpcObjects)))

    def _getOnlyLayerObjects(self, rpcObjects):
        return list(filter(cuegui.Utils.isLayer, self._getSelected(rpcObjects)))

    def _getOnlyFrameObjects(self, rpcObjects):
        return list(filter(cuegui.Utils.isFrame, self._getSelected(rpcObjects)))

    def _getOnlyShowObjects(self, rpcObjects):
        return list(filter(cuegui.Utils.isShow, self._getSelected(rpcObjects)))

    def _getOnlyRootGroupObjects(self, rpcObjects):
        return list(filter(cuegui.Utils.isRootGroup, self._getSelected(rpcObjects)))

    def _getOnlyGroupObjects(self, rpcObjects):
        return list(filter(cuegui.Utils.isGroup, self._getSelected(rpcObjects)))

    def _getOnlyHostObjects(self, rpcObjects):
        return list(filter(cuegui.Utils.isHost, self._getSelected(rpcObjects)))

    def _getOnlyProcObjects(self, rpcObjects):
        return list(filter(cuegui.Utils.isProc, self._getSelected(rpcObjects)))

    def _getOnlyTaskObjects(self, rpcObjects):
        return list(filter(cuegui.Utils.isTask, self._getSelected(rpcObjects)))

    def createAction(self, menu, title, tip=None, callback=None, icon=None):
        """Creates a context menu action."""
        if not tip:
            tip = title
        menu.addAction(cuegui.Action.create(menu, title, tip, callback, icon))

    def addAction(self, menu, actionName, callback = None):
        """Adds the requested menu item to the menu.

        @param menu: The menu that the action will be added to
        @type  menu: QMenu
        @param actionName: The name of the action to add to the menu
        @type  actionName: str
        @param callback: The function that should be called when the action is
                         selected. If not provided, the default function with
                         the same name as the action will be used
        @type  callback: callable"""
        # If the user provides a callable, use it, otherwise use the default
        # Add the action with the proper settings to the menu

        # Uses a cache to only create actions once
        key = (actionName, callback)
        if key not in self.__actionCache:
            info = getattr(self, "%s_info" % actionName)

            # Uses a cache to only load icons once
            if isinstance(info[ICON], QtGui.QColor):
                # QColor objects are not hashable
                icon_key = info[TITLE]
            else:
                icon_key = info[ICON]
            if icon_key not in self.__iconCache:
                # pylint: disable=unidiomatic-typecheck
                if type(info[ICON]) is QtGui.QColor:
                    pixmap = QtGui.QPixmap(100, 100)
                    pixmap.fill(info[ICON])
                    self.__iconCache[icon_key] = QtGui.QIcon(pixmap)
                else:
                    self.__iconCache[icon_key] = QtGui.QIcon(":%s.png" % info[ICON])

            action = QtWidgets.QAction(self.__iconCache[icon_key], info[TITLE], self._caller)

            if not callback:
                callback = actionName
            if isinstance(callback, six.string_types):
                callback = getattr(self, callback)

            action.triggered.connect(callback)
            self.__actionCache[key] = action

        menu.addAction(self.__actionCache[key])

    def cuebotCall(self, functionToCall, errorMessageTitle, *args):
        """Makes the given call to the Cuebot, displaying exception info if needed.

        @type  functionToCall: function
        @param functionToCall: The cuebot function to call.
        @type  errorMessageTitle: string
        @param errorMessageTitle: The text to display in the title of the error
                                  message box.
        @type  args: list
        @param args: The arguments to pass to the callable
        @rtype:  callable return type
        @return: Returns any results from the callable or None on exception"""
        try:
            return functionToCall(*args)
        except opencue.exception.CueException as e:
            logger.exception('Failed Cuebot call')
            QtWidgets.QMessageBox.critical(self._caller,
                                           errorMessageTitle,
                                           str(e),
                                           QtWidgets.QMessageBox.Ok)
            return None

    def getText(self, title, body, default):
        """Prompts the user for text input.

        @type  title: string
        @param title: The title to display in the input dialog
        @type  body: string
        @param body: The text to display in the input dialog
        @type  default: string
        @param default: The default text to provide in the input dialog
        @rtype: tuple(str, bool)
        @return: (input, choice)"""
        (user_input, choice) = QtWidgets.QInputDialog.getText(
            self._caller, title, body, QtWidgets.QLineEdit.Normal, default)
        return str(user_input), choice


class JobActions(AbstractActions):
    """Actions for jobs."""

    def __init__(self, *args):
        AbstractActions.__init__(self, *args)

    unmonitor_info = ["Unmonitor", "Unmonitor selected jobs", "eject"]

    def unmonitor(self, rpcObjects=None):
        self._caller.actionRemoveSelectedItems()

    view_info = ["View Job", None, "view"]

    def view(self, rpcObjects=None):
        for job in self._getOnlyJobObjects(rpcObjects):
            # pylint: disable=no-member
            QtGui.qApp.view_object.emit(job)
            # pylint: enable=no-member

    viewDepends_info = ["&View Dependencies...", None, "log"]

    def viewDepends(self, rpcObjects=None):
        jobs = self._getOnlyJobObjects(rpcObjects)

        cuegui.DependDialog.DependDialog(jobs[0], self._caller).show()

    emailArtist_info = ["Email Artist...", None, "mail"]

    def emailArtist(self, rpcObjects=None):
        jobs = self._getOnlyJobObjects(rpcObjects)
        if jobs:
            cuegui.EmailDialog.EmailDialog(jobs[0], self._caller).show()

    setMinCores_info = ["Set Minimum Cores...", "Set Job(s) Minimum Cores", "configure"]

    def setMinCores(self, rpcObjects=None):
        jobs = self._getOnlyJobObjects(rpcObjects)
        if jobs:
            current = max([job.data.min_cores for job in jobs])
            title = "Set Minimum Cores"
            body = "Please enter the new minimum cores value:"
            (value, choice) = QtWidgets.QInputDialog.getDouble(self._caller,
                                                               title, body,
                                                               current,
                                                               0, 50000, 0)
            if choice:
                for job in jobs:
                    job.setMinCores(float(value))
                self._update()

    setMaxCores_info = ["Set Maximum Cores...", "Set Job(s) Maximum Cores", "configure"]

    def setMaxCores(self, rpcObjects=None):
        jobs = self._getOnlyJobObjects(rpcObjects)
        if jobs:
            current = max([job.data.max_cores for job in jobs])
            title = "Set Maximum Cores"
            body = "Please enter the new maximum cores value:"
            (value, choice) = QtWidgets.QInputDialog.getDouble(self._caller,
                                                               title, body,
                                                               current,
                                                               0, 50000, 0)
            if choice:
                for job in jobs:
                    job.setMaxCores(float(value))
                self._update()

    setPriority_info = ["Set Priority...", None, "configure"]

    def setPriority(self, rpcObjects=None):
        jobs = self._getOnlyJobObjects(rpcObjects)
        if jobs:
            current = max([job.data.priority for job in jobs])
            title = "Set Priority"
            body = "Please enter the new priority value:"
            (value, choice) = QtWidgets.QInputDialog.getInt(self._caller,
                                                            title, body,
                                                            current,
                                                            0, 1000000, 1)
            if choice:
                for job in jobs:
                    job.setPriority(int(value))
                self._update()

    setMaxRetries_info = ["Set Max Retries...", None, "configure"]

    def setMaxRetries(self, rpcObjects=None):
        jobs = self._getOnlyJobObjects(rpcObjects)
        if jobs:
            title = "Set Max Retries"
            body = ('Please enter the number of retries that a frame should be '
                    'allowed before it becomes dead:')
            (value, choice) = QtWidgets.QInputDialog.getInt(self._caller,
                                                            title, body,
                                                            0, 0, 10, 1)
            if choice:
                for job in jobs:
                    job.setMaxRetries(int(value))
                self._update()

    pause_info = ["&Pause", None, "pause"]

    def pause(self, rpcObjects=None):
        """pause selected jobs"""
        jobs = self._getOnlyJobObjects(rpcObjects)
        if jobs:
            for job in jobs:
                job.pause()
            self._update()

    resume_info = ["&Unpause", None, "unpause"]

    def resume(self, rpcObjects=None):
        """resume selected jobs"""
        jobs = self._getOnlyJobObjects(rpcObjects)
        if jobs:
            for job in jobs:
                job.resume()
            self._update()

    kill_info = ["&Kill", None, "kill"]

    def kill(self, rpcObjects=None):
        jobs = self._getOnlyJobObjects(rpcObjects)
        if jobs:
            if cuegui.Utils.questionBoxYesNo(self._caller, "Kill jobs?",
                                             "Are you sure you want to kill these jobs?",
                                             [job.data.name for job in jobs]):
                for job in jobs:
                    job.kill()
                self._update()

    eatDead_info = ["Eat dead frames", None, "eat"]

    def eatDead(self, rpcObjects=None):
        jobs = self._getOnlyJobObjects(rpcObjects)
        if jobs:
            if cuegui.Utils.questionBoxYesNo(self._caller, "Confirm",
                                             "Eat all DEAD frames in selected jobs?",
                                             [job.data.name for job in jobs]):
                for job in jobs:
                    job.eatFrames(state=[opencue.compiled_proto.job_pb2.DEAD])
                self._update()

    autoEatOn_info = ["Enable auto eating", None, "eat"]

    def autoEatOn(self, rpcObjects=None):
        jobs = self._getOnlyJobObjects(rpcObjects)
        if jobs:
            for job in jobs:
                job.setAutoEat(True)
                job.eatFrames(state=[opencue.compiled_proto.job_pb2.DEAD])
            self._update()

    autoEatOff_info = ["Disable auto eating", None, "eat"]

    def autoEatOff(self, rpcObjects=None):
        jobs = self._getOnlyJobObjects(rpcObjects)
        if jobs:
            for job in jobs:
                job.setAutoEat(False)
            self._update()

    retryDead_info = ["Retry dead frames", None, "retry"]

    def retryDead(self, rpcObjects=None):
        jobs = self._getOnlyJobObjects(rpcObjects)
        if jobs:
            if cuegui.Utils.questionBoxYesNo(self._caller, "Confirm",
                                             "Retry all DEAD frames in selected jobs?",
                                             [job.data.name for job in jobs]):
                for job in jobs:
                    job.retryFrames(
                        state=[opencue.compiled_proto.job_pb2.DEAD])
                self._update()

    dropExternalDependencies_info = ["Drop External Dependencies", None, "kill"]

    def dropExternalDependencies(self, rpcObjects=None):
        jobs = self._getOnlyJobObjects(rpcObjects)
        if jobs:
            if cuegui.Utils.questionBoxYesNo(self._caller, "Confirm",
                                             "Drop all external dependencies in selected jobs?",
                                             [job.data.name for job in jobs]):
                for job in jobs:
                    job.dropDepends(opencue.api.depend_pb2.EXTERNAL)
                self._update()

    dropInternalDependencies_info = ["Drop Internal Dependencies", None, "kill"]

    def dropInternalDependencies(self, rpcObjects=None):
        jobs = self._getOnlyJobObjects(rpcObjects)
        if jobs:
            if cuegui.Utils.questionBoxYesNo(self._caller, "Confirm",
                                             "Drop all internal dependencies in selected jobs?",
                                             [job.data.name for job in jobs]):
                for job in jobs:
                    job.dropDepends(opencue.api.depend_pb2.INTERNAL)
                self._update()

    viewComments_info = ["Comments...", None, "comment"]

    def viewComments(self, rpcObjects=None):
        jobs = self._getOnlyJobObjects(rpcObjects)
        if jobs:
            cuegui.Comments.CommentListDialog(jobs[0], self._caller).show()

    dependWizard_info = ["Dependency &Wizard...", None, "configure"]

    def dependWizard(self, rpcObjects=None):
        jobs = self._getOnlyJobObjects(rpcObjects)
        if jobs:
            cuegui.DependWizard.DependWizard(self._caller, jobs)

    def __getJobRange(self, job):
        __minRange = []
        __maxRange = []
        for layer in job.getLayers():
            fs = FileSequence.FrameSet(layer.data.range)
            fs.normalize()
            __minRange.append(fs[0])
            __maxRange.append(fs[-1])
        return (min(__minRange), max(__maxRange))

    reorder_info = ["Reorder Frames...", None, "configure"]

    def reorder(self, rpcObjects=None):
        jobs = self._getOnlyJobObjects(rpcObjects)
        if not jobs:
            return

        __job = jobs[0]
        (__minRange, __maxRange) = self.__getJobRange(__job)

        title = "Reorder %s" % __job.data.name
        body = "What frame range should be reordered?"
        (frame_range, choice) = self.getText(title, body, "%s-%s" % (__minRange, __maxRange))
        if not choice:
            return

        body = "What order should the range %s take?" % frame_range
        items = list(opencue.compiled_proto.job_pb2.Order.keys())
        (order, choice) = QtWidgets.QInputDialog.getItem(
            self._caller, title, body, sorted(items), 0, False)
        if not choice:
            return

        self.cuebotCall(
            __job.reorderFrames, "Reorder Frames Failed",
            frame_range, getattr(opencue.compiled_proto.job_pb2, str(order)))

    stagger_info = ["Stagger Frames...", None, "configure"]

    def stagger(self, rpcObjects=None):
        jobs = self._getOnlyJobObjects(rpcObjects)
        if not jobs:
            return

        __job = jobs[0]
        (__minRange, __maxRange) = self.__getJobRange(__job)

        title = "Stagger %s" % __job.data.name
        body = "What frame range should be staggered?"
        (frameRange, choice) = self.getText(title, body, "%s-%s" % (__minRange, __maxRange))
        if not choice:
            return

        body = "What increment should the range %s be staggered?" % frameRange
        (increment, choice) = QtWidgets.QInputDialog.getInt(
            self._caller, title, body, 1, 1, 100000, 1)

        if not choice:
            return

        self.cuebotCall(__job.staggerFrames, "Stagger Frames Failed",
                        frameRange, int(increment))

    unbook_info = ["Unbook Frames...", None, "kill"]

    def unbook(self, rpcObjects=None):
        jobs = self._getOnlyJobObjects(rpcObjects)
        if jobs:
            dialog = cuegui.UnbookDialog.UnbookDialog(jobs, self._caller)
            dialog.exec_()
            self._update()

    sendToGroup_info = ["Send To Group...", None, "configure"]

    def sendToGroup(self, rpcObjects=None):
        jobs = self._getOnlyJobObjects(rpcObjects)
        if not jobs:
            return

        title = "Send jobs to group"
        groups = {
            group.data.name: group for group in opencue.api.findShow(jobs[0].data.show).getGroups()}
        body = "What group should these jobs move to?\n" + \
               "\n".join([job.data.name for job in jobs])

        (group, choice) = QtWidgets.QInputDialog.getItem(
            self._caller, title, body, sorted(groups.keys()), 0, False)
        if not choice:
            return

        groups[str(group)].reparentJobs(jobs)
        self._update()

    useLocalCores_info = [
        "Use local cores...", "Set a single job to use the local desktop cores", "configure"]

    def useLocalCores(self, rpcObjects=None):
        jobs = self._getOnlyJobObjects(rpcObjects)
        if jobs:
            job = jobs[0]
            dialog = cuegui.LocalBooking.LocalBookingDialog(job, self._caller)
            dialog.exec_()

    copyLogFileDir_info = ["Copy log file directory", None, "configure"]

    def copyLogFileDir(self, rpcObjects=None):
        jobs = self._getOnlyJobObjects(rpcObjects)
        if jobs:
            paths = [job.data.log_dir for job in jobs]
            QtWidgets.QApplication.clipboard().setText(
                " ".join(paths), QtGui.QClipboard.Clipboard)

    setUserColor1_info = [
        "Set Color 1", "Set user defined background color", cuegui.Constants.COLOR_USER_1]

    def setUserColor1(self, rpcObjects=None):
        self._caller.actionSetUserColor(cuegui.Constants.COLOR_USER_1)

    setUserColor2_info = [
        "Set Color 2", "Set user defined background color", cuegui.Constants.COLOR_USER_2]

    def setUserColor2(self, rpcObjects=None):
        self._caller.actionSetUserColor(cuegui.Constants.COLOR_USER_2)

    setUserColor3_info = [
        "Set Color 3", "Set user defined background color", cuegui.Constants.COLOR_USER_3]

    def setUserColor3(self, rpcObjects=None):
        self._caller.actionSetUserColor(cuegui.Constants.COLOR_USER_3)

    setUserColor4_info = [
        "Set Color 4", "Set user defined background color", cuegui.Constants.COLOR_USER_4]

    def setUserColor4(self, rpcObjects=None):
        self._caller.actionSetUserColor(cuegui.Constants.COLOR_USER_4)

    clearUserColor_info = ["Clear", "Clear user defined background color", None]

    def clearUserColor(self, rpcObjects=None):
        self._caller.actionSetUserColor(None)


class LayerActions(AbstractActions):
    """Actions for layers."""

    def __init__(self, *args):
        AbstractActions.__init__(self, *args)

    view_info = ["View Layer", None, "view"]

    def view(self, rpcObjects=None):
        layers = self._getOnlyLayerObjects(rpcObjects)
        if layers:
            self._caller.handle_filter_layers_byLayer.emit([layer.data.name for layer in layers])

    viewDepends_info = ["&View Dependencies...", None, "log"]

    def viewDepends(self, rpcObjects=None):
        layers = self._getOnlyLayerObjects(rpcObjects)
        cuegui.DependDialog.DependDialog(layers[0], self._caller).show()

    setMinCores_info = [
        "Set Minimum Cores", "Set the number of cores required for this layer", "configure"]

    def setMinCores(self, rpcObjects=None):
        layers = self._getOnlyLayerObjects(rpcObjects)
        if layers:
            current = max([layer.data.min_cores for layer in layers])
            title = "Set minimum number of cores required"
            body = ('Please enter the new minimum number of cores that frames in the '
                    'selected layer(s) should require:')
            (value, choice) = QtWidgets.QInputDialog.getDouble(self._caller,
                                                           title, body,
                                                           current,
                                                           0.01, 64.0, 2)
            if choice:
                for layer in layers:
                    layer.setMinCores(float(value))
                self._update()

    setMinMemoryKb_info = [
        "Set Minimum Memory", "Set the amount of memory required for this layer", "configure"]

    def setMinMemoryKb(self, rpcObjects=None):
        layers = self._getOnlyLayerObjects(rpcObjects)
        if layers:
            current = max([layer.data.min_memory / 1048576 for layer in layers])
            title = "Set minimum amount of memory required"
            body = ('Please enter the new minimum amount of memory in GB that frames '
                    'in the selected layer(s) should require:')
            (value, choice) = QtWidgets.QInputDialog.getDouble(
                self._caller, title, body, current, 0.01, 64.0, 1)
            if choice:
                for layer in layers:
                    layer.setMinMemory(int(value * 1048576))
                self._update()

    useLocalCores_info = [
        "Use local cores...", "Set a single layer to use the local desktop cores.", "configure"]

    def useLocalCores(self, rpcObjects=None):
        layers = self._getOnlyLayerObjects(rpcObjects)
        if layers:
            layer = layers[0]
            dialog = cuegui.LocalBooking.LocalBookingDialog(layer, self._caller)
            dialog.exec_()

    setProperties_info = ["Properties", None, "configure"]

    def setProperties(self, rpcObjects=None):
        layers = self._getOnlyLayerObjects(rpcObjects)
        if layers:
            dialog = cuegui.LayerDialog.LayerPropertiesDialog(layers)
            dialog.exec_()
            self._update()

    setTags_info = ["Set Tags", None, "configure"]

    def setTags(self, rpcObjects=None):
        layers = self._getOnlyLayerObjects(rpcObjects)
        if layers:
            dialog = cuegui.LayerDialog.LayerTagsDialog(layers)
            dialog.exec_()
            self._update()

    kill_info = ["&Kill", None, "kill"]

    def kill(self, rpcObjects=None):
        layers = self._getOnlyLayerObjects(rpcObjects)
        if layers:
            if cuegui.Utils.questionBoxYesNo(self._caller, "Confirm",
                                             "Kill ALL frames in selected layers?",
                                             [layer.data.name for layer in layers]):
                for layer in layers:
                    layer.kill()
                self._update()

    eat_info = ["&Eat", None, "eat"]

    def eat(self, rpcObjects=None):
        layers = self._getOnlyLayerObjects(rpcObjects)
        if layers:
            if cuegui.Utils.questionBoxYesNo(self._caller, "Confirm",
                                             "Eat ALL frames in selected layers?",
                                             [layer.data.name for layer in layers]):
                for layer in layers:
                    layer.eat()
                self._update()

    retry_info = ["&Retry", None, "retry"]

    def retry(self, rpcObjects=None):
        layers = self._getOnlyLayerObjects(rpcObjects)
        if layers:
            if cuegui.Utils.questionBoxYesNo(self._caller, "Confirm",
                                             "Retry ALL frames in selected layers?",
                                             [layer.data.name for layer in layers]):
                for layer in layers:
                    layer.retry()
                self._update()

    retryDead_info = ["Retry dead frames", None, "retry"]

    def retryDead(self, rpcObjects=None):
        layers = self._getOnlyLayerObjects(rpcObjects)
        if layers:
            if cuegui.Utils.questionBoxYesNo(self._caller, "Confirm",
                                             "Retry all DEAD frames in selected layers?",
                                             [layer.data.name for layer in layers]):
                layers[-1].parent().retryFrames(layer=[layer.data.name for layer in layers],
                                                state=[opencue.api.job_pb2.DEAD])
                self._update()

    markdone_info = ["Mark done", None, "markdone"]

    def markdone(self, rpcObjects=None):
        layers = self._getOnlyLayerObjects(rpcObjects)
        if layers:
            if cuegui.Utils.questionBoxYesNo(self._caller, "Confirm",
                                             "Mark done ALL frames in selected layers?",
                                             [layer.data.name for layer in layers]):
                for layer in layers:
                    layer.markdone()
                self._update()

    dependWizard_info = ["Dependency &Wizard...", None, "configure"]

    def dependWizard(self, rpcObjects=None):
        layers = self._getOnlyLayerObjects(rpcObjects)
        if layers:
            cuegui.DependWizard.DependWizard(self._caller, [self._getSource()], layers=layers)

    reorder_info = ["Reorder Frames...", None, "configure"]

    def reorder(self, rpcObjects=None):
        layers = self._getOnlyLayerObjects(rpcObjects)
        if not layers:
            return

        # Only allow multiple layers with the same range
        if len({layer.data.range for layer in layers}) != 1:
            return

        __layer = layers[0]
        fs = FileSequence.FrameSet(__layer.data.range)
        fs.normalize()
        __minRange = fs[0]
        __maxRange = fs[-1]

        body = "What frame range should be reordered?"
        if len(layers) > 1:
            title = "Reorder layers"
            for layer in layers:
                body += '\n%s' % layer.data.name
        else:
            title = "Reorder layer %s" % __layer.data.name

        (frameRange, choice) = self.getText(title, body, "%s-%s" % (__minRange, __maxRange))
        if not choice:
            return

        body = "What order should the range %s take?" % frameRange
        items = list(opencue.compiled_proto.job_pb2.Order.keys())
        (order, choice) = QtWidgets.QInputDialog.getItem(
            self._caller, title, body, sorted(items), 0, False)
        if not choice:
            return

        for layer in layers:
            self.cuebotCall(layer.reorderFrames, "Reorder Frames Failed",
                            frameRange, getattr(opencue.compiled_proto.job_pb2, str(order)))

    stagger_info = ["Stagger Frames...", None, "configure"]

    def stagger(self, rpcObjects=None):
        layers = self._getOnlyLayerObjects(rpcObjects)
        if not layers:
            return

        __layer = layers[0]
        fs = FileSequence.FrameSet(__layer.data.range)
        fs.normalize()
        __minRange = fs[0]
        __maxRange = fs[-1]

        title = "Stagger %s" % __layer.data.name
        body = "What frame range should be staggered?"
        (frameRange, choice) = self.getText(title, body, "%s-%s" % (__minRange, __maxRange))
        if not choice:
            return

        body = "What increment should the range %s be staggered?" % frameRange
        (increment, choice) = QtWidgets.QInputDialog.getInt(
            self._caller, title, body, 1, 1, 100000, 1)
        if not choice:
            return

        self.cuebotCall(__layer.staggerFrames, "Stagger Frames Failed",
                        frameRange, int(increment))


class FrameActions(AbstractActions):
    """Actions for frames."""

    def __init__(self, *args):
        AbstractActions.__init__(self, *args)

    view_info = ["&View Log", None, "log"]

    def view(self, rpcObjects=None):
        frames = self._getOnlyFrameObjects(rpcObjects)
        if frames:
            job = self._getSource()
            if len(frames) <= 6 or \
               cuegui.Utils.questionBoxYesNo(self._caller, "Confirm",
                                      "View %d frame logs?" % len(frames)):
                for frame in frames:
                    cuegui.Utils.popupFrameView(job, frame)

    tail_info = ["&Tail Log", None, "log"]

    def tail(self, rpcObjects=None):
        frames = self._getOnlyFrameObjects(rpcObjects)
        if frames:
            job = self._getSource()
            if len(frames) <= 6 or \
               cuegui.Utils.questionBoxYesNo(self._caller, "Confirm",
                                      "Tail %d frame logs?" % len(frames)):
                for frame in frames:
                    cuegui.Utils.popupFrameTail(job, frame)

    viewLastLog_info = ["View Last Log", None, "loglast"]

    def viewLastLog(self, rpcObjects=None):
        frames = self._getOnlyFrameObjects(rpcObjects)
        if frames:
            job = self._getSource()
            path = cuegui.Utils.getFrameLogFile(job, frames[0])
            files = dict(
                (int(j.split(".")[-1]), j) for j in glob.glob("%s.*" % path) if j[-1].isdigit())
            if files:
                cuegui.Utils.popupView(files[sorted(files.keys())[-1]])
            else:
                cuegui.Utils.popupView(path)

    useLocalCores_info = ["Use local cores...",
                          "Set a single frame to use the local desktop cores.",
                          "configure"]

    def useLocalCores(self, rpcObjects=None):
        frames = self._getOnlyFrameObjects(rpcObjects)
        if frames:
            frame = frames[0]
            dialog = cuegui.LocalBooking.LocalBookingDialog(frame, self._caller)
            dialog.exec_()

    xdiff2_info = ["View xdiff of 2 logs", None, "log"]

    def xdiff2(self, rpcObjects=None):
        frames = self._getOnlyFrameObjects(rpcObjects)
        if len(frames) >= 2:
            cuegui.Utils.popupFrameXdiff(self._getSource(), frames[0], frames[1])

    xdiff3_info = ["View xdiff of 3 logs", None, "log"]

    def xdiff3(self, rpcObjects=None):
        frames = self._getOnlyFrameObjects(rpcObjects)
        if len(frames) >= 3:
            cuegui.Utils.popupFrameXdiff(self._getSource(), frames[0], frames[1],  frames[2])

    viewHost_info = ["View Host", None, "log"]

    def viewHost(self, rpcObjects=None):
        frames = self._getOnlyFrameObjects(rpcObjects)
        hosts = list({frame.data.last_resource.split("/")[0]
                      for frame in frames if frame.data.last_resource})
        if hosts:
            # pylint: disable=no-member
            QtGui.qApp.view_hosts.emit(hosts)
            QtGui.qApp.single_click.emit(opencue.api.findHost(hosts[0]))
            # pylint: enable=no-member

    getWhatThisDependsOn_info = ["print getWhatThisDependsOn", None, "log"]

    def getWhatThisDependsOn(self, rpcObjects=None):
        frame = self._getOnlyFrameObjects(rpcObjects)[0]

        for item in frame.getWhatThisDependsOn():
            logger.info(item.data.type, item.data.target, item.data.any_frame, item.data.active)
            logger.info(
                "This: %s %s %s", item.data.depend_er_job, item.data.depend_er_layer,
                item.data.depend_er_frame)
            logger.info(
                "On: %s %s %s", item.data.depend_on_job, item.data.depend_on_layer,
                item.data.depend_on_frame)

    viewDepends_info = ["&View Dependencies...", None, "log"]

    def viewDepends(self, rpcObjects=None):
        frames = self._getOnlyFrameObjects(rpcObjects)
        cuegui.DependDialog.DependDialog(frames[0], self._caller).show()

    getWhatDependsOnThis_info = ["print getWhatDependsOnThis", None, "log"]

    def getWhatDependsOnThis(self, rpcObjects=None):
        frame = self._getOnlyFrameObjects(rpcObjects)[0]
        logger.info(frame.getWhatDependsOnThis())

    retry_info = ["&Retry", None, "retry"]

    def retry(self, rpcObjects=None):
        names = [frame.data.name for frame in self._getOnlyFrameObjects(rpcObjects)]
        if names:
            job = self._getSource()
            if cuegui.Utils.questionBoxYesNo(
                    self._caller, "Confirm", "Retry selected frames?", names):
                job.retryFrames(name=names)
                self._update()

    previewMain_info = ["Preview Main", None, "previewMain"]

    # pylint: disable=broad-except
    def previewMain(self, rpcObjects=None):
        try:
            job = self._getSource()
            frame = self._getOnlyFrameObjects(rpcObjects)[0]
            d = cuegui.PreviewWidget.PreviewProcessorDialog(job, frame, False)
            d.process()
            d.exec_()
        except Exception as e:
            QtWidgets.QMessageBox.critical(None, "Preview Error",
                                           "Error displaying preview frames, %s" % e)

    previewAovs_info = ["Preview All", None, "previewAovs"]

    # pylint: disable=broad-except
    def previewAovs(self, rpcObjects=None):
        try:
            job = self._getSource()
            frame = self._getOnlyFrameObjects(rpcObjects)[0]
            d = cuegui.PreviewWidget.PreviewProcessorDialog(job, frame, True)
            d.process()
            d.exec_()
        except Exception as e:
            QtWidgets.QMessageBox.critical(None, "Preview Error",
                                           "Error displaying preview frames, %s" % e)
    eat_info = ["&Eat", None, "eat"]

    def eat(self, rpcObjects=None):
        names = [frame.data.name for frame in self._getOnlyFrameObjects(rpcObjects)]
        if names:
            if cuegui.Utils.questionBoxYesNo(self._caller, "Confirm",
                                             "Eat selected frames?",
                                             names):
                self._getSource().eatFrames(name=names)
                self._update()

    kill_info = ["&Kill", None, "kill"]

    def kill(self, rpcObjects=None):
        names = [frame.data.name for frame in self._getOnlyFrameObjects(rpcObjects)]
        if names:
            if cuegui.Utils.questionBoxYesNo(self._caller, "Confirm",
                                             "Kill selected frames?",
                                             names):
                self._getSource().killFrames(name=names)
                self._update()

    markAsWaiting_info = ["Mark as &waiting", None, "configure"]

    def markAsWaiting(self, rpcObjects=None):
        names = [frame.data.name for frame in self._getOnlyFrameObjects(rpcObjects)]
        if names:
            if cuegui.Utils.questionBoxYesNo(self._caller, "Confirm",
                                             "Mark selected frames as waiting?\n"
                                             "(Ignores all of the frames's dependencies once)",
                                             names):
                self._getSource().markAsWaiting(name=names)
                self._update()

    dropDepends_info = ["D&rop depends", None, "configure"]

    def dropDepends(self, rpcObjects=None):
        frames = self._getOnlyFrameObjects(rpcObjects)
        names = [frame.data.name for frame in frames]
        if frames:
            if cuegui.Utils.questionBoxYesNo(self._caller, "Confirm",
                                             "Drop dependencies on selected frames?\n"
                                             "(Drops all of the frame's dependencies)",
                                             names):
                for frame in frames:
                    frame.dropDepends(opencue.api.depend_pb2.ANY_TARGET)
                self._update()

    dependWizard_info = ["Dependency &Wizard...", None, "configure"]

    def dependWizard(self, rpcObjects=None):
        frames = self._getOnlyFrameObjects(rpcObjects)
        if frames:
            cuegui.DependWizard.DependWizard(self._caller, [self._getSource()], frames=frames)

    markdone_info = ["Mark done", None, "markdone"]

    def markdone(self, rpcObjects=None):
        frames = self._getOnlyFrameObjects(rpcObjects)
        if frames:
            frameNames = [frame.data.name for frame in frames]
            if cuegui.Utils.questionBoxYesNo(
                    self._caller, "Confirm",
                    'Mark done all selected frames?\n'
                    '(Drops any dependencies that are waiting on these frames)', frameNames):
                self._getSource().markdoneFrames(name=frameNames)
                self._update()

    reorder_info = ["Reorder...", None, "configure"]

    def reorder(self, rpcObjects=None):
        frames = self._getOnlyFrameObjects(rpcObjects)
        if not frames:
            return

        __job = self._getSource()

        title = "Reorder %s" % __job.data.name
        body = "How should these frames be reordered?"
        items = list(opencue.compiled_proto.job_pb2.Order.keys())
        (order, choice) = QtWidgets.QInputDialog.getItem(
            self._caller, title, body, sorted(items), 0, False)
        if not choice:
            return

        # Store the proxy and a place for the frame numbers keyed to the layer name
        __layersDict = {layer.data.name: (layer, []) for layer in __job.getLayers()}

        # For each frame, store the number in the list for that layer
        for frame in frames:
            __layersDict[frame.data.layer_name][1].append(str(frame.data.number))

        # For each layer, join the frame range and reorder the frames
        for layer in __layersDict:
            (layerProxy, frames) = __layersDict[layer]
            if frames:
                fs = FileSequence.FrameSet(",".join(frames))
                fs.normalize()
                self.cuebotCall(layerProxy.reorderFrames,
                                "Reorder Frames Failed",
                                str(fs),
                                getattr(opencue.compiled_proto.job_pb2, str(order)))

    copyLogFileName_info = ["Copy log file name", None, "configure"]

    def copyLogFileName(self, rpcObjects=None):
        frames = self._getOnlyFrameObjects(rpcObjects)
        if not frames:
            return
        job = self._getSource()
        paths = [cuegui.Utils.getFrameLogFile(job, frame) for frame in frames]
        QtWidgets.QApplication.clipboard().setText(paths,
                                                   QtGui.QClipboard.Clipboard)

    eatandmarkdone_info = ["Eat and Mark done", None, "eatandmarkdone"]

    def eatandmarkdone(self, rpcObjects=None):
        frames = self._getOnlyFrameObjects(rpcObjects)
        if frames:
            frameNames = [frame.data.name for frame in frames]

            if cuegui.Utils.questionBoxYesNo(
                    self._caller, "Confirm",
                    "Eat and Mark done all selected frames?\n"
                    "(Drops any dependencies that are waiting on these frames)\n\n"
                    "If a frame is part of a layer that will now only contain\n"
                    "eaten or succeeded frames, any dependencies on the\n"
                    "layer will be dropped as well.",
                    frameNames):

                # Mark done the layers to drop their dependencies if the layer is done

                if len(frames) == 1:
                    # Since only a single frame selected, check if layer is only one frame
                    layer = opencue.api.findLayer(self._getSource().data.name,
                                                  frames[0].data.layer_name)
                    if layer.data.layer_stats.total_frames == 1:
                        # Single frame selected of single frame layer, mark done and eat it all
                        layer.eat()
                        layer.markdone()

                        self._update()
                        return

                self._getSource().eatFrames(name=frameNames)
                self._getSource().markdoneFrames(name=frameNames)

                # Warning: The below assumes that eaten frames are desired to be markdone

                # Wait for the markDoneFrames to be processed, then drop the dependencies on
                # the layer if all frames are done.
                layerNames = [frame.data.layer_name for frame in frames]
                time.sleep(1)
                for layer in self._getSource().getLayers():
                    if layer.data.name in layerNames:
                        if (
                                layer.data.layer_stats.eaten_frames +
                                layer.data.layer_stats.succeeded_frames ==
                                layer.data.layer_stats.total_frames):
                            layer.markdone()
                self._update()


class ShowActions(AbstractActions):
    """Actions for shows."""

    def __init__(self, *args):
        AbstractActions.__init__(self, *args)

    properties_info = ["Show Properties", None, "view"]
    def properties(self, rpcObjects=None):
        shows = self._getOnlyShowObjects(rpcObjects)
        for show in shows:
            cuegui.ShowDialog.ShowDialog(show, self._caller).show()

    createSubscription_info = ["Create Subscription...", None, "configure"]
    def createSubscription(self, rpcObjects=None):
        d = cuegui.CreatorDialog.SubscriptionCreatorDialog(
            show=self._getOnlyShowObjects(rpcObjects)[0])
        d.exec_()

    viewTasks_info = ["View Tasks...", None, "view"]
    def viewTasks(self, rpcObjects=None):
        shows = self._getOnlyShowObjects(rpcObjects)
        for show in shows:
            cuegui.TasksDialog.TasksDialog(show, self._caller).show()


class RootGroupActions(AbstractActions):
    """"Actions for root groups."""

    def __init__(self, *args):
        AbstractActions.__init__(self, *args)

    properties_info  = ["Show Properties...", None, "view"]
    def properties(self, rpcObjects=None):
        rootgroups = self._getOnlyRootGroupObjects(rpcObjects)
        if rootgroups:
            cuegui.ShowDialog.ShowDialog(
                opencue.api.findShow(rootgroups[0].data.name), self._caller).show()

    groupProperties_info  = ["Group Properties...", None, "view"]
    def groupProperties(self, rpcObjects=None):
        rootgroups = self._getOnlyRootGroupObjects(rpcObjects)
        for rootgroup in rootgroups:
            cuegui.GroupDialog.ModifyGroupDialog(rootgroup, self._caller).show()
        self._update()

    setCuewho_info = ["Change Cuewho...", None, "configure"]
    def setCuewho(self, rpcObjects=None):
        rootgroups = self._getOnlyRootGroupObjects(rpcObjects)
        if rootgroups:
            names = [rootgroup.data.name for rootgroup in rootgroups]
            title = "Set Cuewho"
            body = "Who should be cuewho on the following shows?\n%s" % "\n".join(names)
            (name, choice) = self.getText(title, body, cuegui.Utils.getUsername())
            if choice:
                for rootgroup in rootgroups:
                    logger.info(subprocess.check_output(
                        "cuewho -s %s -who %s" % (rootgroup.data.name, name)))

    showCuewho_info = ["Display Cuewho", None, "configure"]
    def showCuewho(self, rpcObjects=None):
        rootgroups = self._getOnlyRootGroupObjects(rpcObjects)
        if rootgroups:
            message = []
            for rootgroup in rootgroups:
                cuewho = cuegui.Utils.getCuewho(rootgroup.data.name)
                extension = cuegui.Utils.getExtension(cuewho)
                message.append("Cuewho for %s is: %s %s" % (rootgroup.data.name, cuewho, extension))
            QtWidgets.QMessageBox.information(
                self._caller, "Show Cuewho", '\n'.join(message), QtWidgets.QMessageBox.Ok)

    createGroup_info = ["Create Group...", None, "configure"]
    def createGroup(self, rpcObjects=None):
        rootgroups = self._getOnlyRootGroupObjects(rpcObjects)
        if len(rootgroups) == 1:
            cuegui.GroupDialog.NewGroupDialog(rootgroups[0], self._caller).show()
            self._update()

    viewFilters_info = ["View Filters...", None, "view"]
    def viewFilters(self, rpcObjects=None):
        for rootgroup in self._getOnlyRootGroupObjects(rpcObjects):
            cuegui.FilterDialog.FilterDialog(
                opencue.api.findShow(rootgroup.data.name), self._caller).show()

    taskProperties_info = ["Task Properties...", None, "view"]
    def taskProperties(self, rpcObjects=None):
        for rootgroup in self._getOnlyRootGroupObjects(rpcObjects):
            cuegui.TasksDialog.TasksDialog(
                opencue.api.findShow(rootgroup.data.name), self._caller).show()


    serviceProperties_info = ["Service Properties...", None, "view"]
    def serviceProperties(self, rpcObjects=None):
        for rootgroup in self._getOnlyRootGroupObjects(rpcObjects):
            cuegui.ServiceDialog.ServiceDialog(
                opencue.api.findShow(rootgroup.data.name), self._caller).exec_()


class GroupActions(AbstractActions):
    """Actions for groups."""

    def __init__(self, *args):
        AbstractActions.__init__(self, *args)

    properties_info = ["Group Properties", None, "view"]
    def properties(self, rpcObjects=None):
        groups = self._getOnlyGroupObjects(rpcObjects)
        for group in groups:
            cuegui.GroupDialog.ModifyGroupDialog(group, self._caller).show()
        self._update()

    createGroup_info = ["Create Group...", None, "configure"]
    def createGroup(self, rpcObjects=None):
        groups = self._getOnlyGroupObjects(rpcObjects)
        if len(groups) == 1:
            cuegui.GroupDialog.NewGroupDialog(groups[0], self._caller).show()
            self._update()

    deleteGroup_info = ["Delete Group", None, "configure"]
    def deleteGroup(self, rpcObjects=None):
        groups = self._getOnlyGroupObjects(rpcObjects)
        if groups:
            if cuegui.Utils.questionBoxYesNo(self._caller, "Confirm",
                                             "Delete selected groups?",
                                             [group.name() for group in groups]):
                for group in groups:
                    if isinstance(group, opencue.wrappers.group.NestedGroup):
                        group = group.asGroup()
                    self.cuebotCall(group.delete, "Delete Group {} Failed".format(group.name()))


class SubscriptionActions(AbstractActions):
    """Actions for subscriptions."""

    def __init__(self, *args):
        AbstractActions.__init__(self, *args)

    editSize_info = ["Edit Subscription Size...", None, "configure"]
    def editSize(self, rpcObjects=None):
        subs = self._getSelected(rpcObjects)
        if subs:
            current = max([sub.data.size for sub in subs])
            title = "Edit Subscription Size"
            body = "Please enter the new subscription size value:\nThis " \
                   "should only be changed by administrators.\nPlease " \
                   "contact the resource department."
            minSize = 0
            decimalPlaces = 0
            (value, choice) = QtWidgets.QInputDialog.getDouble(
                self._caller, title, body, current/100.0, minSize, cuegui.Constants.QT_MAX_INT,
                decimalPlaces)
            if choice:
                msg = QtWidgets.QMessageBox()
                msg.setText(
                    "You are about to modify a number that can affect a show's billing. Are you "
                    "sure you want to do this?")
                msg.setStandardButtons(QtWidgets.QMessageBox.Yes | QtWidgets.QMessageBox.No)
                msg.setDefaultButton(QtWidgets.QMessageBox.No)
                if msg.exec_() == QtWidgets.QMessageBox.No:
                    return

                for sub in subs:
                    self.cuebotCall(sub.setSize,
                                    "Set Size on Subscription %s Failed" % sub.data.name,
                                    int(value*100.0))
                self._update()

    editBurst_info = ["Edit Subscription Burst...", None, "configure"]
    def editBurst(self, rpcObjects=None):
        subs = self._getSelected(rpcObjects)
        if subs:
            current = max([sub.data.burst for sub in subs])
            title = "Edit Subscription Burst"
            body = "Please enter the maximum number of cores that this " \
                   "subscription should be allowed to reach:"
            minSize = 0
            decimalPlaces = 0
            (value, choice) = QtWidgets.QInputDialog.getDouble(
                self._caller, title, body, current/100.0, minSize, cuegui.Constants.QT_MAX_INT,
                decimalPlaces)
            if choice:
                for sub in subs:
                    self.cuebotCall(sub.setBurst,
                                    "Set Burst on Subscription %s Failed" % sub.data.name,
                                    int(value*100.0))
                self._update()

    delete_info = ["Delete Subscription", None, "configure"]
    def delete(self, rpcObjects=None):
        subs = self._getSelected(rpcObjects)
        if subs:
            if cuegui.Utils.questionBoxYesNo(self._caller, "Delete Subscriptions?",
                                             "Are you sure you want to delete these subscriptions?",
                                             [sub.data.name for sub in subs]):
                for sub in subs:
                    self.cuebotCall(sub.delete,
                                    "Delete Subscription %s Failed" % sub.data.name)
                self._update()


class AllocationActions(AbstractActions):
    """Actions for allocations."""

    def __init__(self, *args):
        AbstractActions.__init__(self, *args)


class HostActions(AbstractActions):
    """Actions for hosts."""

    def __init__(self, *args):
        AbstractActions.__init__(self, *args)

    viewComments_info = ["Comments...", None, "comment"]

    def viewComments(self, rpcObjects=None):
        hosts = self._getOnlyHostObjects(rpcObjects)
        if hosts:
            cuegui.Comments.CommentListDialog(hosts[0], self._caller).show()

    viewProc_info = ["View Procs", None, "log"]

    def viewProc(self, rpcObjects=None):
        hosts = self._getOnlyHostObjects(rpcObjects)
        hosts = list({host.data.name for host in hosts})
        if hosts:
            # pylint: disable=no-member
            QtGui.qApp.view_procs.emit(hosts)
            # pylint: enable=no-member

<<<<<<< HEAD
    hinv_info = ["View Host Information (hinv)", None, "view"]

    # pylint: disable=broad-except
    def hinv(self, rpcObjects=None):
        hosts = self._getOnlyHostObjects(rpcObjects)
        for host in hosts:
            try:
                lines = pexpect.run("rsh %s hinv" % host.data.name, timeout=10).splitlines()
                QtWidgets.QMessageBox.information(self._caller,
                                                  "%s hinv" % host.data.name,
                                                  "\n".join(lines),
                                                  QtWidgets.QMessageBox.Ok)
            except Exception as e:
                logger.warning("Failed to get host's hinv: %s", e)

=======
>>>>>>> 6999b906
    lock_info = ["Lock Host", None, "lock"]

    def lock(self, rpcObjects=None):
        hosts = self._getOnlyHostObjects(rpcObjects)
        for host in hosts:
            host.lock()
        self._update()

    unlock_info = ["Unlock Host", None, "lock"]

    def unlock(self, rpcObjects=None):
        hosts = self._getOnlyHostObjects(rpcObjects)
        for host in hosts:
            host.unlock()
        self._update()

    delete_info = ["Delete Host", "Delete host from cuebot", "kill"]

    def delete(self, rpcObjects=None):
        hosts = self._getOnlyHostObjects(rpcObjects)
        title = "Confirm"
        body = "Delete selected hosts?\n\nThis should only be done\nby opencue administrators!"
        if cuegui.Utils.questionBoxYesNo(self._caller,
                                         title,
                                         body,
                                         [host.data.name for host in hosts]):
            for host in hosts:
                # Delete current render partitions to avoid oracle exception
                for rp in host.getRenderPartitions():
                    rp.delete()

                self.cuebotCall(host.delete,
                                "Delete %s Failed" % host.data.name)
            self._update()

    rebootWhenIdle_info = ["Reboot when idle", None, "retry"]

    def rebootWhenIdle(self, rpcObjects=None):
        hosts = self._getOnlyHostObjects(rpcObjects)
        title = "Confirm"
        body = ("Send request to lock the machine and reboot it when idle?\n\n" +
                "This should only be done\n" +
                "by opencue administrators!")
        if cuegui.Utils.questionBoxYesNo(self._caller,
                                         title,
                                         body,
                                         [host.data.name for host in hosts]):
            for host in hosts:
                self.cuebotCall(host.rebootWhenIdle,
                                "Reboot %s When Idle Failed" % host.data.name)
            self._update()

    addTags_info = ["Add Tags...", None, "configure"]

    def addTags(self, rpcObjects=None):
        hosts = self._getOnlyHostObjects(rpcObjects)
        if hosts:
            title = "Add Tags"
            body = "What tags should be added?\n\nUse a comma or space between each"
            (tags, choice) = self.getText(title, body, "")
            if choice:
                tags = str(tags).replace(" ", ",").split(",")
                for host in hosts:
                    self.cuebotCall(host.addTags,
                                    "Add Tags to %s Failed" % host.data.name,
                                    tags)
                self._update()

    removeTags_info = ["Remove Tags...", None, "configure"]

    def removeTags(self, rpcObjects=None):
        hosts = self._getOnlyHostObjects(rpcObjects)
        if hosts:
            title = "Remove Tags"
            body = "What tags should be removed?\n\nUse a comma or space between each"
            (tags, choice) = self.getText(title, body, ",".join(hosts[0].data.tags))
            if choice:
                tags = str(tags).replace(" ", ",").split(",")
                for host in hosts:
                    self.cuebotCall(host.removeTags,
                                    "Remove Tags From %s Failed" % host.data.name,
                                    tags)
                self._update()

    renameTag_info = ["Rename Tag...", None, "configure"]

    def renameTag(self, rpcObjects=None):
        hosts = self._getOnlyHostObjects(rpcObjects)
        if hosts:
            title = "Rename tag"
            body = "What tag should be renamed?"
            (oldTag, choice) = QtWidgets.QInputDialog.getItem(
                self._caller, title, body, hosts[0].data.tags, 0, False)
            if not choice:
                return

            oldTag = str(oldTag)
            title = "Rename tag"
            body = "What is the new name for the tag?"
            (newTag, choice) = self.getText(title, body, oldTag)
            if not choice:
                return

            for host in hosts:
                self.cuebotCall(
                    host.renameTag, "Rename Tags on %s Failed" % host.data.name, oldTag, newTag)
            self._update()

    changeAllocation_info = ["Change Allocation...", None, "configure"]

    def changeAllocation(self, rpcObjects=None):
        hosts = self._getOnlyHostObjects(rpcObjects)
        if hosts:
            allocations = {alloc.data.name: alloc for alloc in opencue.api.getAllocations()}
            title = "Move host to allocation"
            body = "What allocation should the host(s) be moved to?"
            (allocationName, choice) = QtWidgets.QInputDialog.getItem(
                self._caller, title, body, sorted(allocations.keys()), 0, False)
            if choice:
                allocation = allocations[str(allocationName)]
                for host in hosts:
                    self.cuebotCall(host.setAllocation,
                                    "Set Allocation on %s Failed" % host.data.name,
                                    allocation)
                self._update()

    setRepair_info = ["Set Repair State", None, "configure"]

    def setRepair(self, rpcObjects=None):
        hosts = self._getOnlyHostObjects(rpcObjects)
        repair = opencue.api.host_pb2.REPAIR
        for host in hosts:
            if host.data.state != repair:
                host.setHardwareState(repair)
        self._update()

    clearRepair_info = ["Clear Repair State", None, "configure"]

    def clearRepair(self, rpcObjects=None):
        hosts = self._getOnlyHostObjects(rpcObjects)
        repair = opencue.api.host_pb2.REPAIR
        down = opencue.api.host_pb2.DOWN
        for host in hosts:
            if host.data.state == repair:
                host.setHardwareState(down)
        self._update()


class ProcActions(AbstractActions):
    """Actions for procs."""

    def __init__(self, *args):
        AbstractActions.__init__(self, *args)

    view_info = ["&View Job", None, "view"]

    def view(self, rpcObjects=None):
        for job in list({proc.data.job_name for proc in self._getOnlyProcObjects(rpcObjects)}):
            try:
                # pylint: disable=no-member
                QtGui.qApp.view_object.emit(opencue.api.findJob(job))
                # pylint: enable=no-member
            except opencue.exception.CueException:
                logger.warning("Unable to load: %s", job)

    kill_info = ["&Kill", None, "kill"]

    def kill(self, rpcObjects=None):
        procs = self._getOnlyProcObjects(rpcObjects)
        if procs:
            if cuegui.Utils.questionBoxYesNo(
                    self._caller, "Confirm", "Kill selected frames?",
                    ["%s -> %s @ %s" % (proc.data.job_name, proc.data.frame_name, proc.data.name)
                     for proc in procs]):
                for proc in procs:
                    self.cuebotCall(proc.kill,
                                    "Kill Proc %s Failed" % proc.data.name)
                self._update()

    unbook_info = ["Unbook", None, "eject"]

    def unbook(self, rpcObjects=None):
        procs = self._getOnlyProcObjects(rpcObjects)
        if procs:
            if cuegui.Utils.questionBoxYesNo(
                    self._caller, "Confirm", "Unbook selected frames?",
                    ["%s -> %s @ %s" % (proc.data.job_name, proc.data.frame_name, proc.data.name)
                     for proc in procs]):
                for proc in procs:
                    self.cuebotCall(proc.unbook,
                                    "Unbook Proc %s Failed" % proc.data.name,
                                    False)
                self._update()

    unbookKill_info = ["Unbook and Kill", None, "unbookkill"]

    def unbookKill(self, rpcObjects=None):
        procs = self._getOnlyProcObjects(rpcObjects)
        if procs:
            if cuegui.Utils.questionBoxYesNo(
                    self._caller, "Confirm", "Unbook and Kill selected frames?",
                    ["%s -> %s @ %s" % (proc.data.job_name, proc.data.frame_name, proc.data.name)
                     for proc in procs]):
                for proc in procs:
                    self.cuebotCall(proc.unbook,
                                    "Unbook and Kill Proc %s Failed" % proc.data.name,
                                    True)
                self._update()


class DependenciesActions(AbstractActions):
    """Actions for depends."""

    def __init__(self, *args):
        AbstractActions.__init__(self, *args)

    satisfy_info = ["Satisfy Dependency", None, "kill"]

    def satisfy(self, rpcObjects=None):
        dependencies = self._getSelected(rpcObjects)
        for dependency in dependencies:
            dependency.satisfy()
        self._update()

    unsatisfy_info = ["Unsatisfy Dependency", None, "retry"]

    def unsatisfy(self, rpcObjects=None):
        dependencies = self._getSelected(rpcObjects)
        for dependency in dependencies:
            dependency.unsatisfy()
        self._update()


class FilterActions(AbstractActions):
    """Actions for filters."""

    def __init__(self, *args):
        AbstractActions.__init__(self, *args)

    rename_info = ["Rename...", None, ""]

    def rename(self, rpcObjects=None):
        filters = self._getSelected(rpcObjects)
        if filters:
            title = "Rename Filter"
            body = "What is the new name for the filter?"
            (name, choice) = self.getText(title, body, filters[0].data.name)

            if choice:
                filters[0].setName(name)
                self._update()

    delete_info = ["Delete", None, "kill"]

    def delete(self, rpcObjects=None):
        filters = self._getSelected(rpcObjects)
        if filters:
            if cuegui.Utils.questionBoxYesNo(
                    self._caller, "Confirm", "Delete selected filters?",
                    [selectedFilter.data.name for selectedFilter in filters]):
                for filterToDelete in filters:
                    filterToDelete.delete()
                self._update()

    raiseOrder_info = ["Raise Order", None, ""]

    def raiseOrder(self, rpcObjects=None):
        filters = self._getSelected(rpcObjects)
        for selectedFilter in filters:
            selectedFilter.raiseOrder()
        self._update()

    lowerOrder_info = ["Lower Order", None, ""]

    def lowerOrder(self, rpcObjects=None):
        filters = self._getSelected(rpcObjects)
        for selectedFilter in filters:
            selectedFilter.lowerOrder()
        self._update()

    orderFirst_info = ["Order First", None, ""]

    def orderFirst(self, rpcObjects=None):
        filters = self._getSelected(rpcObjects)
        for selectedFilter in filters:
            selectedFilter.orderFirst()
        self._update()

    orderLast_info = ["Order Last", None, ""]

    def orderLast(self, rpcObjects=None):
        filters = self._getSelected(rpcObjects)
        for selectedFilter in filters:
            selectedFilter.orderLast()
        self._update()

    setOrder_info = ["Set Order...", None, ""]

    def setOrder(self, rpcObjects=None):
        filters = self._getSelected(rpcObjects)
        if filters:
            title = "Set Filter Order"
            body = "Please enter the new filter order:"
            (value, choice) = QtWidgets.QInputDialog.getInt(self._caller,
                                                            title, body,
                                                            filters[0].order(),
                                                            0, 50000, 1)
            if choice:
                filters[0].setOrder(int(value))
                self._update()


class MatcherActions(AbstractActions):
    """Actions for matchers."""

    def __init__(self, *args):
        AbstractActions.__init__(self, *args)

    delete_info = ["Delete", None, "kill"]
    def delete(self, rpcObjects=None):
        matchers = self._getSelected(rpcObjects)
        if matchers:
            if cuegui.Utils.questionBoxYesNo(self._caller, "Confirm",
                                             "Delete selected matchers?",
                                             [matcher.name() for matcher in matchers]):
                for matcher in matchers:
                    matcher.delete()
                self._update()

    setValue_info = ["Change Value...", None, "configure"]
    def setValue(self, rpcObjects=None):
        matchers = self._getSelected(rpcObjects)
        if matchers:
            title = "Change Matcher Value"
            body = "What is the new value for the matcher?"
            (value, choice) = self.getText(title, body, matchers[0].input())

            if choice:
                matchers[0].setValue(value)
                self._update()


class ActionActions(AbstractActions):
    """Actions for filter actions."""

    def __init__(self, *args):
        AbstractActions.__init__(self, *args)

    delete_info = ["Delete", None, "kill"]
    def delete(self, rpcObjects=None):
        actions = self._getSelected(rpcObjects)
        if actions:
            if cuegui.Utils.questionBoxYesNo(self._caller, "Confirm",
                                             "Delete selected actions?",
                                             [action.name() for action in actions]):
                for action in actions:
                    action.delete()
                self._update()


class TaskActions(AbstractActions):
    """Actions for tasks."""

    def __init__(self, *args):
        AbstractActions.__init__(self, *args)

    setMinCores_info = ["Set Minimum Cores...", "Set Task(s) Minimum Cores", "configure"]
    def setMinCores(self, rpcObjects=None):
        tasks = self._getSelected(rpcObjects)
        if tasks:
            current = max([task.data.min_cores for task in tasks])
            title = "Set Minimum Cores"
            body = "Please enter the new minimum cores value:"
            (value, choice) = QtWidgets.QInputDialog.getDouble(self._caller,
                                                               title, body,
                                                               current,
                                                               0, 50000, 0)
            if choice:
                for task in tasks:
                    task.setMinCores(float(value))
                self._update()

    clearAdjustment_info = [
        "Clear Minimum Core Adjustment", "Clear Task(s) Minimum Core Adjustment", "configure"]
    def clearAdjustment(self, rpcObjects=None):
        tasks = self._getSelected(rpcObjects)
        for task in tasks:
            task.clearAdjustment()
        self._update()

    delete_info = ["Delete Task", None, "configure"]
    def delete(self, rpcObjects=None):
        tasks = self._getOnlyTaskObjects(rpcObjects)
        if tasks:
            if cuegui.Utils.questionBoxYesNo(self._caller, "Confirm",
                                             "Delete selected tasks?",
                                             [task.data.shot for task in tasks]):
                for task in tasks:
                    task.delete()
                self._update()


class LimitActions(AbstractActions):
    """Actions for limits."""

    def __init__(self, *args):
        AbstractActions.__init__(self, *args)

    create_info = ["Create Limit", None, "configure"]
    def create(self, rpcObjects=None):
        title = "Add Limit"
        body = "Enter a name for the new limit."

        (limit, choice) = self.getText(title, body, "")
        if choice:
            limit = limit.strip()
            self.cuebotCall(opencue.api.createLimit,
                            "Creating Limit {} has Failed.".format(limit),
                            *[limit, 0])
            self._update()

    delete_info = ["Delete Limit", None, "kill"]
    def delete(self, rpcObjects=None):
        limits = self._getSelected(rpcObjects)
        if limits:
            if cuegui.Utils.questionBoxYesNo(self._caller, "Confirm",
                                             "Delete selected limits?",
                                             [limit.data.name for limit in limits]):
                for limit in limits:
                    limit.delete()
                self._update()

    editMaxValue_info = ["Edit Max Value", None, "configure"]
    def editMaxValue(self, rpcObjects=None):
        limits = self._getSelected(rpcObjects)
        if limits:
            current = max([limit.data.max_value for limit in limits])
            title = "Edit Max Value"
            body = "Please enter the new Limit max value:"
            (value, choice) = QtWidgets.QInputDialog.getDouble(self._caller,
                                                               title, body,
                                                               current,
                                                               0, 999999999, 0)
            if choice:
                for limit in limits:
                    self.cuebotCall(limit.setMaxValue,
                                    "Set Max Value on Limit %s Failed" % limit.data.name,
                                    int(value))
                self._update()

    rename_info = ["Rename", None, "configure"]
    def rename(self, rpcObjects=None):
        limits = self._getSelected(rpcObjects)
        if limits and len(limits) == 1:
            title = "Rename a Limit"
            body = "Please enter the new Limit name:"
            (value, choice) = QtWidgets.QInputDialog.getText(self._caller, title, body)
            if choice:
                self.cuebotCall(limits[0].rename, "Rename failed.", value)
            self._update()


# pylint: disable=attribute-defined-outside-init
class MenuActions(object):
    """Provides access to common right click actions."""

    def __init__(self, caller, updateCallable, selectedRpcObjectsCallable, sourceCallable = None):
        """
        @param caller: The Widget that is creating the menu
        @type  caller: QWidget
        @param updateCallable: A callable that will update the display
        @type  updateCallable: callable
        @param selectedRpcObjectsCallable: A callable that will return a list of
                                           selected ice objects
        @type  selectedRpcObjectsCallable: callable
        @param sourceCallable: A callable that will return the source of the
                               data. Only required for frames.
        @type  sourceCallable: callable"""
        self.__caller = caller
        self.__updateCallable = updateCallable
        self.__selectedRpcObjectsCallable = selectedRpcObjectsCallable
        self.__sourceCallable = sourceCallable

    def __getArgs(self):
        return self.__caller, self.__updateCallable, self.__selectedRpcObjectsCallable,\
               self.__sourceCallable

    def jobs(self):
        if not hasattr(self, "_jobs"):
            self._jobs = JobActions(*self.__getArgs())
        return self._jobs

    def layers(self):
        if not hasattr(self, "_layers"):
            self._layers = LayerActions(*self.__getArgs())
        return self._layers

    def frames(self):
        if not hasattr(self, "_frames"):
            if not self.__sourceCallable:
                raise ValueError
            self._frames = FrameActions(*self.__getArgs())
        return self._frames

    def shows(self):
        if not hasattr(self, "_shows"):
            self._shows = ShowActions(*self.__getArgs())
        return self._shows

    def rootgroups(self):
        if not hasattr(self, "_rootgroups"):
            self._rootgroups = RootGroupActions(*self.__getArgs())
        return self._rootgroups

    def groups(self):
        if not hasattr(self, "_groups"):
            self._groups = GroupActions(*self.__getArgs())
        return self._groups

    def subscriptions(self):
        if not hasattr(self, "_subscriptions"):
            self._subscriptions = SubscriptionActions(*self.__getArgs())
        return self._subscriptions

    def allocations(self):
        if not hasattr(self, "_allocations"):
            self._allocations = AllocationActions(*self.__getArgs())
        return self._allocations

    def hosts(self):
        if not hasattr(self, "_hosts"):
            self._hosts = HostActions(*self.__getArgs())
        return self._hosts

    def procs(self):
        if not hasattr(self, "_procs"):
            self._procs = ProcActions(*self.__getArgs())
        return self._procs

    def dependencies(self):
        if not hasattr(self, "_dependencies"):
            self._dependencies = DependenciesActions(*self.__getArgs())
        return self._dependencies

    def filters(self):
        if not hasattr(self, "_filters"):
            self._filters = FilterActions(*self.__getArgs())
        return self._filters

    def matchers(self):
        if not hasattr(self, "_matchers"):
            self._matchers = MatcherActions(*self.__getArgs())
        return self._matchers

    def actions(self):
        if not hasattr(self, "_actions"):
            self._actions = ActionActions(*self.__getArgs())
        return self._actions

    def tasks(self):
        if not hasattr(self, "_tasks"):
            self._tasks = TaskActions(*self.__getArgs())
        return self._tasks

    def limits(self):
        if not hasattr(self, "_limits"):
            self._limits = LimitActions(*self.__getArgs())
        return self._limits<|MERGE_RESOLUTION|>--- conflicted
+++ resolved
@@ -1314,24 +1314,6 @@
             QtGui.qApp.view_procs.emit(hosts)
             # pylint: enable=no-member
 
-<<<<<<< HEAD
-    hinv_info = ["View Host Information (hinv)", None, "view"]
-
-    # pylint: disable=broad-except
-    def hinv(self, rpcObjects=None):
-        hosts = self._getOnlyHostObjects(rpcObjects)
-        for host in hosts:
-            try:
-                lines = pexpect.run("rsh %s hinv" % host.data.name, timeout=10).splitlines()
-                QtWidgets.QMessageBox.information(self._caller,
-                                                  "%s hinv" % host.data.name,
-                                                  "\n".join(lines),
-                                                  QtWidgets.QMessageBox.Ok)
-            except Exception as e:
-                logger.warning("Failed to get host's hinv: %s", e)
-
-=======
->>>>>>> 6999b906
     lock_info = ["Lock Host", None, "lock"]
 
     def lock(self, rpcObjects=None):
