#  Copyright Contributors to the OpenCue Project
#
#  Licensed under the Apache License, Version 2.0 (the "License");
#  you may not use this file except in compliance with the License.
#  You may obtain a copy of the License at
#
#    http://www.apache.org/licenses/LICENSE-2.0
#
#  Unless required by applicable law or agreed to in writing, software
#  distributed under the License is distributed on an "AS IS" BASIS,
#  WITHOUT WARRANTIES OR CONDITIONS OF ANY KIND, either express or implied.
#  See the License for the specific language governing permissions and
#  limitations under the License.

# pylint: disable=consider-using-generator

"""Provides actions and functions for right click menu items."""


from __future__ import absolute_import
from __future__ import division
from __future__ import print_function


from builtins import filter
from builtins import str
from builtins import object
import getpass
import glob
import subprocess
import time

from qtpy import QtGui
from qtpy import QtWidgets
import six

import FileSequence
import opencue
import opencue.compiled_proto.job_pb2
import opencue.wrappers.depend

# pylint: disable=cyclic-import
import cuegui.Action
import cuegui.Comments
import cuegui.Constants
import cuegui.CreatorDialog
import cuegui.CueJobMonitorTree
import cuegui.DependDialog
import cuegui.DependWizard
import cuegui.EmailDialog
import cuegui.FilterDialog
import cuegui.GroupDialog
import cuegui.LayerDialog
import cuegui.LocalBooking
import cuegui.Logger
import cuegui.PreviewWidget
import cuegui.RequestCoresDialog
import cuegui.ProcChildren
import cuegui.ServiceDialog
import cuegui.ShowDialog
import cuegui.SubscribeToJobDialog
import cuegui.TasksDialog
import cuegui.UnbookDialog
import cuegui.Utils


logger = cuegui.Logger.getLogger(__file__)

TITLE = 0
TOOLTIP = 1
ICON = 2
DEFAULT_JOB_KILL_REASON = "Manual Job Kill Request in Cuegui by " + getpass.getuser()
DEFAULT_FRAME_KILL_REASON = "Manual Frame(s) Kill Request in Cuegui by " + getpass.getuser()

# pylint: disable=missing-function-docstring,unused-argument


class AbstractActions(object):
    """Parent class for all job-specific actions classes."""

    __iconCache = {}

    # Template for permission alert messages
    USER_INTERACTION_PERMISSIONS = "You do not have permissions to {0} owned by {1}" \
        "\n\nJob actions can still be enabled at File > Enable Job Interaction," \
        " but caution is advised."

    def __init__(self, caller, updateCallable, selectedRpcObjectsCallable, sourceCallable):
        self._caller = caller
        self.__selectedRpcObjects = selectedRpcObjectsCallable
        self._getSource = sourceCallable
        self._update = updateCallable
        self.app = cuegui.app()

        self.__actionCache = {}

    def _getSelected(self, rpcObjects):
        if rpcObjects:
            return rpcObjects
        return self.__selectedRpcObjects()

    def _getOnlyJobObjects(self, rpcObjects):
        return list(filter(cuegui.Utils.isJob, self._getSelected(rpcObjects)))

    def _getOnlyLayerObjects(self, rpcObjects):
        return list(filter(cuegui.Utils.isLayer, self._getSelected(rpcObjects)))

    def _getOnlyFrameObjects(self, rpcObjects):
        return list(filter(cuegui.Utils.isFrame, self._getSelected(rpcObjects)))

    def _getOnlyShowObjects(self, rpcObjects):
        return list(filter(cuegui.Utils.isShow, self._getSelected(rpcObjects)))

    def _getOnlyRootGroupObjects(self, rpcObjects):
        return list(filter(cuegui.Utils.isRootGroup, self._getSelected(rpcObjects)))

    def _getOnlyGroupObjects(self, rpcObjects):
        return list(filter(cuegui.Utils.isGroup, self._getSelected(rpcObjects)))

    def _getOnlyHostObjects(self, rpcObjects):
        return list(filter(cuegui.Utils.isHost, self._getSelected(rpcObjects)))

    def _getOnlyProcObjects(self, rpcObjects):
        return list(filter(cuegui.Utils.isProc, self._getSelected(rpcObjects)))

    def _getOnlyTaskObjects(self, rpcObjects):
        return list(filter(cuegui.Utils.isTask, self._getSelected(rpcObjects)))

    def createAction(self, menu, title, tip=None, callback=None, icon=None):
        """Creates a context menu action."""
        if not tip:
            tip = title
        menu.addAction(cuegui.Action.create(menu, title, tip, callback, icon))

    def addAction(self, menu, actionName, callback = None):
        """Adds the requested menu item to the menu.

        @param menu: The menu that the action will be added to
        @type  menu: QMenu
        @param actionName: The name of the action to add to the menu
        @type  actionName: str
        @param callback: The function that should be called when the action is
                         selected. If not provided, the default function with
                         the same name as the action will be used
        @type  callback: callable"""
        # If the user provides a callable, use it, otherwise use the default
        # Add the action with the proper settings to the menu

        # Uses a cache to only create actions once
        key = (actionName, callback)
        if key not in self.__actionCache:
            info = getattr(self, "%s_info" % actionName)

            # Uses a cache to only load icons once
            if isinstance(info[ICON], QtGui.QColor):
                # QColor objects are not hashable
                icon_key = info[TITLE]
            else:
                icon_key = info[ICON]
            if icon_key not in self.__iconCache:
                # pylint: disable=unidiomatic-typecheck
                if type(info[ICON]) is QtGui.QColor:
                    pixmap = QtGui.QPixmap(100, 100)
                    pixmap.fill(info[ICON])
                    self.__iconCache[icon_key] = QtGui.QIcon(pixmap)
                else:
                    self.__iconCache[icon_key] = QtGui.QIcon(":%s.png" % info[ICON])

            action = QtWidgets.QAction(self.__iconCache[icon_key], info[TITLE], self._caller)

            if not callback:
                callback = actionName
            if isinstance(callback, six.string_types):
                callback = getattr(self, callback)

            action.triggered.connect(callback)  # pylint: disable=no-member
            self.__actionCache[key] = action

        menu.addAction(self.__actionCache[key])
        return self.__actionCache[key]

    def cuebotCall(self, functionToCall, errorMessageTitle, *args):
        """Makes the given call to the Cuebot, displaying exception info if needed.

        @type  functionToCall: function
        @param functionToCall: The cuebot function to call.
        @type  errorMessageTitle: string
        @param errorMessageTitle: The text to display in the title of the error
                                  message box.
        @type  args: list
        @param args: The arguments to pass to the callable
        @rtype:  callable return type
        @return: Returns any results from the callable or None on exception"""
        try:
            return functionToCall(*args)
        except opencue.exception.CueException as e:
            logger.exception('Failed Cuebot call')
            QtWidgets.QMessageBox.critical(self._caller,
                                           errorMessageTitle,
                                           str(e),
                                           QtWidgets.QMessageBox.Ok)
            return None

    def getText(self, title, body, default):
        """Prompts the user for text input.

        @type  title: string
        @param title: The title to display in the input dialog
        @type  body: string
        @param body: The text to display in the input dialog
        @type  default: string
        @param default: The default text to provide in the input dialog
        @rtype: tuple(str, bool)
        @return: (input, choice)"""
        (user_input, choice) = QtWidgets.QInputDialog.getText(
            self._caller, title, body, QtWidgets.QLineEdit.Normal, default)
        return str(user_input), choice


class JobActions(AbstractActions):
    """Actions for jobs."""

    def __init__(self, *args):
        AbstractActions.__init__(self, *args)

    unmonitor_info = ["Unmonitor", "Unmonitor selected jobs", "eject"]

    def unmonitor(self, rpcObjects=None):
        self._caller.actionRemoveSelectedItems()

    view_info = ["View Job", None, "view"]

    def view(self, rpcObjects=None):
        for job in self._getOnlyJobObjects(rpcObjects):
            self.app.view_object.emit(job)

    viewDepends_info = ["&View Dependencies...", None, "log"]

    def viewDepends(self, rpcObjects=None):
        jobs = self._getOnlyJobObjects(rpcObjects)

        cuegui.DependDialog.DependDialog(jobs[0], self._caller).show()

    emailArtist_info = ["Email Artist...", None, "mail"]

    def emailArtist(self, rpcObjects=None):
        jobs = self._getOnlyJobObjects(rpcObjects)
        if jobs:
            cuegui.EmailDialog.EmailDialog(jobs, self._caller).show()

    subscribeToJob_info = ["Subscribe to job", None, "mail"]

    def subscribeToJob(self, rpcObjects=None):
        jobs = self._getOnlyJobObjects(rpcObjects)
        if jobs:
            # Dialog to ask for email. Use show PST email as default
            cuegui.SubscribeToJobDialog.SubscribeToJobDialog(jobs, self._caller).show()
<<<<<<< HEAD
=======

    requestCores_info = ["Request Cores...", None, "mail"]

    def requestCores(self, rpcObjects=None):
        jobs = self._getOnlyJobObjects(rpcObjects)
        if jobs:
            cuegui.RequestCoresDialog.RequestCoresDialog(jobs[0], self._caller).show()
>>>>>>> 63bb7f1f

    setMinCores_info = ["Set Minimum Cores...", "Set Job(s) Minimum Cores", "configure"]

    def setMinCores(self, rpcObjects=None):
        jobs = self._getOnlyJobObjects(rpcObjects)
        if jobs:
            current = max([job.data.min_cores for job in jobs])
            title = "Set Minimum Cores"
            body = "Please enter the new minimum cores value:"
            (value, choice) = QtWidgets.QInputDialog.getDouble(self._caller,
                                                               title, body,
                                                               current,
                                                               0, 50000, 0)
            if choice:
                for job in jobs:
                    job.setMinCores(float(value))
                self._update()

    setMaxCores_info = ["Set Maximum Cores...", "Set Job(s) Maximum Cores", "configure"]

    def setMaxCores(self, rpcObjects=None):
        jobs = self._getOnlyJobObjects(rpcObjects)
        if jobs:
            current = max([job.data.max_cores for job in jobs])
            title = "Set Maximum Cores"
            body = "Please enter the new maximum cores value:"
            (value, choice) = QtWidgets.QInputDialog.getDouble(self._caller,
                                                               title, body,
                                                               current,
                                                               0, 50000, 0)
            if choice:
                for job in jobs:
                    job.setMaxCores(float(value))
                self._update()

    setMinGpus_info = ["Set Minimum Gpus...", "Set Job(s) Minimum Gpus", "configure"]
    def setMinGpus(self, rpcObjects=None):
        jobs = self._getOnlyJobObjects(rpcObjects)
        if jobs:
            current = max([job.data.min_gpus for job in jobs])
            title = "Set Minimum Gpus"
            body = "Please enter the new minimum gpus value:"
            (value, choice) = QtWidgets.QInputDialog.getInt(self._caller,
                                                               title, body,
                                                               current,
                                                               0, 500, 0)
            if choice:
                for job in jobs:
                    job.setMinGpus(int(value))
                self._update()

    setMaxGpus_info = ["Set Maximum Gpus...", "Set Job(s) Maximum Gpus", "configure"]
    def setMaxGpus(self, rpcObjects=None):
        jobs = self._getOnlyJobObjects(rpcObjects)
        if jobs:
            current = max([job.data.max_gpus for job in jobs])
            title = "Set Maximum Gpus"
            body = "Please enter the new maximum gpus value:"
            (value, choice) = QtWidgets.QInputDialog.getInt(self._caller,
                                                               title, body,
                                                               current,
                                                               0, 500, 0)
            if choice:
                for job in jobs:
                    job.setMaxGpus(int(value))
                self._update()

    setPriority_info = ["Set Priority...", None, "configure"]

    def setPriority(self, rpcObjects=None):
        jobs = self._getOnlyJobObjects(rpcObjects)
        if jobs:
            current = max([job.data.priority for job in jobs])
            title = "Set Priority"
            body = "Please enter the new priority value:"
            (value, choice) = QtWidgets.QInputDialog.getInt(self._caller,
                                                            title, body,
                                                            current,
                                                            0, 1000000, 1)
            if choice:
                for job in jobs:
                    job.setPriority(int(value))
                self._update()

    setMaxRetries_info = ["Set Max Retries...", None, "configure"]

    def setMaxRetries(self, rpcObjects=None):
        jobs = self._getOnlyJobObjects(rpcObjects)
        if jobs:
            title = "Set Max Retries"
            body = ('Please enter the number of retries that a frame should be '
                    'allowed before it becomes dead:')
            (value, choice) = QtWidgets.QInputDialog.getInt(self._caller,
                                                            title, body,
                                                            0, 0, 10, 1)
            if choice:
                for job in jobs:
                    job.setMaxRetries(int(value))
                self._update()

    pause_info = ["&Pause", None, "pause"]

    def pause(self, rpcObjects=None):
        """pause selected jobs"""
        jobs = self._getOnlyJobObjects(rpcObjects)
        if jobs:
            for job in jobs:
                job.pause()
            self._update()

    resume_info = ["&Unpause", None, "unpause"]

    def resume(self, rpcObjects=None):
        """resume selected jobs"""
        jobs = self._getOnlyJobObjects(rpcObjects)
        if jobs:
            for job in jobs:
                job.resume()
            self._update()

    kill_info = ["&Kill", None, "kill"]

    def kill(self, rpcObjects=None):
        jobs = self._getOnlyJobObjects(rpcObjects)
        if jobs:
            msg = ("Are you sure you want to kill these jobs?\n\n"
                   "** Note: This will stop all running frames and "
                   "permanently remove the jobs from the cue. "
                   "The jobs will NOT be able to return once killed.")
            if cuegui.Utils.questionBoxYesNo(self._caller, "Kill jobs?", msg,
                                             [job.data.name for job in jobs]):
                blocked_job_owners = []
                authorized_jobs = []
                for job in jobs:
<<<<<<< HEAD
                    job.kill(reason=DEFAULT_JOB_KILL_REASON)
                self.killDependents(jobs)
=======
                    # check permissions
                    if not cuegui.Utils.isPermissible(job):
                        blocked_job_owners.append(job.username())
                    else:
                        job.kill(reason=DEFAULT_JOB_KILL_REASON)
                        authorized_jobs.append(job)
                if authorized_jobs:
                    self.killDependents(authorized_jobs)
                if blocked_job_owners:
                    cuegui.Utils.showErrorMessageBox(
                        AbstractActions.USER_INTERACTION_PERMISSIONS.format(
                            "kill some of the selected jobs",
                            ", ".join(blocked_job_owners)))
>>>>>>> 63bb7f1f
                self._update()

    def killDependents(self, jobs):
        dependents = self.getRecursiveDependentJobs(jobs)
        if not dependents:
            return
        if cuegui.Utils.questionBoxYesNo(self._caller,
                                  "Kill depending jobs?",
                                  "The jobs have been killed. "
                                  "Do you want to kill %s jobs that depend on it?" %
                                  len(dependents),
                                  sorted([dep.name() for dep in dependents])):
            for depJob in dependents:
                try:
                    depJob.kill(reason=DEFAULT_JOB_KILL_REASON)
                except opencue.exception.CueException as e:
                    errMsg = "Failed to kill depending job: %s - %s" % (depJob.name(), e)
                    logger.warning(errMsg)
        else:
            # Drop only direct dependents.
            for job in dependents:
                try:
                    self.dropJobsDependingOnThis(job)
                except opencue.exception.CueException as e:
                    logger.warning("Failed to drop dependencies: %s", e)

    def getRecursiveDependentJobs(self, jobs, seen=None, active_only=True):
        seen = set() if seen is None else seen
        dependents = []
        if not jobs:
            return dependents
        for job in jobs:
            for dep in self.getExternalDependentNames(job, active_only):
                if dep.data.name not in seen:
                    dependents.append(dep)
                    seen.add(dep.data.name)
        return dependents + self.getRecursiveDependentJobs(dependents,
                                                           seen,
                                                           active_only)

    def getExternalDependentNames(self, job, active_only=True):
        # pylint: disable=consider-using-set-comprehension
        job_names = set([dep.dependErJob()
                         for dep in job.getWhatDependsOnThis()
                         if (not dep.isInternal())
                         and (dep.isActive() if active_only else True)])

        return [self.getJobByName(job_name) for job_name in job_names]

    def getJobByName(self, job_name):
        jobs = opencue.api.getJobs(substr=[job_name], include_finished=True)
        if not jobs:
            raise Exception("Job %s not found" % job_name)
        return jobs[0]

    def dropJobsDependingOnThis(self, job):
        for dep in job.getWhatDependsOnThis():
            if not dep.isInternal():
                job = self.getJobByName(dep.dependOnJob())
                job.dropDepends(opencue.wrappers.depend.Depend.DependTarget.EXTERNAL)

    eatDead_info = ["Eat dead frames", None, "eat"]

    def eatDead(self, rpcObjects=None):
        jobs = self._getOnlyJobObjects(rpcObjects)
        if jobs:
            if cuegui.Utils.questionBoxYesNo(self._caller, "Confirm",
                                             "Eat all DEAD frames in selected jobs?",
                                             [job.data.name for job in jobs]):
                blocked_job_owners = []
                for job in jobs:
                    # check permissions
                    if not cuegui.Utils.isPermissible(job):
                        blocked_job_owners.append(job.username())
                    else:
                        job.eatFrames(state=[opencue.compiled_proto.job_pb2.DEAD])
                if blocked_job_owners:
                    cuegui.Utils.showErrorMessageBox(
                        AbstractActions.USER_INTERACTION_PERMISSIONS.format(
                            "eat dead for some of the selected jobs",
                            ", ".join(blocked_job_owners)))
                self._update()

    autoEatOn_info = ["Enable auto eating", None, "eat"]

    def autoEatOn(self, rpcObjects=None):
        jobs = self._getOnlyJobObjects(rpcObjects)
        if jobs:
            blocked_job_owners = []
            for job in jobs:
                if not cuegui.Utils.isPermissible(job):
                    blocked_job_owners.append(job.username())
                else:
                    job.setAutoEat(True)
                    job.eatFrames(state=[opencue.compiled_proto.job_pb2.DEAD])
            if blocked_job_owners:
                cuegui.Utils.showErrorMessageBox(
                    AbstractActions.USER_INTERACTION_PERMISSIONS.format(
                        "enable auto eating frames",
                        ", ".join(blocked_job_owners)))
            self._update()

    autoEatOff_info = ["Disable auto eating", None, "eat"]

    def autoEatOff(self, rpcObjects=None):
        jobs = self._getOnlyJobObjects(rpcObjects)
        if jobs:
            blocked_job_owners = []
            for job in jobs:
                if not cuegui.Utils.isPermissible(job):
                    blocked_job_owners.append(job.username())
                else:
                    job.setAutoEat(False)
            if blocked_job_owners:
                cuegui.Utils.showErrorMessageBox(
                    AbstractActions.USER_INTERACTION_PERMISSIONS.format(
                        "disable auto eating frames",
                        ", ".join(blocked_job_owners)))
            self._update()

    retryDead_info = ["Retry dead frames", None, "retry"]

    def retryDead(self, rpcObjects=None):
        jobs = self._getOnlyJobObjects(rpcObjects)
        if jobs:
            # check permissions
            if cuegui.Utils.questionBoxYesNo(self._caller, "Confirm",
                                             "Retry all DEAD frames in selected jobs?",
                                             [job.data.name for job in jobs]):
                blocked_job_owners = []
                for job in jobs:
                    if not cuegui.Utils.isPermissible(job):
                        blocked_job_owners.append(job.username())
                    else:
                        job.retryFrames(
                            state=[opencue.compiled_proto.job_pb2.DEAD])
                if blocked_job_owners:
                    cuegui.Utils.showErrorMessageBox(
                        AbstractActions.USER_INTERACTION_PERMISSIONS.format(
                            "retry dead for some of the selected jobs",
                            ", ".join(blocked_job_owners)))
                self._update()

    dropExternalDependencies_info = ["Drop External Dependencies", None, "kill"]

    def dropExternalDependencies(self, rpcObjects=None):
        jobs = self._getOnlyJobObjects(rpcObjects)
        if jobs:
            if cuegui.Utils.questionBoxYesNo(self._caller, "Confirm",
                                             "Drop all external dependencies in selected jobs?",
                                             [job.data.name for job in jobs]):
                for job in jobs:
                    job.dropDepends(opencue.api.depend_pb2.EXTERNAL)
                self._update()

    dropInternalDependencies_info = ["Drop Internal Dependencies", None, "kill"]

    def dropInternalDependencies(self, rpcObjects=None):
        jobs = self._getOnlyJobObjects(rpcObjects)
        if jobs:
            if cuegui.Utils.questionBoxYesNo(self._caller, "Confirm",
                                             "Drop all internal dependencies in selected jobs?",
                                             [job.data.name for job in jobs]):
                for job in jobs:
                    job.dropDepends(opencue.api.depend_pb2.INTERNAL)
                self._update()

    viewComments_info = ["Comments...", None, "comment"]

    def viewComments(self, rpcObjects=None):
        jobs = self._getOnlyJobObjects(rpcObjects)
        if jobs:
            if not isinstance(jobs, list):
                jobs = [jobs]
            cuegui.Comments.CommentListDialog(jobs, self._caller).show()

    dependWizard_info = ["Dependency &Wizard...", None, "configure"]

    def dependWizard(self, rpcObjects=None):
        jobs = self._getOnlyJobObjects(rpcObjects)
        if jobs:
            cuegui.DependWizard.DependWizard(self._caller, jobs)

    def __getJobRange(self, job):
        __minRange = []
        __maxRange = []
        for layer in job.getLayers():
            fs = FileSequence.FrameSet(layer.data.range)
            fs.normalize()
            __minRange.append(fs[0])
            __maxRange.append(fs[-1])
        return (min(__minRange), max(__maxRange))

    reorder_info = ["Reorder Frames...", None, "configure"]

    def reorder(self, rpcObjects=None):
        jobs = self._getOnlyJobObjects(rpcObjects)
        if not jobs:
            return

        __job = jobs[0]
        (__minRange, __maxRange) = self.__getJobRange(__job)

        title = "Reorder %s" % __job.data.name
        body = "What frame range should be reordered?"
        (frame_range, choice) = self.getText(title, body, "%s-%s" % (__minRange, __maxRange))
        if not choice:
            return

        body = "What order should the range %s take?" % frame_range
        items = list(opencue.compiled_proto.job_pb2.Order.keys())
        (order, choice) = QtWidgets.QInputDialog.getItem(
            self._caller, title, body, sorted(items), 0, False)
        if not choice:
            return

        self.cuebotCall(
            __job.reorderFrames, "Reorder Frames Failed",
            frame_range, getattr(opencue.compiled_proto.job_pb2, str(order)))

    stagger_info = ["Stagger Frames...", None, "configure"]

    def stagger(self, rpcObjects=None):
        jobs = self._getOnlyJobObjects(rpcObjects)
        if not jobs:
            return

        __job = jobs[0]
        (__minRange, __maxRange) = self.__getJobRange(__job)

        title = "Stagger %s" % __job.data.name
        body = "What frame range should be staggered?"
        (frameRange, choice) = self.getText(title, body, "%s-%s" % (__minRange, __maxRange))
        if not choice:
            return

        body = "What increment should the range %s be staggered?" % frameRange
        (increment, choice) = QtWidgets.QInputDialog.getInt(
            self._caller, title, body, 1, 1, 100000, 1)

        if not choice:
            return

        self.cuebotCall(__job.staggerFrames, "Stagger Frames Failed",
                        frameRange, int(increment))

    unbook_info = ["Unbook Frames...", None, "kill"]

    def unbook(self, rpcObjects=None):
        jobs = self._getOnlyJobObjects(rpcObjects)
        if jobs:
            dialog = cuegui.UnbookDialog.UnbookDialog(jobs, self._caller)
            dialog.exec_()
            self._update()

    sendToGroup_info = ["Send To Group...", None, "configure"]

    def sendToGroup(self, rpcObjects=None):
        jobs = self._getOnlyJobObjects(rpcObjects)
        if not jobs:
            return

        title = "Send jobs to group"
        groups = {group.data.name: group for group in opencue.api.findShow(
                                                      jobs[0].data.show).getGroups()}

        body_content = cuegui.CueJobMonitorTree.Body(group_names=[],
                                                     group_ids=[],
                                                     job_names=[job.name() for job in jobs],
                                                     job_ids=jobs)

        dialog = cuegui.CueJobMonitorTree.MoveDialog(title=title,
                                                     text="What group should these jobs move to?",
                                                     event_item=None,
                                                     items=body_content,
                                                     dst_groups=groups,
                                                     send_to_groups=True)
        dialog.exec_()
        self._update()

    useLocalCores_info = [
        "Use local cores...", "Set a single job to use the local desktop cores", "configure"]

    def useLocalCores(self, rpcObjects=None):
        jobs = self._getOnlyJobObjects(rpcObjects)
        if jobs:
            job = jobs[0]
            dialog = cuegui.LocalBooking.LocalBookingDialog(job, self._caller)
            dialog.exec_()

    copyLogFileDir_info = ["Copy log file directory", None, "configure"]

    def copyLogFileDir(self, rpcObjects=None):
        jobs = self._getOnlyJobObjects(rpcObjects)
        if jobs:
            paths = [job.data.log_dir for job in jobs]
            QtWidgets.QApplication.clipboard().setText(
                " ".join(paths), QtGui.QClipboard.Clipboard)

    setUserColor1_info = [
        "Set Color 1", "Set user defined background color", cuegui.Constants.COLOR_USER_1]

    def setUserColor1(self, rpcObjects=None):
        self._caller.actionSetUserColor(cuegui.Constants.COLOR_USER_1)

    setUserColor2_info = [
        "Set Color 2", "Set user defined background color", cuegui.Constants.COLOR_USER_2]

    def setUserColor2(self, rpcObjects=None):
        self._caller.actionSetUserColor(cuegui.Constants.COLOR_USER_2)

    setUserColor3_info = [
        "Set Color 3", "Set user defined background color", cuegui.Constants.COLOR_USER_3]

    def setUserColor3(self, rpcObjects=None):
        self._caller.actionSetUserColor(cuegui.Constants.COLOR_USER_3)

    setUserColor4_info = [
        "Set Color 4", "Set user defined background color", cuegui.Constants.COLOR_USER_4]

    def setUserColor4(self, rpcObjects=None):
        self._caller.actionSetUserColor(cuegui.Constants.COLOR_USER_4)

    clearUserColor_info = ["Clear", "Clear user defined background color", None]

    def clearUserColor(self, rpcObjects=None):
        self._caller.actionSetUserColor(None)


class LayerActions(AbstractActions):
    """Actions for layers."""

    def __init__(self, *args):
        AbstractActions.__init__(self, *args)

    view_info = ["View Layer", None, "view"]

    def view(self, rpcObjects=None):
        layers = self._getOnlyLayerObjects(rpcObjects)
        if layers:
            self._caller.handle_filter_layers_byLayer.emit([layer.data.name for layer in layers])

    viewDepends_info = ["&View Dependencies...", None, "log"]

    def viewDepends(self, rpcObjects=None):
        layers = self._getOnlyLayerObjects(rpcObjects)
        cuegui.DependDialog.DependDialog(layers[0], self._caller).show()

    setMinCores_info = [
        "Set Minimum Cores", "Set the number of cores required for this layer", "configure"]

    def setMinCores(self, rpcObjects=None):
        layers = self._getOnlyLayerObjects(rpcObjects)
        if layers:
            current = max([layer.data.min_cores for layer in layers])
            title = "Set minimum number of cores required"
            body = ('Please enter the new minimum number of cores that frames in the '
                    'selected layer(s) should require:')
            (value, choice) = QtWidgets.QInputDialog.getDouble(self._caller,
                                                           title, body,
                                                           current,
                                                           0.01, 64.0, 2)
            if choice:
                for layer in layers:
                    layer.setMinCores(float(value))
                self._update()

    setMinMemoryKb_info = [
        "Set Minimum Memory", "Set the amount of memory required for this layer", "configure"]

    def setMinMemoryKb(self, rpcObjects=None):
        layers = self._getOnlyLayerObjects(rpcObjects)
        if layers:
            current = max([layer.data.min_memory / 1048576 for layer in layers])
            title = "Set minimum amount of memory required"
            body = ('Please enter the new minimum amount of memory in GB that frames '
                    'in the selected layer(s) should require:')
            (value, choice) = QtWidgets.QInputDialog.getDouble(
                self._caller, title, body, current, 0.01, 64.0, 1)
            if choice:
                for layer in layers:
                    layer.setMinMemory(int(value * 1048576))
                self._update()

    setMinGpuMemoryKb_info = [
        "Set Minimum Gpu Memory",
        "Set the amount of Gpu memory required for this layer", "configure"]

    def setMinGpuMemoryKb(self, rpcObjects=None):
        layers = self._getOnlyLayerObjects(rpcObjects)
        if layers:
            current = max([layer.data.min_gpu_memory / 1048576 for layer in layers])
            title = "Set minimum amount of Gpu memory required"
            body = ('Please enter the new minimum amount of Gpu memory in GB that frames '
                    'in the selected layer(s) should require:')
            (value, choice) = QtWidgets.QInputDialog.getDouble(
                self._caller, title, body, current, 0.01, 64.0, 1)
            if choice:
                for layer in layers:
                    layer.setMinGpuMemory(int(value * 1048576))
                self._update()

    useLocalCores_info = [
        "Use local cores...", "Set a single layer to use the local desktop cores.", "configure"]

    def useLocalCores(self, rpcObjects=None):
        layers = self._getOnlyLayerObjects(rpcObjects)
        if layers:
            layer = layers[0]
            dialog = cuegui.LocalBooking.LocalBookingDialog(layer, self._caller)
            dialog.exec_()

    setProperties_info = ["Properties", None, "configure"]

    def setProperties(self, rpcObjects=None):
        layers = self._getOnlyLayerObjects(rpcObjects)
        if layers:
            dialog = cuegui.LayerDialog.LayerPropertiesDialog(layers)
            dialog.exec_()
            self._update()

    setTags_info = ["Set Tags", None, "configure"]

    def setTags(self, rpcObjects=None):
        layers = self._getOnlyLayerObjects(rpcObjects)
        if layers:
            dialog = cuegui.LayerDialog.LayerTagsDialog(layers)
            dialog.exec_()
            self._update()

    kill_info = ["&Kill", None, "kill"]

    def kill(self, rpcObjects=None):
        layers = self._getOnlyLayerObjects(rpcObjects)
        if layers:
<<<<<<< HEAD
            if cuegui.Utils.questionBoxYesNo(self._caller, "Confirm",
                                             "Kill ALL frames in selected layers?",
                                             [layer.data.name for layer in layers]):
                for layer in layers:
                    layer.kill(reason=DEFAULT_FRAME_KILL_REASON)
                self._update()
=======
            #check permissions
            if not cuegui.Utils.isPermissible(self._getSource()):
                cuegui.Utils.showErrorMessageBox(
                    AbstractActions.USER_INTERACTION_PERMISSIONS.format(
                        "kill layers",
                        self._getSource().username()))
            else:
                if cuegui.Utils.questionBoxYesNo(self._caller, "Confirm",
                                                 "Kill ALL frames in selected layers?",
                                                 [layer.data.name for layer in layers]):
                    for layer in layers:
                        layer.kill(reason=DEFAULT_FRAME_KILL_REASON)
                    self._update()
>>>>>>> 63bb7f1f

    eat_info = ["&Eat", None, "eat"]

    def eat(self, rpcObjects=None):
        layers = self._getOnlyLayerObjects(rpcObjects)
        if layers:
            if not cuegui.Utils.isPermissible(self._getSource()):
                cuegui.Utils.showErrorMessageBox(
                    AbstractActions.USER_INTERACTION_PERMISSIONS.format(
                        "eat layers",
                        self._getSource().username())
                )
            else:
                if cuegui.Utils.questionBoxYesNo(self._caller, "Confirm",
                                                 "Eat ALL frames in selected layers?",
                                                 [layer.data.name for layer in layers]):
                    for layer in layers:
                        layer.eat()
                    self._update()

    retry_info = ["&Retry", None, "retry"]

    def retry(self, rpcObjects=None):
        layers = self._getOnlyLayerObjects(rpcObjects)
        if layers:
            if not cuegui.Utils.isPermissible(self._getSource()):
                cuegui.Utils.showErrorMessageBox(
                    AbstractActions.USER_INTERACTION_PERMISSIONS.format(
                        "retry layers",
                        self._getSource().username())
                )
            else:
                if cuegui.Utils.questionBoxYesNo(self._caller, "Confirm",
                                                 "Retry ALL frames in selected layers?",
                                                 [layer.data.name for layer in layers]):
                    for layer in layers:
                        layer.retry()
                    self._update()

    retryDead_info = ["Retry dead frames", None, "retry"]

    def retryDead(self, rpcObjects=None):
        layers = self._getOnlyLayerObjects(rpcObjects)
        if layers:
            if not cuegui.Utils.isPermissible(self._getSource()):
                cuegui.Utils.showErrorMessageBox(
                    AbstractActions.USER_INTERACTION_PERMISSIONS.format(
                        "retry dead layers",
                        self._getSource().username())
                )
            else:
                if cuegui.Utils.questionBoxYesNo(self._caller, "Confirm",
                                                 "Retry all DEAD frames in selected layers?",
                                                 [layer.data.name for layer in layers]):
                    layers[-1].parent().retryFrames(layer=[layer.data.name for layer in layers],
                                                    state=[opencue.api.job_pb2.DEAD])
                    self._update()

    markdone_info = ["Mark done", None, "markdone"]

    def markdone(self, rpcObjects=None):
        layers = self._getOnlyLayerObjects(rpcObjects)
        if layers:
            if cuegui.Utils.questionBoxYesNo(self._caller, "Confirm",
                                             "Mark done ALL frames in selected layers?",
                                             [layer.data.name for layer in layers]):
                for layer in layers:
                    layer.markdone()
                self._update()

    dependWizard_info = ["Dependency &Wizard...", None, "configure"]

    def dependWizard(self, rpcObjects=None):
        layers = self._getOnlyLayerObjects(rpcObjects)
        if layers:
            cuegui.DependWizard.DependWizard(self._caller, [self._getSource()], layers=layers)

    reorder_info = ["Reorder Frames...", None, "configure"]

    def reorder(self, rpcObjects=None):
        layers = self._getOnlyLayerObjects(rpcObjects)
        if not layers:
            return

        # Only allow multiple layers with the same range
        if len({layer.data.range for layer in layers}) != 1:
            return

        __layer = layers[0]
        fs = FileSequence.FrameSet(__layer.data.range)
        fs.normalize()
        __minRange = fs[0]
        __maxRange = fs[-1]

        body = "What frame range should be reordered?"
        if len(layers) > 1:
            title = "Reorder layers"
            for layer in layers:
                body += '\n%s' % layer.data.name
        else:
            title = "Reorder layer %s" % __layer.data.name

        (frameRange, choice) = self.getText(title, body, "%s-%s" % (__minRange, __maxRange))
        if not choice:
            return

        body = "What order should the range %s take?" % frameRange
        items = list(opencue.compiled_proto.job_pb2.Order.keys())
        (order, choice) = QtWidgets.QInputDialog.getItem(
            self._caller, title, body, sorted(items), 0, False)
        if not choice:
            return

        for layer in layers:
            self.cuebotCall(layer.reorderFrames, "Reorder Frames Failed",
                            frameRange, getattr(opencue.compiled_proto.job_pb2, str(order)))

    stagger_info = ["Stagger Frames...", None, "configure"]

    def stagger(self, rpcObjects=None):
        layers = self._getOnlyLayerObjects(rpcObjects)
        if not layers:
            return

        __layer = layers[0]
        fs = FileSequence.FrameSet(__layer.data.range)
        fs.normalize()
        __minRange = fs[0]
        __maxRange = fs[-1]

        title = "Stagger %s" % __layer.data.name
        body = "What frame range should be staggered?"
        (frameRange, choice) = self.getText(title, body, "%s-%s" % (__minRange, __maxRange))
        if not choice:
            return

        body = "What increment should the range %s be staggered?" % frameRange
        (increment, choice) = QtWidgets.QInputDialog.getInt(
            self._caller, title, body, 1, 1, 100000, 1)
        if not choice:
            return

        self.cuebotCall(__layer.staggerFrames, "Stagger Frames Failed",
                        frameRange, int(increment))


class FrameActions(AbstractActions):
    """Actions for frames."""

    def __init__(self, *args):
        AbstractActions.__init__(self, *args)

    view_info = ["&View Log", None, "log"]

    def view(self, rpcObjects=None):
        frames = self._getOnlyFrameObjects(rpcObjects)
        if frames:
            job = self._getSource()
            if len(frames) <= 6 or \
               cuegui.Utils.questionBoxYesNo(self._caller, "Confirm",
                                      "View %d frame logs?" % len(frames)):
                for frame in frames:
                    cuegui.Utils.popupFrameView(job, frame)

    tail_info = ["&Tail Log", None, "log"]

    def tail(self, rpcObjects=None):
        frames = self._getOnlyFrameObjects(rpcObjects)
        if frames:
            job = self._getSource()
            if len(frames) <= 6 or \
               cuegui.Utils.questionBoxYesNo(self._caller, "Confirm",
                                      "Tail %d frame logs?" % len(frames)):
                for frame in frames:
                    cuegui.Utils.popupFrameTail(job, frame)

    viewLastLog_info = ["View Last Log", None, "loglast"]

    def viewLastLog(self, rpcObjects=None):
        frames = self._getOnlyFrameObjects(rpcObjects)
        if frames:
            job = self._getSource()
            path = cuegui.Utils.getFrameLogFile(job, frames[0])
            files = dict(
                (int(j.split(".")[-1]), j) for j in glob.glob("%s.*" % path) if j[-1].isdigit())
            if files:
                cuegui.Utils.popupView(files[sorted(files.keys())[-1]])
            else:
                cuegui.Utils.popupView(path)

    viewProcesses_info = ["View Processes", None, "viewProcesses"]

    def viewProcesses(self, rpcObjects=None):
        """ Display a Proc's child processes Host statistics."""
        frames = self._getOnlyFrameObjects(rpcObjects)
        hosts = list({frame.data.last_resource.split("/")[0]
                      for frame in frames if frame.data.last_resource})
        if hosts:
            layers = self._getSource().getLayers()
            layer = [l for l in layers if l.data.name == frames[0].data.layer_name]

            if len(layer) > 0:
                job = self._getSource()
                text = "Displaying host stats for each child process for job:\n%s" % job.name()
                title = "View Running Child Proc Host Stats"
                procDialog = cuegui.ProcChildren.ProcChildrenDialog(job=job,
                                                                    layer=layer[0],
                                                                    hosts=hosts,
                                                                    text=text,
                                                                    title=title)
                procDialog.exec_()

    useLocalCores_info = ["Use local cores...",
                          "Set a single frame to use the local desktop cores.",
                          "configure"]

    def useLocalCores(self, rpcObjects=None):
        frames = self._getOnlyFrameObjects(rpcObjects)
        if frames:
            frame = frames[0]
            dialog = cuegui.LocalBooking.LocalBookingDialog(frame, self._caller)
            dialog.exec_()

    xdiff2_info = ["View xdiff of 2 logs", None, "log"]

    def xdiff2(self, rpcObjects=None):
        frames = self._getOnlyFrameObjects(rpcObjects)
        if len(frames) >= 2:
            cuegui.Utils.popupFrameXdiff(self._getSource(), frames[0], frames[1])

    xdiff3_info = ["View xdiff of 3 logs", None, "log"]

    def xdiff3(self, rpcObjects=None):
        frames = self._getOnlyFrameObjects(rpcObjects)
        if len(frames) >= 3:
            cuegui.Utils.popupFrameXdiff(self._getSource(), frames[0], frames[1],  frames[2])

    viewHost_info = ["View Host", None, "log"]

    def viewHost(self, rpcObjects=None):
        frames = self._getOnlyFrameObjects(rpcObjects)
        hosts = list({frame.data.last_resource.split("/")[0]
                      for frame in frames if frame.data.last_resource})
        if hosts:
            self.app.view_hosts.emit(hosts)
            self.app.single_click.emit(opencue.api.findHost(hosts[0]))

    getWhatThisDependsOn_info = ["print getWhatThisDependsOn", None, "log"]

    def getWhatThisDependsOn(self, rpcObjects=None):
        frame = self._getOnlyFrameObjects(rpcObjects)[0]

        for item in frame.getWhatThisDependsOn():
            logger.info(item.data.type, item.data.target, item.data.any_frame, item.data.active)
            logger.info(
                "This: %s %s %s", item.data.depend_er_job, item.data.depend_er_layer,
                item.data.depend_er_frame)
            logger.info(
                "On: %s %s %s", item.data.depend_on_job, item.data.depend_on_layer,
                item.data.depend_on_frame)

    viewDepends_info = ["&View Dependencies...", None, "log"]

    def viewDepends(self, rpcObjects=None):
        frames = self._getOnlyFrameObjects(rpcObjects)
        cuegui.DependDialog.DependDialog(frames[0], self._caller).show()

    getWhatDependsOnThis_info = ["print getWhatDependsOnThis", None, "log"]

    def getWhatDependsOnThis(self, rpcObjects=None):
        frame = self._getOnlyFrameObjects(rpcObjects)[0]
        logger.info(frame.getWhatDependsOnThis())

    retry_info = ["&Retry", None, "retry"]

    def retry(self, rpcObjects=None):
        names = [frame.data.name for frame in self._getOnlyFrameObjects(rpcObjects)]
        if names:
            job = self._getSource()
            # check permissions
            if not cuegui.Utils.isPermissible(job):
                cuegui.Utils.showErrorMessageBox(
                    AbstractActions.USER_INTERACTION_PERMISSIONS.format(
                        "retry frames",
                        job.username())
                )
            else:
                if cuegui.Utils.questionBoxYesNo(
                        self._caller, "Confirm", "Retry selected frames?", names):
                    job.retryFrames(name=names)
                    self._update()

    previewMain_info = ["Preview Main", None, "previewMain"]

    # pylint: disable=broad-except
    def previewMain(self, rpcObjects=None):
        try:
            job = self._getSource()
            frame = self._getOnlyFrameObjects(rpcObjects)[0]
            d = cuegui.PreviewWidget.PreviewProcessorDialog(job, frame, False)
            d.process()
            d.exec_()
        except Exception as e:
            QtWidgets.QMessageBox.critical(None, "Preview Error",
                                           "Error displaying preview frames, %s" % e)

    previewAovs_info = ["Preview All", None, "previewAovs"]

    # pylint: disable=broad-except
    def previewAovs(self, rpcObjects=None):
        try:
            job = self._getSource()
            frame = self._getOnlyFrameObjects(rpcObjects)[0]
            d = cuegui.PreviewWidget.PreviewProcessorDialog(job, frame, True)
            d.process()
            d.exec_()
        except Exception as e:
            QtWidgets.QMessageBox.critical(None, "Preview Error",
                                           "Error displaying preview frames, %s" % e)
    eat_info = ["&Eat", None, "eat"]

    def eat(self, rpcObjects=None):
        names = [frame.data.name for frame in self._getOnlyFrameObjects(rpcObjects)]
        if names:
            if not cuegui.Utils.isPermissible(self._getSource()):
                cuegui.Utils.showErrorMessageBox(
                    AbstractActions.USER_INTERACTION_PERMISSIONS.format(
                        "eat frames",
                        self._getSource().username())
                )
            else:
                if cuegui.Utils.questionBoxYesNo(self._caller, "Confirm",
                                                 "Eat selected frames?",
                                                 names):
                    self._getSource().eatFrames(name=names)
                    self._update()

    kill_info = ["&Kill", None, "kill"]

    def kill(self, rpcObjects=None):
        names = [frame.data.name for frame in self._getOnlyFrameObjects(rpcObjects)]
        if names:
<<<<<<< HEAD
            if cuegui.Utils.questionBoxYesNo(self._caller, "Confirm",
                                             "Kill selected frames?",
                                             names):
                self._getSource().killFrames(reason=DEFAULT_FRAME_KILL_REASON,
                                             name=names)
                self._update()
=======
            if not cuegui.Utils.isPermissible(self._getSource()):
                cuegui.Utils.showErrorMessageBox(
                    AbstractActions.USER_INTERACTION_PERMISSIONS.format(
                        "kill frames",
                        self._getSource().username()))
            else:
                if cuegui.Utils.questionBoxYesNo(self._caller, "Confirm",
                                                 "Kill selected frames?",
                                                 names):
                    self._getSource().killFrames(reason=DEFAULT_FRAME_KILL_REASON,
                                                 name=names)
                    self._update()
>>>>>>> 63bb7f1f

    markAsWaiting_info = ["Mark as &waiting", None, "configure"]

    def markAsWaiting(self, rpcObjects=None):
        names = [frame.data.name for frame in self._getOnlyFrameObjects(rpcObjects)]
        if names:
            if cuegui.Utils.questionBoxYesNo(self._caller, "Confirm",
                                             "Mark selected frames as waiting?\n"
                                             "(Ignores all of the frames's dependencies once)",
                                             names):
                self._getSource().markAsWaiting(name=names)
                self._update()

    dropDepends_info = ["D&rop depends", None, "configure"]

    def dropDepends(self, rpcObjects=None):
        frames = self._getOnlyFrameObjects(rpcObjects)
        names = [frame.data.name for frame in frames]
        if frames:
            if cuegui.Utils.questionBoxYesNo(self._caller, "Confirm",
                                             "Drop dependencies on selected frames?\n"
                                             "(Drops all of the frame's dependencies)",
                                             names):
                # Remove all dependency types
                #  - get what frame depends on and remove each one
                for frame in frames:
                    dependencies = frame.getWhatThisDependsOn()
                    for d in dependencies:
                        d.satisfy()
                self._update()

    dependWizard_info = ["Dependency &Wizard...", None, "configure"]

    def dependWizard(self, rpcObjects=None):
        frames = self._getOnlyFrameObjects(rpcObjects)
        if frames:
            cuegui.DependWizard.DependWizard(self._caller, [self._getSource()], frames=frames)

    markdone_info = ["Mark done", None, "markdone"]

    def markdone(self, rpcObjects=None):
        frames = self._getOnlyFrameObjects(rpcObjects)
        if frames:
            frameNames = [frame.data.name for frame in frames]
            if cuegui.Utils.questionBoxYesNo(
                    self._caller, "Confirm",
                    'Mark done all selected frames?\n'
                    '(Drops any dependencies that are waiting on these frames)', frameNames):
                self._getSource().markdoneFrames(name=frameNames)
                self._update()

    reorder_info = ["Reorder...", None, "configure"]

    def reorder(self, rpcObjects=None):
        frames = self._getOnlyFrameObjects(rpcObjects)
        if not frames:
            return

        __job = self._getSource()

        title = "Reorder %s" % __job.data.name
        body = "How should these frames be reordered?"
        items = list(opencue.compiled_proto.job_pb2.Order.keys())
        (order, choice) = QtWidgets.QInputDialog.getItem(
            self._caller, title, body, sorted(items), 0, False)
        if not choice:
            return

        # Store the proxy and a place for the frame numbers keyed to the layer name
        __layersDict = {layer.data.name: (layer, []) for layer in __job.getLayers()}

        # For each frame, store the number in the list for that layer
        for frame in frames:
            __layersDict[frame.data.layer_name][1].append(str(frame.data.number))

        # For each layer, join the frame range and reorder the frames
        for layer in __layersDict:
            (layerProxy, frames) = __layersDict[layer]
            if frames:
                fs = FileSequence.FrameSet(",".join(frames))
                fs.normalize()
                self.cuebotCall(layerProxy.reorderFrames,
                                "Reorder Frames Failed",
                                str(fs),
                                getattr(opencue.compiled_proto.job_pb2, str(order)))

    copyLogFileName_info = ["Copy log file name", None, "configure"]

    def copyLogFileName(self, rpcObjects=None):
        frames = self._getOnlyFrameObjects(rpcObjects)
        if not frames:
            return
        job = self._getSource()
        paths = [cuegui.Utils.getFrameLogFile(job, frame) for frame in frames]
        QtWidgets.QApplication.clipboard().setText(paths,
                                                   QtGui.QClipboard.Clipboard)

    eatandmarkdone_info = ["Eat and Mark done", None, "eatandmarkdone"]

    def eatandmarkdone(self, rpcObjects=None):
        frames = self._getOnlyFrameObjects(rpcObjects)
        if frames:
            frameNames = [frame.data.name for frame in frames]
            #check permissions
            if not cuegui.Utils.isPermissible(self._getSource()):
                cuegui.Utils.showErrorMessageBox(
                    AbstractActions.USER_INTERACTION_PERMISSIONS.format(
                        "eat and mark done frames",
                        self._getSource().username())
                )
                return
            if not cuegui.Utils.questionBoxYesNo(
                    self._caller, "Confirm",
                    "Eat and Mark done all selected frames?\n"
                    "(Drops any dependencies that are waiting on these frames)\n\n"
                    "If a frame is part of a layer that will now only contain\n"
                    "eaten or succeeded frames, any dependencies on the\n"
                    "layer will be dropped as well.",
                    frameNames):
                return

            # Mark done the layers to drop their dependencies if the layer is done

            if len(frames) == 1:
                # Since only a single frame selected, check if layer is only one frame
                layer = opencue.api.findLayer(self._getSource().data.name,
                                                frames[0].data.layer_name)
                if layer.data.layer_stats.total_frames == 1:
                    # Single frame selected of single frame layer, mark done and eat it all
                    layer.eat()
                    layer.markdone()

                    self._update()
                    return

            self._getSource().eatFrames(name=frameNames)
            self._getSource().markdoneFrames(name=frameNames)

            # Warning: The below assumes that eaten frames are desired to be markdone

            # Wait for the markDoneFrames to be processed, then drop the dependencies on
            # the layer if all frames are done.
            layerNames = [frame.data.layer_name for frame in frames]
            time.sleep(1)
            for layer in self._getSource().getLayers():
                if layer.data.name in layerNames:
                    if (
                            layer.data.layer_stats.eaten_frames +
                            layer.data.layer_stats.succeeded_frames ==
                            layer.data.layer_stats.total_frames):
                        layer.markdone()
            self._update()


class ShowActions(AbstractActions):
    """Actions for shows."""

    def __init__(self, *args):
        AbstractActions.__init__(self, *args)

    properties_info = ["Show Properties", None, "view"]
    def properties(self, rpcObjects=None):
        shows = self._getOnlyShowObjects(rpcObjects)
        for show in shows:
            cuegui.ShowDialog.ShowDialog(show, self._caller).show()

    createSubscription_info = ["Create Subscription...", None, "configure"]
    def createSubscription(self, rpcObjects=None):
        d = cuegui.CreatorDialog.SubscriptionCreatorDialog(
            show=self._getOnlyShowObjects(rpcObjects)[0])
        d.exec_()

    viewTasks_info = ["View Tasks...", None, "view"]
    def viewTasks(self, rpcObjects=None):
        shows = self._getOnlyShowObjects(rpcObjects)
        for show in shows:
            cuegui.TasksDialog.TasksDialog(show, self._caller).show()


class RootGroupActions(AbstractActions):
    """"Actions for root groups."""

    def __init__(self, *args):
        AbstractActions.__init__(self, *args)

    properties_info  = ["Show Properties...", None, "view"]
    def properties(self, rpcObjects=None):
        rootgroups = self._getOnlyRootGroupObjects(rpcObjects)
        if rootgroups:
            cuegui.ShowDialog.ShowDialog(
                opencue.api.findShow(rootgroups[0].data.name), self._caller).show()

    groupProperties_info  = ["Group Properties...", None, "view"]
    def groupProperties(self, rpcObjects=None):
        rootgroups = self._getOnlyRootGroupObjects(rpcObjects)
        for rootgroup in rootgroups:
            cuegui.GroupDialog.ModifyGroupDialog(rootgroup, self._caller).show()
        self._update()

    setCuewho_info = ["Change Cuewho...", None, "configure"]
    def setCuewho(self, rpcObjects=None):
        rootgroups = self._getOnlyRootGroupObjects(rpcObjects)
        if rootgroups:
            names = [rootgroup.data.name for rootgroup in rootgroups]
            title = "Set Cuewho"
            body = "Who should be cuewho on the following shows?\n%s" % "\n".join(names)
            (name, choice) = self.getText(title, body, cuegui.Utils.getUsername())
            if choice:
                for rootgroup in rootgroups:
                    logger.info(subprocess.check_output(
                        "cuewho -s %s -who %s" % (rootgroup.data.name, name)))

    showCuewho_info = ["Display Cuewho", None, "configure"]
    def showCuewho(self, rpcObjects=None):
        rootgroups = self._getOnlyRootGroupObjects(rpcObjects)
        if rootgroups:
            message = []
            for rootgroup in rootgroups:
                cuewho = cuegui.Utils.getCuewho(rootgroup.data.name)
                extension = cuegui.Utils.getExtension(cuewho)
                message.append("Cuewho for %s is: %s %s" % (rootgroup.data.name, cuewho, extension))
            QtWidgets.QMessageBox.information(
                self._caller, "Show Cuewho", '\n'.join(message), QtWidgets.QMessageBox.Ok)

    createGroup_info = ["Create Group...", None, "configure"]
    def createGroup(self, rpcObjects=None):
        rootgroups = self._getOnlyRootGroupObjects(rpcObjects)
        if len(rootgroups) == 1:
            cuegui.GroupDialog.NewGroupDialog(rootgroups[0], self._caller).show()
            self._update()

    viewFilters_info = ["View Filters...", None, "view"]
    def viewFilters(self, rpcObjects=None):
        for rootgroup in self._getOnlyRootGroupObjects(rpcObjects):
            cuegui.FilterDialog.FilterDialog(
                opencue.api.findShow(rootgroup.data.name), self._caller).show()

    taskProperties_info = ["Task Properties...", None, "view"]
    def taskProperties(self, rpcObjects=None):
        for rootgroup in self._getOnlyRootGroupObjects(rpcObjects):
            cuegui.TasksDialog.TasksDialog(
                opencue.api.findShow(rootgroup.data.name), self._caller).show()


    serviceProperties_info = ["Service Properties...", None, "view"]
    def serviceProperties(self, rpcObjects=None):
        for rootgroup in self._getOnlyRootGroupObjects(rpcObjects):
            cuegui.ServiceDialog.ServiceDialog(
                opencue.api.findShow(rootgroup.data.name), self._caller).exec_()


class GroupActions(AbstractActions):
    """Actions for groups."""

    def __init__(self, *args):
        AbstractActions.__init__(self, *args)

    properties_info = ["Group Properties", None, "view"]
    def properties(self, rpcObjects=None):
        groups = self._getOnlyGroupObjects(rpcObjects)
        for group in groups:
            cuegui.GroupDialog.ModifyGroupDialog(group, self._caller).show()
        self._update()

    createGroup_info = ["Create Group...", None, "configure"]
    def createGroup(self, rpcObjects=None):
        groups = self._getOnlyGroupObjects(rpcObjects)
        if len(groups) == 1:
            cuegui.GroupDialog.NewGroupDialog(groups[0], self._caller).show()
            self._update()

    deleteGroup_info = ["Delete Group", None, "configure"]
    def deleteGroup(self, rpcObjects=None):
        groups = self._getOnlyGroupObjects(rpcObjects)
        if groups:
            if cuegui.Utils.questionBoxYesNo(self._caller, "Confirm",
                                             "Delete selected groups?",
                                             [group.name() for group in groups]):
                for group in groups:
                    if isinstance(group, opencue.wrappers.group.NestedGroup):
                        group = group.asGroup()
                    self.cuebotCall(group.delete, "Delete Group {} Failed".format(group.name()))


class SubscriptionActions(AbstractActions):
    """Actions for subscriptions."""

    def __init__(self, *args):
        AbstractActions.__init__(self, *args)

    editSize_info = ["Edit Subscription Size...", None, "configure"]
    def editSize(self, rpcObjects=None):
        subs = self._getSelected(rpcObjects)
        if subs:
            current = max([sub.data.size for sub in subs])
            title = "Edit Subscription Size"
            body = "Please enter the new subscription size value:\nThis " \
                   "should only be changed by administrators.\nPlease " \
                   "contact the resource department."
            minSize = 0
            decimalPlaces = 0
            (value, choice) = QtWidgets.QInputDialog.getDouble(
                self._caller, title, body, current/100.0, minSize, cuegui.Constants.QT_MAX_INT,
                decimalPlaces)
            if choice:
                msg = QtWidgets.QMessageBox()
                msg.setText(
                    "You are about to modify a number that can affect a show's billing. Are you "
                    "sure you want to do this?")
                msg.setStandardButtons(QtWidgets.QMessageBox.Yes | QtWidgets.QMessageBox.No)
                msg.setDefaultButton(QtWidgets.QMessageBox.No)
                if msg.exec_() == QtWidgets.QMessageBox.No:
                    return

                for sub in subs:
                    self.cuebotCall(sub.setSize,
                                    "Set Size on Subscription %s Failed" % sub.data.name,
                                    int(value*100.0))
                self._update()

    editBurst_info = ["Edit Subscription Burst...", None, "configure"]
    def editBurst(self, rpcObjects=None):
        subs = self._getSelected(rpcObjects)
        if subs:
            current = max([sub.data.burst for sub in subs])
            title = "Edit Subscription Burst"
            body = "Please enter the maximum number of cores that this " \
                   "subscription should be allowed to reach:"
            minSize = 0
            decimalPlaces = 0
            (value, choice) = QtWidgets.QInputDialog.getDouble(
                self._caller, title, body, current/100.0, minSize, cuegui.Constants.QT_MAX_INT,
                decimalPlaces)
            if choice:
                for sub in subs:
                    self.cuebotCall(sub.setBurst,
                                    "Set Burst on Subscription %s Failed" % sub.data.name,
                                    int(value*100.0))
                self._update()

    delete_info = ["Delete Subscription", None, "configure"]
    def delete(self, rpcObjects=None):
        subs = self._getSelected(rpcObjects)
        if subs:
            if cuegui.Utils.questionBoxYesNo(self._caller, "Delete Subscriptions?",
                                             "Are you sure you want to delete these subscriptions?",
                                             [sub.data.name for sub in subs]):
                for sub in subs:
                    self.cuebotCall(sub.delete,
                                    "Delete Subscription %s Failed" % sub.data.name)
                self._update()


class AllocationActions(AbstractActions):
    """Actions for allocations."""

    def __init__(self, *args):
        AbstractActions.__init__(self, *args)


class HostActions(AbstractActions):
    """Actions for hosts."""

    def __init__(self, *args):
        AbstractActions.__init__(self, *args)

    viewComments_info = ["Comments...", None, "comment"]

    def viewComments(self, rpcObjects=None):
        hosts = self._getOnlyHostObjects(rpcObjects)
        if hosts:
            cuegui.Comments.CommentListDialog(hosts, self._caller).show()

    viewProc_info = ["View Procs", None, "log"]

    def viewProc(self, rpcObjects=None):
        hosts = self._getOnlyHostObjects(rpcObjects)
        hosts = list({host.data.name for host in hosts})
        if hosts:
            self.app.view_procs.emit(hosts)

    lock_info = ["Lock Host", None, "lock"]

    def lock(self, rpcObjects=None):
        hosts = self._getOnlyHostObjects(rpcObjects)
        for host in hosts:
            host.lock()
        self._update()

    unlock_info = ["Unlock Host", None, "lock"]

    def unlock(self, rpcObjects=None):
        hosts = self._getOnlyHostObjects(rpcObjects)
        for host in hosts:
            host.unlock()
        self._update()

    delete_info = ["Delete Host", "Delete host from cuebot", "kill"]

    def delete(self, rpcObjects=None):
        hosts = self._getOnlyHostObjects(rpcObjects)
        title = "Confirm"
        body = "Delete selected hosts?\n\nThis should only be done\nby opencue administrators!"
        if cuegui.Utils.questionBoxYesNo(self._caller,
                                         title,
                                         body,
                                         [host.data.name for host in hosts]):
            for host in hosts:
                for rp in host.getRenderPartitions():
                    rp.delete()

                self.cuebotCall(host.delete,
                                "Delete %s Failed" % host.data.name)
            self._update()

    rebootWhenIdle_info = ["Reboot when idle", None, "retry"]

    def rebootWhenIdle(self, rpcObjects=None):
        hosts = self._getOnlyHostObjects(rpcObjects)
        title = "Confirm"
        body = ("Send request to lock the machine and reboot it when idle?\n\n" +
                "This should only be done\n" +
                "by opencue administrators!")
        if cuegui.Utils.questionBoxYesNo(self._caller,
                                         title,
                                         body,
                                         [host.data.name for host in hosts]):
            for host in hosts:
                self.cuebotCall(host.rebootWhenIdle,
                                "Reboot %s When Idle Failed" % host.data.name)
            self._update()

    addTags_info = ["Add Tags...", None, "configure"]

    def addTags(self, rpcObjects=None):
        hosts = self._getOnlyHostObjects(rpcObjects)
        if hosts:
            title = "Add Tags"
            body = "What tags should be added?\n\nUse a comma or space between each"
            (tags, choice) = self.getText(title, body, "")
            if choice:
                tags = str(tags).replace(" ", ",").split(",")
                for host in hosts:
                    self.cuebotCall(host.addTags,
                                    "Add Tags to %s Failed" % host.data.name,
                                    tags)
                self._update()

    removeTags_info = ["Remove Tags...", None, "configure"]

    def removeTags(self, rpcObjects=None):
        hosts = self._getOnlyHostObjects(rpcObjects)
        if hosts:
            title = "Remove Tags"
            body = "What tags should be removed?\n\nUse a comma or space between each"
            (tags, choice) = self.getText(title, body, ",".join(hosts[0].data.tags))
            if choice:
                tags = str(tags).replace(" ", ",").split(",")
                for host in hosts:
                    self.cuebotCall(host.removeTags,
                                    "Remove Tags From %s Failed" % host.data.name,
                                    tags)
                self._update()

    renameTag_info = ["Rename Tag...", None, "configure"]

    def renameTag(self, rpcObjects=None):
        hosts = self._getOnlyHostObjects(rpcObjects)
        if hosts:
            title = "Rename tag"
            body = "What tag should be renamed?"
            (oldTag, choice) = QtWidgets.QInputDialog.getItem(
                self._caller, title, body, hosts[0].data.tags, 0, False)
            if not choice:
                return

            oldTag = str(oldTag)
            title = "Rename tag"
            body = "What is the new name for the tag?"
            (newTag, choice) = self.getText(title, body, oldTag)
            if not choice:
                return

            for host in hosts:
                self.cuebotCall(
                    host.renameTag, "Rename Tags on %s Failed" % host.data.name, oldTag, newTag)
            self._update()

    changeAllocation_info = ["Change Allocation...", None, "configure"]

    def changeAllocation(self, rpcObjects=None):
        hosts = self._getOnlyHostObjects(rpcObjects)
        if hosts:
            allocations = {alloc.data.name: alloc for alloc in opencue.api.getAllocations()}
            title = "Move host to allocation"
            body = "What allocation should the host(s) be moved to?"
            (allocationName, choice) = QtWidgets.QInputDialog.getItem(
                self._caller, title, body, sorted(allocations.keys()), 0, False)
            if choice:
                allocation = allocations[str(allocationName)]
                error_hosts = []
                for host in hosts:
                    # pylint: disable=broad-except
                    try:
                        self.cuebotCall(host.setAllocation,
                            "Set Allocation on %s Failed" % host.data.name,
                            allocation)
                    except Exception as e:
                        # Handle allocation modification errors separately
                        # pylint: disable=no-member
                        if (hasattr(e, "details") and
                            "EntityModificationError" in str(e.details())):
                            error_hosts.append(host.name())
                        else:
                            raise
                if error_hosts:
                    error_msg = "{hosts} not moved.\nHosts with reserved cores " \
                                "cannot be moved between allocations."
                    QtWidgets.QMessageBox.warning(self._caller,
                                "Warning",
                                error_msg.format(hosts=", ".join(error_hosts)),
                                QtWidgets.QMessageBox.Ok)
                self._update()

    setRepair_info = ["Set Repair State", None, "configure"]

    def setRepair(self, rpcObjects=None):
        hosts = self._getOnlyHostObjects(rpcObjects)
        repair = opencue.api.host_pb2.REPAIR
        for host in hosts:
            if host.data.state != repair:
                host.setHardwareState(repair)
        self._update()

    clearRepair_info = ["Clear Repair State", None, "configure"]

    def clearRepair(self, rpcObjects=None):
        hosts = self._getOnlyHostObjects(rpcObjects)
        repair = opencue.api.host_pb2.REPAIR
        down = opencue.api.host_pb2.DOWN
        for host in hosts:
            if host.data.state == repair:
                host.setHardwareState(down)
        self._update()

    setThreadModeAuto_info = ["Thread Mode Auto", None, "configure"]
    def setThreadModeAuto(self, rpcObjects=None):
        for host in self._getOnlyHostObjects(rpcObjects):
            host.setThreadMode("AUTO")
        self._update()

    setThreadModeAll_info = ["Thread Mode All", None, "configure"]
    def setThreadModeAll(self, rpcObjects=None):
        for host in self._getOnlyHostObjects(rpcObjects):
            host.setThreadMode("ALL")
        self._update()

    setThreadModeVariable_info = ["Thread Mode Variable", None, "configure"]
    def setThreadModeVariable(self, rpcObjects=None):
        for host in self._getOnlyHostObjects(rpcObjects):
            host.setThreadMode("VARIABLE")
        self._update()


class ProcActions(AbstractActions):
    """Actions for procs."""

    def __init__(self, *args):
        AbstractActions.__init__(self, *args)

    view_info = ["&View Job", None, "view"]

    def view(self, rpcObjects=None):
        for job in list({proc.data.job_name for proc in self._getOnlyProcObjects(rpcObjects)}):
            try:
                self.app.view_object.emit(opencue.api.findJob(job))
            except opencue.exception.CueException:
                logger.warning("Unable to load: %s", job)

    kill_info = ["&Kill", None, "kill"]

    def kill(self, rpcObjects=None):
        procs = self._getOnlyProcObjects(rpcObjects)
        if procs:
            if not cuegui.Utils.isPermissible(self._getSource()):
                cuegui.Utils.showErrorMessageBox(
                    AbstractActions.USER_INTERACTION_PERMISSIONS.format(
                        "eat and mark done frames",
                        self._getSource().username())
                )
            else:
                if cuegui.Utils.questionBoxYesNo(
                        self._caller, "Confirm", "Kill selected frames?",
                        ["%s -> %s @ %s" % (
                            proc.data.job_name,
                            proc.data.frame_name,
                            proc.data.name)
                         for proc in procs]):
                    for proc in procs:
                        self.cuebotCall(proc.kill,
                                        "Kill Proc %s Failed" % proc.data.name)
                    self._update()

    unbook_info = ["Unbook", None, "eject"]

    def unbook(self, rpcObjects=None):
        procs = self._getOnlyProcObjects(rpcObjects)
        if procs:
            if cuegui.Utils.questionBoxYesNo(
                    self._caller, "Confirm", "Unbook selected frames?",
                    ["%s -> %s @ %s" % (proc.data.job_name, proc.data.frame_name, proc.data.name)
                     for proc in procs]):
                for proc in procs:
                    self.cuebotCall(proc.unbook,
                                    "Unbook Proc %s Failed" % proc.data.name,
                                    False)
                self._update()

    unbookKill_info = ["Unbook and Kill", None, "unbookkill"]

    def unbookKill(self, rpcObjects=None):
        procs = self._getOnlyProcObjects(rpcObjects)
        if procs:
            if cuegui.Utils.questionBoxYesNo(
                    self._caller, "Confirm", "Unbook and Kill selected frames?",
                    ["%s -> %s @ %s" % (proc.data.job_name, proc.data.frame_name, proc.data.name)
                     for proc in procs]):
                for proc in procs:
                    self.cuebotCall(proc.unbook,
                                    "Unbook and Kill Proc %s Failed" % proc.data.name,
                                    True)
                self._update()


class DependenciesActions(AbstractActions):
    """Actions for depends."""

    def __init__(self, *args):
        AbstractActions.__init__(self, *args)

    satisfy_info = ["Satisfy Dependency", None, "kill"]

    def satisfy(self, rpcObjects=None):
        dependencies = self._getSelected(rpcObjects)
        for dependency in dependencies:
            dependency.satisfy()
        self._update()

    unsatisfy_info = ["Unsatisfy Dependency", None, "retry"]

    def unsatisfy(self, rpcObjects=None):
        dependencies = self._getSelected(rpcObjects)
        for dependency in dependencies:
            dependency.unsatisfy()
        self._update()


class FilterActions(AbstractActions):
    """Actions for filters."""

    def __init__(self, *args):
        AbstractActions.__init__(self, *args)

    rename_info = ["Rename...", None, ""]

    def rename(self, rpcObjects=None):
        filters = self._getSelected(rpcObjects)
        if filters:
            title = "Rename Filter"
            body = "What is the new name for the filter?"
            (name, choice) = self.getText(title, body, filters[0].data.name)

            if choice:
                filters[0].setName(name)
                self._update()

    delete_info = ["Delete", None, "kill"]

    def delete(self, rpcObjects=None):
        filters = self._getSelected(rpcObjects)
        if filters:
            if cuegui.Utils.questionBoxYesNo(
                    self._caller, "Confirm", "Delete selected filters?",
                    [selectedFilter.data.name for selectedFilter in filters]):
                for filterToDelete in filters:
                    filterToDelete.delete()
                self._update()

    raiseOrder_info = ["Raise Order", None, ""]

    def raiseOrder(self, rpcObjects=None):
        filters = self._getSelected(rpcObjects)
        for selectedFilter in filters:
            selectedFilter.raiseOrder()
        self._update()

    lowerOrder_info = ["Lower Order", None, ""]

    def lowerOrder(self, rpcObjects=None):
        filters = self._getSelected(rpcObjects)
        for selectedFilter in filters:
            selectedFilter.lowerOrder()
        self._update()

    orderFirst_info = ["Order First", None, ""]

    def orderFirst(self, rpcObjects=None):
        filters = self._getSelected(rpcObjects)
        for selectedFilter in filters:
            selectedFilter.orderFirst()
        self._update()

    orderLast_info = ["Order Last", None, ""]

    def orderLast(self, rpcObjects=None):
        filters = self._getSelected(rpcObjects)
        for selectedFilter in filters:
            selectedFilter.orderLast()
        self._update()

    setOrder_info = ["Set Order...", None, ""]

    def setOrder(self, rpcObjects=None):
        filters = self._getSelected(rpcObjects)
        if filters:
            title = "Set Filter Order"
            body = "Please enter the new filter order:"
            (value, choice) = QtWidgets.QInputDialog.getInt(self._caller,
                                                            title, body,
                                                            filters[0].order(),
                                                            0, 50000, 1)
            if choice:
                filters[0].setOrder(int(value))
                self._update()


class MatcherActions(AbstractActions):
    """Actions for matchers."""

    def __init__(self, *args):
        AbstractActions.__init__(self, *args)

    delete_info = ["Delete", None, "kill"]
    def delete(self, rpcObjects=None):
        matchers = self._getSelected(rpcObjects)
        if matchers:
            if cuegui.Utils.questionBoxYesNo(self._caller, "Confirm",
                                             "Delete selected matchers?",
                                             [matcher.name() for matcher in matchers]):
                for matcher in matchers:
                    matcher.delete()
                self._update()

    setValue_info = ["Change Value...", None, "configure"]
    def setValue(self, rpcObjects=None):
        matchers = self._getSelected(rpcObjects)
        if matchers:
            title = "Change Matcher Value"
            body = "What is the new value for the matcher?"
            (value, choice) = self.getText(title, body, matchers[0].input())

            if choice:
                matchers[0].setValue(value)
                self._update()


class ActionActions(AbstractActions):
    """Actions for filter actions."""

    def __init__(self, *args):
        AbstractActions.__init__(self, *args)

    delete_info = ["Delete", None, "kill"]
    def delete(self, rpcObjects=None):
        actions = self._getSelected(rpcObjects)
        if actions:
            if cuegui.Utils.questionBoxYesNo(self._caller, "Confirm",
                                             "Delete selected actions?",
                                             [action.name() for action in actions]):
                for action in actions:
                    action.delete()
                self._update()


class TaskActions(AbstractActions):
    """Actions for tasks."""

    def __init__(self, *args):
        AbstractActions.__init__(self, *args)

    setMinCores_info = ["Set Minimum Cores...", "Set Task(s) Minimum Cores", "configure"]
    def setMinCores(self, rpcObjects=None):
        tasks = self._getSelected(rpcObjects)
        if tasks:
            current = max([task.data.min_cores for task in tasks])
            title = "Set Minimum Cores"
            body = "Please enter the new minimum cores value:"
            (value, choice) = QtWidgets.QInputDialog.getDouble(self._caller,
                                                               title, body,
                                                               current,
                                                               0, 50000, 0)
            if choice:
                for task in tasks:
                    task.setMinCores(float(value))
                self._update()

    clearAdjustment_info = [
        "Clear Minimum Core Adjustment", "Clear Task(s) Minimum Core Adjustment", "configure"]
    def clearAdjustment(self, rpcObjects=None):
        tasks = self._getSelected(rpcObjects)
        for task in tasks:
            task.clearAdjustment()
        self._update()

    delete_info = ["Delete Task", None, "configure"]
    def delete(self, rpcObjects=None):
        tasks = self._getOnlyTaskObjects(rpcObjects)
        if tasks:
            if cuegui.Utils.questionBoxYesNo(self._caller, "Confirm",
                                             "Delete selected tasks?",
                                             [task.data.shot for task in tasks]):
                for task in tasks:
                    task.delete()
                self._update()


class LimitActions(AbstractActions):
    """Actions for limits."""

    def __init__(self, *args):
        AbstractActions.__init__(self, *args)

    create_info = ["Create Limit", None, "configure"]
    def create(self, rpcObjects=None):
        title = "Add Limit"
        body = "Enter a name for the new limit."

        (limit, choice) = self.getText(title, body, "")
        if choice:
            limit = limit.strip()
            self.cuebotCall(opencue.api.createLimit,
                            "Creating Limit {} has Failed.".format(limit),
                            *[limit, 0])
            self._update()

    delete_info = ["Delete Limit", None, "kill"]
    def delete(self, rpcObjects=None):
        limits = self._getSelected(rpcObjects)
        if limits:
            if cuegui.Utils.questionBoxYesNo(self._caller, "Confirm",
                                             "Delete selected limits?",
                                             [limit.data.name for limit in limits]):
                for limit in limits:
                    limit.delete()
                self._update()

    editMaxValue_info = ["Edit Max Value", None, "configure"]
    def editMaxValue(self, rpcObjects=None):
        limits = self._getSelected(rpcObjects)
        if limits:
            current = max([limit.data.max_value for limit in limits])
            title = "Edit Max Value"
            body = "Please enter the new Limit max value:"
            (value, choice) = QtWidgets.QInputDialog.getDouble(self._caller,
                                                               title, body,
                                                               current,
                                                               0, 999999999, 0)
            if choice:
                for limit in limits:
                    self.cuebotCall(limit.setMaxValue,
                                    "Set Max Value on Limit %s Failed" % limit.data.name,
                                    int(value))
                self._update()

    rename_info = ["Rename", None, "configure"]
    def rename(self, rpcObjects=None):
        limits = self._getSelected(rpcObjects)
        if limits and len(limits) == 1:
            title = "Rename a Limit"
            body = "Please enter the new Limit name:"
            (value, choice) = QtWidgets.QInputDialog.getText(self._caller, title, body)
            if choice:
                self.cuebotCall(limits[0].rename, "Rename failed.", value)
            self._update()


# pylint: disable=attribute-defined-outside-init
class MenuActions(object):
    """Provides access to common right click actions."""

    def __init__(self, caller, updateCallable, selectedRpcObjectsCallable, sourceCallable = None):
        """
        @param caller: The Widget that is creating the menu
        @type  caller: QWidget
        @param updateCallable: A callable that will update the display
        @type  updateCallable: callable
        @param selectedRpcObjectsCallable: A callable that will return a list of
                                           selected ice objects
        @type  selectedRpcObjectsCallable: callable
        @param sourceCallable: A callable that will return the source of the
                               data. Only required for frames.
        @type  sourceCallable: callable"""
        self.__caller = caller
        self.__updateCallable = updateCallable
        self.__selectedRpcObjectsCallable = selectedRpcObjectsCallable
        self.__sourceCallable = sourceCallable

    def __getArgs(self):
        return self.__caller, self.__updateCallable, self.__selectedRpcObjectsCallable,\
               self.__sourceCallable

    def jobs(self):
        if not hasattr(self, "_jobs"):
            self._jobs = JobActions(*self.__getArgs())
        return self._jobs

    def layers(self):
        if not hasattr(self, "_layers"):
            self._layers = LayerActions(*self.__getArgs())
        return self._layers

    def frames(self):
        if not hasattr(self, "_frames"):
            if not self.__sourceCallable:
                raise ValueError
            self._frames = FrameActions(*self.__getArgs())
        return self._frames

    def shows(self):
        if not hasattr(self, "_shows"):
            self._shows = ShowActions(*self.__getArgs())
        return self._shows

    def rootgroups(self):
        if not hasattr(self, "_rootgroups"):
            self._rootgroups = RootGroupActions(*self.__getArgs())
        return self._rootgroups

    def groups(self):
        if not hasattr(self, "_groups"):
            self._groups = GroupActions(*self.__getArgs())
        return self._groups

    def subscriptions(self):
        if not hasattr(self, "_subscriptions"):
            self._subscriptions = SubscriptionActions(*self.__getArgs())
        return self._subscriptions

    def allocations(self):
        if not hasattr(self, "_allocations"):
            self._allocations = AllocationActions(*self.__getArgs())
        return self._allocations

    def hosts(self):
        if not hasattr(self, "_hosts"):
            self._hosts = HostActions(*self.__getArgs())
        return self._hosts

    def procs(self):
        if not hasattr(self, "_procs"):
            self._procs = ProcActions(*self.__getArgs())
        return self._procs

    def dependencies(self):
        if not hasattr(self, "_dependencies"):
            self._dependencies = DependenciesActions(*self.__getArgs())
        return self._dependencies

    def filters(self):
        if not hasattr(self, "_filters"):
            self._filters = FilterActions(*self.__getArgs())
        return self._filters

    def matchers(self):
        if not hasattr(self, "_matchers"):
            self._matchers = MatcherActions(*self.__getArgs())
        return self._matchers

    def actions(self):
        if not hasattr(self, "_actions"):
            self._actions = ActionActions(*self.__getArgs())
        return self._actions

    def tasks(self):
        if not hasattr(self, "_tasks"):
            self._tasks = TaskActions(*self.__getArgs())
        return self._tasks

    def limits(self):
        if not hasattr(self, "_limits"):
            self._limits = LimitActions(*self.__getArgs())
        return self._limits<|MERGE_RESOLUTION|>--- conflicted
+++ resolved
@@ -255,8 +255,6 @@
         if jobs:
             # Dialog to ask for email. Use show PST email as default
             cuegui.SubscribeToJobDialog.SubscribeToJobDialog(jobs, self._caller).show()
-<<<<<<< HEAD
-=======
 
     requestCores_info = ["Request Cores...", None, "mail"]
 
@@ -264,7 +262,6 @@
         jobs = self._getOnlyJobObjects(rpcObjects)
         if jobs:
             cuegui.RequestCoresDialog.RequestCoresDialog(jobs[0], self._caller).show()
->>>>>>> 63bb7f1f
 
     setMinCores_info = ["Set Minimum Cores...", "Set Job(s) Minimum Cores", "configure"]
 
@@ -399,10 +396,6 @@
                 blocked_job_owners = []
                 authorized_jobs = []
                 for job in jobs:
-<<<<<<< HEAD
-                    job.kill(reason=DEFAULT_JOB_KILL_REASON)
-                self.killDependents(jobs)
-=======
                     # check permissions
                     if not cuegui.Utils.isPermissible(job):
                         blocked_job_owners.append(job.username())
@@ -416,7 +409,6 @@
                         AbstractActions.USER_INTERACTION_PERMISSIONS.format(
                             "kill some of the selected jobs",
                             ", ".join(blocked_job_owners)))
->>>>>>> 63bb7f1f
                 self._update()
 
     def killDependents(self, jobs):
@@ -852,14 +844,6 @@
     def kill(self, rpcObjects=None):
         layers = self._getOnlyLayerObjects(rpcObjects)
         if layers:
-<<<<<<< HEAD
-            if cuegui.Utils.questionBoxYesNo(self._caller, "Confirm",
-                                             "Kill ALL frames in selected layers?",
-                                             [layer.data.name for layer in layers]):
-                for layer in layers:
-                    layer.kill(reason=DEFAULT_FRAME_KILL_REASON)
-                self._update()
-=======
             #check permissions
             if not cuegui.Utils.isPermissible(self._getSource()):
                 cuegui.Utils.showErrorMessageBox(
@@ -873,7 +857,6 @@
                     for layer in layers:
                         layer.kill(reason=DEFAULT_FRAME_KILL_REASON)
                     self._update()
->>>>>>> 63bb7f1f
 
     eat_info = ["&Eat", None, "eat"]
 
@@ -1216,14 +1199,6 @@
     def kill(self, rpcObjects=None):
         names = [frame.data.name for frame in self._getOnlyFrameObjects(rpcObjects)]
         if names:
-<<<<<<< HEAD
-            if cuegui.Utils.questionBoxYesNo(self._caller, "Confirm",
-                                             "Kill selected frames?",
-                                             names):
-                self._getSource().killFrames(reason=DEFAULT_FRAME_KILL_REASON,
-                                             name=names)
-                self._update()
-=======
             if not cuegui.Utils.isPermissible(self._getSource()):
                 cuegui.Utils.showErrorMessageBox(
                     AbstractActions.USER_INTERACTION_PERMISSIONS.format(
@@ -1236,7 +1211,6 @@
                     self._getSource().killFrames(reason=DEFAULT_FRAME_KILL_REASON,
                                                  name=names)
                     self._update()
->>>>>>> 63bb7f1f
 
     markAsWaiting_info = ["Mark as &waiting", None, "configure"]
 
