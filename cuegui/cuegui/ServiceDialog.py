#  Copyright Contributors to the OpenCue Project
#
#  Licensed under the Apache License, Version 2.0 (the "License");
#  you may not use this file except in compliance with the License.
#  You may obtain a copy of the License at
#
#    http://www.apache.org/licenses/LICENSE-2.0
#
#  Unless required by applicable law or agreed to in writing, software
#  distributed under the License is distributed on an "AS IS" BASIS,
#  WITHOUT WARRANTIES OR CONDITIONS OF ANY KIND, either express or implied.
#  See the License for the specific language governing permissions and
#  limitations under the License.


"""Dialog for displaying and editing services."""


from __future__ import absolute_import
from __future__ import division
from __future__ import print_function

from builtins import str
from builtins import range

from qtpy import QtCore
from qtpy import QtWidgets

import opencue

import cuegui.Constants
import cuegui.TagsWidget
import cuegui.Utils
from opencue.wrappers.service import ServiceOverride


class ServiceForm(QtWidgets.QWidget):
    """Widget for displaying and editing a service."""

    saved = QtCore.Signal(object)

    def __init__(self, parent=None):
        QtWidgets.QWidget.__init__(self, parent)
        self.__service = None

        # NOTE: As min_gpu value will be passed on later in KB, its max value in
        # *KiloBytes* should not be higher than Int32(2147483647).
        self.gpu_max_mb = int(2147483647 / 1024)
        self.gpu_min_mb = 0
        self.gpu_tick_mb = 256

        self.name = QtWidgets.QLineEdit(self)
        self.threadable = QtWidgets.QCheckBox(self)
        self.min_cores = QtWidgets.QSpinBox(self)
        self.min_cores.setRange(50, int(self._cfg().get('max_cores', 16)) * 100)
        self.min_cores.setSingleStep(50)
        self.min_cores.setValue(100)
        self.max_cores = QtWidgets.QSpinBox(self)
        self.max_cores.setRange(0, int(self._cfg().get('max_cores', 16)) * 100)
        self.max_cores.setSingleStep(100)
        self.max_cores.setValue(100)
        self.min_memory = QtWidgets.QSpinBox(self)
        self.min_memory.setRange(512, int(self._cfg().get('max_memory', 48)) * 1024)
        self.min_memory.setValue(3276)
        self.min_gpu_memory = QtWidgets.QSpinBox(self)
        self.min_gpu_memory.setRange(self.gpu_min_mb, self.gpu_max_mb)
        self.min_gpu_memory.setValue(self.gpu_min_mb)
        self.min_gpu_memory.setSingleStep(self.gpu_tick_mb)
        self.min_gpu_memory.setSuffix(" MB")
        self.timeout = QtWidgets.QSpinBox(self)
        self.timeout.setRange(0, 4320)
        self.timeout.setValue(0)
        self.timeout_llu = QtWidgets.QSpinBox(self)
        self.timeout_llu.setRange(0, 4320)
        self.timeout_llu.setValue(0)
        self.min_memory_increase = QtWidgets.QSpinBox(self)
        self.min_memory_increase.setRange(0, int(self._cfg().get('max_memory', 48)) * 1024)
        self.min_memory_increase.setValue(0)
        layout = QtWidgets.QGridLayout(self)
        layout.addWidget(QtWidgets.QLabel("Name:", self), 0, 0)
        layout.addWidget(self.name, 0, 1)
        layout.addWidget(QtWidgets.QLabel("Threadable:", self), 1, 0)
        layout.addWidget(self.threadable, 1, 1)
        layout.addWidget(QtWidgets.QLabel("Min Threads (100 = 1 thread):", self), 2, 0)
        layout.addWidget(self.min_cores, 2, 1)
        layout.addWidget(QtWidgets.QLabel("Max Threads (100 = 1 thread):", self), 3, 0)
        layout.addWidget(self.max_cores, 3, 1)
        layout.addWidget(QtWidgets.QLabel("Min Memory MB:", self), 4, 0)
        layout.addWidget(self.min_memory, 4, 1)
        layout.addWidget(QtWidgets.QLabel("Min Gpu Memory MB:", self), 5, 0)
        layout.addWidget(self.min_gpu_memory, 5, 1)
        layout.addWidget(QtWidgets.QLabel("Timeout (in minutes):", self), 6, 0)
        layout.addWidget(self.timeout, 6, 1)
        layout.addWidget(QtWidgets.QLabel("Timeout LLU (in minutes):", self), 7, 0)
        layout.addWidget(self.timeout_llu, 7, 1)
        layout.addWidget(QtWidgets.QLabel("OOM Increase MB:", self), 8, 0)
        layout.addWidget(self.min_memory_increase, 8, 1)
        self._tags_w = cuegui.TagsWidget.TagsWidget(allowed_tags=cuegui.Constants.ALLOWED_TAGS)
        layout.addWidget(self._tags_w, 9, 0, 1, 2)

        self.__buttons = QtWidgets.QDialogButtonBox(QtWidgets.QDialogButtonBox.Save,
                                                QtCore.Qt.Horizontal,
                                                self)
        self.__buttons.setDisabled(True)

        layout.addWidget(self.__buttons, 10, 1)

        self.__buttons.accepted.connect(self.save)  # pylint: disable=no-member

    def _cfg(self):
        """
        Loads (if necessary) and returns the config values.
        Warns and returns an empty dict if there's a problem reading the config

        @return: The keys & values stored in the config file
        @rtype: dict<str:str>
        """
        if not hasattr(self, '__config'):
            self.__config = cuegui.Utils.getResourceConfig()
        return self.__config

    def setService(self, service):
        """
        Update the form with data from the given service.
        """
        self.__service = service
        self.__buttons.setDisabled(False)
<<<<<<< HEAD
        self.name.setText(service.name())
        self.threadable.setChecked(service.threadable())
        self.min_cores.setValue(service.minCores())
        self.max_cores.setValue(service.maxCores())
        self.min_memory.setValue(service.minMemory() // 1024)
        self.min_gpu.setValue(service.minGpu() // 1024)
        self._tags_w.set_tags(service.tags())
=======
        self.name.setText(service.data.name)
        self.threadable.setChecked(service.data.threadable)
        self.min_cores.setValue(service.data.min_cores)
        self.max_cores.setValue(service.data.max_cores)
        self.min_memory.setValue(service.data.min_memory // 1024)
        self.min_gpu_memory.setValue(service.data.min_gpu_memory // 1024)
        self._tags_w.set_tags(service.data.tags)
        self.timeout.setValue(service.data.timeout)
        self.timeout_llu.setValue(service.data.timeout_llu)
        self.min_memory_increase.setValue(service.data.min_memory_increase // 1024)
>>>>>>> a694b8dc
        self.__service = service.data

    def new(self):
        """
        Clear the form for a new service.
        """
        self.__buttons.setDisabled(False)
        self.__service = None
        self.name.setFocus()
        self.name.setText("")
        self.threadable.setChecked(False)
        self.min_cores.setValue(100)
        self.max_cores.setValue(100)
        self.min_memory.setValue(3276)
        self.min_gpu_memory.setValue(self.gpu_min_mb)
        self.timeout.setValue(0)
        self.timeout_llu.setValue(0)
        self.min_memory_increase.setValue(2048)
        self._tags_w.set_tags(['general'])

    def save(self):
        """
        Create and emit a ServiceData object based
        on the contents of the form.
        """
        if len(str(self.name.text())) < 3:
            QtWidgets.QMessageBox.critical(self, "Error",
                                           "The service name must be at least 3 characters.")
            return

        if not str(self.name.text()).isalnum():
            QtWidgets.QMessageBox.critical(self, "Error", "The service name must alphanumeric.")
            return

        if self.min_memory_increase.value() <= 0:
            QtWidgets.QMessageBox.critical(self, "Error",
                                            "The minimum memory increase must be more than 0 MB")
            return

        service = opencue.wrappers.service.Service()
        if self.__service:
            service.data.id = self.__service.data.id
        service.setName(str(self.name.text()))
        service.setThreadable(self.threadable.isChecked())
        service.setMinCores(self.min_cores.value())
        service.setMaxCores(self.max_cores.value())
        service.setMinMemory(self.min_memory.value() * 1024)
        service.setMinGpuMemory(self.min_gpu_memory.value() * 1024)
        service.setTimeout(self.timeout.value())
        service.setTimeoutLLU(self.timeout_llu.value())
        service.setMinMemoryIncrease(self.min_memory_increase.value() * 1024)
        service.setTags(self._tags_w.get_tags())

        self.saved.emit(service)


class ServiceManager(QtWidgets.QWidget):
    """
    Wraps the ServiceForm widget with the logic and controls needed
    to add, update, and delete services.
    """
    def __init__(self, show, parent=None):
        QtWidgets.QWidget.__init__(self, parent)
        self.__show = show
        self.__services = []
        self.__selected = None
        self.__new_service = False

        layout = QtWidgets.QVBoxLayout(self)

        self.__splitter = QtWidgets.QSplitter(QtCore.Qt.Horizontal, self)
        self.__service_list = QtWidgets.QListWidget(self)
        self.__form = ServiceForm(self)

        layout.addWidget(self.__splitter)
        self.__splitter.addWidget(self.__service_list)
        self.__splitter.addWidget(self.__form)

        self.__btn_new = QtWidgets.QPushButton("New", self)
        self.__btn_del = QtWidgets.QPushButton("Del", self)

        self.__btn_layout = QtWidgets.QHBoxLayout()
        self.__btn_layout.addWidget(self.__btn_new)
        self.__btn_layout.addWidget(self.__btn_del)
        self.__btn_layout.addStretch()
        layout.addLayout(self.__btn_layout)

        # pylint: disable=no-member
        self.__btn_new.clicked.connect(self.newService)
        self.__btn_del.clicked.connect(self.delService)
        self.__form.saved.connect(self.saved)
        self.__service_list.currentItemChanged.connect(self.selected)
        # pylint: enable=no-member

        self.refresh()
        self.__service_list.setCurrentRow(0, QtCore.QItemSelectionModel.Select)

    def selected(self, item, old_item):
        """
        Executes if an item is selected
        """
        del old_item

        self.__new_service = False

        if not item:
            return

        if self.__show:
            self.__selected = self.__show.getServiceOverride(str(item.text()))
        else:
            self.__selected = opencue.api.getService(str(item.text()))
        self.__form.setService(self.__selected)

    def saved(self, service):
        """
        Save a service to opencue.
        """
        if not self.__show:
            msg = QtWidgets.QMessageBox()
            msg.setText("You are about to modify a facility wide service configuration.  "
                        "Are you in PSR-Resources?")
            msg.setStandardButtons(QtWidgets.QMessageBox.Yes | QtWidgets.QMessageBox.No)
            msg.setDefaultButton(QtWidgets.QMessageBox.No)
            if msg.exec_() == QtWidgets.QMessageBox.No:
                return

        if self.__new_service:
            if self.__show:
                serviceOverride = self.__show.createServiceOverride(service.data)
            else:
                opencue.api.createService(service.data)
        else:
            if self.__show:
                serviceOverride = ServiceOverride(service)
                serviceOverride.id = service.id()
                serviceOverride.update()
            else:
                service.update()

        self.refresh()
        self.__new_service = False

        for i in range(0, self.__service_list.count()):
            item = self.__service_list.item(i)
            if item:
                if str(item.text()) == service.name():
                    self.__service_list.setCurrentRow(i, QtCore.QItemSelectionModel.Select)
                    break

    def refresh(self):
        """
        Refresh the service list.
        """
        selected = []
        if not self.__new_service:
            selected = [str(t.text()) for t in
                        self.__service_list.selectedItems()]

        self.__service_list.clear()
        if not self.__show:
            self.__services = opencue.api.getDefaultServices()
        else:
            self.__services = self.__show.getServiceOverrides()

        for service in self.__services:
            item = QtWidgets.QListWidgetItem(service.name())
            self.__service_list.addItem(item)

            if service.name() in selected:
                item.setSelected(True)

        self.__service_list.sortItems()

    def newService(self):
        """
        Setup the interface for creating a new service.
        """
        for item in self.__service_list.selectedItems():
            item.setSelected(False)

        self.__form.new()
        self.__new_service = True

    def delService(self):
        """
        Delete the selected service.
        """
        self.__selected.delete()
        row = self.currentRow()
        if row >= 1:
            self.__service_list.setCurrentRow(row - 1, QtCore.QItemSelectionModel.Select)
        self.refresh()

    def currentRow(self):
        """
        Return the integer value of the current row.
        """
        for item in self.__service_list.selectedItems():
            return self.__service_list.row(item)
        return -1


class ServiceDialog(QtWidgets.QDialog):
    """
    Wraps the ServiceManager in a dialog window.
    """
    def __init__(self, show, parent=None):
        QtWidgets.QDialog.__init__(self, parent)

        self.__srv_manager = ServiceManager(show, self)

        self.setWindowTitle("Services")
        self.setAttribute(QtCore.Qt.WA_DeleteOnClose)
        self.setSizeGripEnabled(True)
        self.resize(700, 700)<|MERGE_RESOLUTION|>--- conflicted
+++ resolved
@@ -125,26 +125,16 @@
         """
         self.__service = service
         self.__buttons.setDisabled(False)
-<<<<<<< HEAD
         self.name.setText(service.name())
         self.threadable.setChecked(service.threadable())
         self.min_cores.setValue(service.minCores())
         self.max_cores.setValue(service.maxCores())
+        self.min_gpu_memory.setValue(service.data.min_gpu_memory // 1024)
         self.min_memory.setValue(service.minMemory() // 1024)
-        self.min_gpu.setValue(service.minGpu() // 1024)
         self._tags_w.set_tags(service.tags())
-=======
-        self.name.setText(service.data.name)
-        self.threadable.setChecked(service.data.threadable)
-        self.min_cores.setValue(service.data.min_cores)
-        self.max_cores.setValue(service.data.max_cores)
-        self.min_memory.setValue(service.data.min_memory // 1024)
-        self.min_gpu_memory.setValue(service.data.min_gpu_memory // 1024)
-        self._tags_w.set_tags(service.data.tags)
         self.timeout.setValue(service.data.timeout)
         self.timeout_llu.setValue(service.data.timeout_llu)
         self.min_memory_increase.setValue(service.data.min_memory_increase // 1024)
->>>>>>> a694b8dc
         self.__service = service.data
 
     def new(self):
