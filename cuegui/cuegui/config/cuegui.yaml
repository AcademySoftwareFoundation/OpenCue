# Default CueGUI config file

logger.format: '%(levelname)-9s %(module)-10s %(message)s'
logger.level: 'WARNING'

# Path for static resources like images/icons.
paths.resources: './images'
# Path for various config files.
paths.config: './config'
# Path for the default application layout .ini file. If users do not have a layout stored
# in their local filesystem, the layout stored here will be copied. This value can also
# be set via the CUEGUI_DEFAULT_INI_PATH environment variable.
paths.default_ini_path: './config'
# Paths for CueGUI plugins.
paths.plugins: ['./plugins']

# How often the UI will refresh its contents. All values in milliseconds.
refresh.job_update_delay: 10000
refresh.layer_update_delay: 10000
refresh.frame_update_delay: 10000
refresh.host_update_delay: 20000
refresh.after_action_update_delay: 1000
refresh.min_update_interval: 5000

# Log roots used by various operating systems. Used for remapping paths so logs produced on
# one platform will be accessible locally.
render_logs.root:
  windows: 'S:'
  mac: '/Users/shots'
  darwin: '/Users/shots'
  linux: '/shots'
  rhel7: '/shots'
# Substrings which, when found in render logs, will cause that line to be highlighted.
render_logs.highlight.error: [
  'error', 'aborted', 'fatal', 'failed', 'killed', 'command not found',
  'no licenses could be found', 'killMessage']
render_logs.highlight.warning: ['warning', 'not found']
render_logs.highlight.info: ['info:', 'rqd cmd:']

# File should be stored in paths.config.
style.style_sheet: 'darkpalette.qss'
style.font.family: 'Luxi Sans'
style.font.size: 10
style.color_theme: 'plastique'
# RGB values.
style.colors.background: [
  [50, 50, 100],
  [100, 100, 50],
  [0, 50, 0],
  [50, 30, 0],
]
style.colors.frame_state:
  DEAD: [255, 0, 0]
  DEPEND: [160, 32, 240]
  EATEN: [150, 0, 0]
  RUNNING:  [200, 200, 55]
  SETUP: [160, 32, 240]
  SUCCEEDED: [55, 200, 55]
  WAITING: [135, 207, 235]
  CHECKPOINT: [61, 98, 247]

# Default editor to use for viewing log files.
editor.windows: 'notepad'
editor.mac: 'open -t'
editor.linux: 'gview -R -m -M -U {config_path}/gvimrc +'

# Url to the sentry application dsn
# comment out to disable sentry
# sentry.dsn: 'https://someid@your-sentry.com/10'

resources:
  # The max cores and max memory based on the available hardware.
  # These values are used by:
  #   - layer-properties
  #   - redirect plugin
  #   - service properties
  max_cores: 32
  max_memory: 128
  max_gpus: 8
  max_gpu_memory: 128
  # Redirect Plugin maximum allowed core-hour cutoff.
  # Users will not be able to search for procs with frames that have been
  # already used more than this many core-hours:
  max_proc_hour_cutoff: 30
  # Redirect plugin wasted cores threshold:
  # When redirecting, and the target show is at or very close to subscription
  # burst, killing frames will free up cores that may not be picked up by the
  # target job. The plugin will warn the user if the number of potentially lost
  # cores is higher that this threshold. To disable this warning, set the
  # threshold to -1.
  redirect_wasted_cores_threshold: 100

links.user_guide: 'https://www.opencue.io/docs/'
links.issue.create: 'https://github.com/AcademySoftwareFoundation/OpenCue/issues/new'
# Appended to `links.issue.create`.
links.issue.suggestion: '?labels=enhancement&template=enhancement.md'
# Appended to `links.issue.create`.
links.issue.bug: '?labels=bug&template=bug_report.md'

# List of tags to be used when viewing or editing tags.
allowed_tags: ['general', 'desktop', 'playblast', 'util', 'preprocess', 'wan', 'cuda', 'splathw',
               'naiad', 'massive']

email.subject_prefix: 'cuemail: please check '
email.body_prefix: 'Your PSTs request that you check '
email.body_suffix: "\n\n"
email.domain: ''

# Unix epoch timestamp. If the user last viewed the startup notice before this time, the
# notice will be shown.
startup_notice.date: 0
# Notice message.
startup_notice.msg: ''

# Memory usage above this level will be displayed in a different color.
memory_warning_level: 5242880

<<<<<<< HEAD
# Output Viewer config.
# Frame, Layer and Job objects have right click menu option for opening an output viewer
# (eg. OpenRV)
# output_viewer:
#   # Text to be displayed at the menu action button
#   action_text: "View Output in Itview"

#   # extract_args_regex: Regex to extract arguments from the output path produced by a job/layer/frame
#   # cmd_pattern: Command pattern to be matched with the regex defined at extract_args_regex
#   # if extract_args_regex is not provided, cmd_pattern is called directly with paths as arguments
#   extract_args_regex: '/shots/(?P<show>\w+)/(?P<shot>shot\w+)/.*'
#   cmd_pattern: "env SHOW={show} SHOT={shot} COLOR_IO=/{show}/home/colorspaces.xml OCIO=/{show}/home/config.ocio openrv {paths}"

#   # if provided, paths containing any of the two values are considered the same output and only one
#   # of them will be passed to the viewer
#   stereo_modifiers: "_rt_,_lf_"
=======
# These flags determine whether or not layers/frames will be readonly when job is finished.
# If flags are set as true, layers/frames cannot be retried, eaten, edited dependency on, etc.
# In order to toggle the same protection on cuebot's side, set flags in opencue.properties
finished_jobs_readonly.frame: True
finished_jobs_readonly.layer: True
>>>>>>> 708030c4
<|MERGE_RESOLUTION|>--- conflicted
+++ resolved
@@ -115,8 +115,8 @@
 # Memory usage above this level will be displayed in a different color.
 memory_warning_level: 5242880
 
-<<<<<<< HEAD
 # Output Viewer config.
+# # ------------------------------------------------------------------------------------------------------
 # Frame, Layer and Job objects have right click menu option for opening an output viewer
 # (eg. OpenRV)
 # output_viewer:
@@ -132,10 +132,10 @@
 #   # if provided, paths containing any of the two values are considered the same output and only one
 #   # of them will be passed to the viewer
 #   stereo_modifiers: "_rt_,_lf_"
-=======
+# # ------------------------------------------------------------------------------------------------------
+
 # These flags determine whether or not layers/frames will be readonly when job is finished.
 # If flags are set as true, layers/frames cannot be retried, eaten, edited dependency on, etc.
 # In order to toggle the same protection on cuebot's side, set flags in opencue.properties
 finished_jobs_readonly.frame: True
-finished_jobs_readonly.layer: True
->>>>>>> 708030c4
+finished_jobs_readonly.layer: True