--- conflicted
+++ resolved
@@ -20,10 +20,7 @@
 from __future__ import print_function
 from __future__ import division
 
-<<<<<<< HEAD
 import functools
-=======
->>>>>>> d72e094e
 
 from qtpy import QtCore
 from qtpy import QtWidgets
