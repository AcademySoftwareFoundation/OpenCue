--- conflicted
+++ resolved
@@ -1,10 +1,6 @@
 ---
 title: "Installing CueAdmin"
-<<<<<<< HEAD
-nav_order: 26
-=======
 nav_order: 25
->>>>>>> e143627e
 parent: Getting Started
 layout: default
 linkTitle: "Installing CueAdmin"
