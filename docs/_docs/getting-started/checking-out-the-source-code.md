---
title: "Checking out the source code"
<<<<<<< HEAD
nav_order: 24
=======
nav_order: 23
>>>>>>> e143627e
parent: Getting Started
layout: default
linkTitle: "Checking out the source code"
date: 2019-02-22
description: >
  Check out the OpenCue source code
---

# Checking out the source code

### Check out the OpenCue source code

---

This guide shows you how to check out or download the OpenCue source code.

## Before you begin

To check out the source code from the OpenCue Git repository, you need a copy of
Git. Alternatively, you can download the source code directly from the GitHub
repository in a browser.

## Option 1: Cloning the repository

The [OpenCue Git repository](https://github.com/AcademySoftwareFoundation/OpenCue) is hosted on
GitHub.

To check out the repository locally, run the following `git` command:

```shell
git clone https://github.com/AcademySoftwareFoundation/OpenCue.git
```

If you use GitHub already and you've
[configured your SSH keys](https://help.github.com/articles/adding-a-new-ssh-key-to-your-github-account/),
you might prefer to check out via SSH instead:

```shell
git clone git@github.com:imageworks/OpenCue.git
```

## Option 2: Downloading the source code

To download an archive ZIP file of the OpenCue Git repository:

1.  Visit the [OpenCue Git repository](https://github.com/AcademySoftwareFoundation/OpenCue) on
    GitHub.
1.  Click **Clone or download**.
1.  Click **Download ZIP**.

## What's next?

*   [Installing PyCue and PyOutline](/docs/getting-started/installing-pycue-and-pyoutline)<|MERGE_RESOLUTION|>--- conflicted
+++ resolved
@@ -1,10 +1,6 @@
 ---
 title: "Checking out the source code"
-<<<<<<< HEAD
-nav_order: 24
-=======
 nav_order: 23
->>>>>>> e143627e
 parent: Getting Started
 layout: default
 linkTitle: "Checking out the source code"
