--- conflicted
+++ resolved
@@ -1,10 +1,6 @@
 ---
 title: "Installing CueSubmit"
-<<<<<<< HEAD
-nav_order: 28
-=======
 nav_order: 27
->>>>>>> e143627e
 parent: Getting Started
 layout: default
 linkTitle: "Installing CueSubmit"
