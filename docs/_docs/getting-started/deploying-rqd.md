---
title: "Deploying RQD"
<<<<<<< HEAD
nav_order: 23
=======
nav_order: 22
>>>>>>> e143627e
parent: Getting Started
layout: default
linkTitle: "Deploying RQD"
date: 2019-02-22
description: >
  Deploy RQD to all OpenCue render hosts
---

# Deploying RQD

### Deploy RQD to all OpenCue render hosts

---

RQD is a software client that runs on all hosts doing work for an OpenCue
deployment.

RQD's responsibilities include:

-   Registering the host with Cuebot.
-   Receiving instructions about what work to do.
-   Monitoring the worker processes it launches and reporting on results.

RQD uses [gRPC](https://grpc.io/) to communicate with Cuebot. It also runs its
own gRPC server, which is called by the Cuebot client to send instructions to
RQD.

## System requirements

Each RQD host must meet the following minimum system requirements:

-   A single physical CPU core
-   2GB RAM

## Before you begin

Before you start to work through this guide, complete the steps in
[Deploying Cuebot](/docs/getting-started/deploying-cuebot).

Make sure you also complete the following steps:

1.  You must provide RQD with the hostname or IP of the Cuebot.

    -   **If you also installed Cuebot in a container**, fetch the container IP:

        ```shell
        export CUEBOT_HOSTNAME=$(docker inspect -f '{{range .NetworkSettings.Networks}}{% raw %}{{.IPAddress}}{% endraw %}{{end}}' cuebot)
        ```

         **If RQD is running locally in your machine in a container**,
    use the Docker API to map the host IP.

        ```shell
        export CUEBOT_HOSTNAME=host.docker.internal
        ```

    -   **If your Cuebot is running on a different machine**, use that machine's
        hostname or IP:

        ```shell
        export CUEBOT_HOSTNAME=<hostname or IP of the Cuebot machine>
        ```

1.  RQD needs access to the filesystem where render assets are stored and log
    files are written. In a large-scale deployment a shared filesystem such as
    NFS is often used for this purpose.

    **If you're running RQD in a Docker container** (Options 1 and 2 below),
    define `CUE_FS_ROOT` and ensure the directory exists:

    ```shell
    export CUE_FS_ROOT="${HOME}/opencue-demo"
    mkdir -p "$CUE_FS_ROOT"
    ```

    **If you're running RQD directly on the host** (Options 3 and 4 below), no
    further action is required. This guide assumes that the filesystem is
    already available on that host. For example, if you plan to run
    [CueGUI](/docs/getting-started/installing-cuegui) and
    [CueSubmit](/docs/getting-started/installing-cuesubmit) on the
    same host, all components can use the local filesystem for this purpose.

1.  On macOS you might also need to
    [increase Docker's RAM limit](https://docs.docker.com/docker-for-mac/#advanced).

### Option 1: Downloading and running RQD from DockerHub

To download and run the pre-built Docker image from DockerHub:

```shell
docker pull opencue/rqd
docker run -td --name rqd01 --env CUEBOT_HOSTNAME=${CUEBOT_HOSTNAME} --volume "${CUE_FS_ROOT}:${CUE_FS_ROOT}" --add-host host.docker.internal:host-gateway opencue/rqd
```

### Option 2: Building and running RQD from source

To build and run the RQD Docker image from source:

```shell
docker build -t opencue/rqd -f rqd/Dockerfile .
docker run -td --name rqd01 --env CUEBOT_HOSTNAME=${CUEBOT_HOSTNAME} --volume "${CUE_FS_ROOT}:${CUE_FS_ROOT}" --add-host host.docker.internal:host-gateway opencue/rqd
```

<!-- -   **In both Option 1 and 2**, if running the RQD container in your local machine, use the `--add-host` flag on the `docker run` command as follows:

    ```shell
    docker run -td --name rqd01 --env CUEBOT_HOSTNAME=${CUEBOT_HOSTNAME} --volume "${CUE_FS_ROOT}:${CUE_FS_ROOT}" --add-host host.docker.internal:host-gateway opencue/rqd
    ``` -->

### Option 3: Installing from pypi

To install from the published pypi release:

You need the `pip` and `virtualenv` tools. Use of a virtual environment is not
strictly necessary but is recommended to avoid conflicts with other installed
Python libraries.

```shell
pip install opencue-rqd
```

An `rqd` executable should now be available in your `PATH`.

This inherits the `CUEBOT_HOSTNAME` environment variable you set earlier in this
guide.

```shell
rqd
```

### Option 4: Installing and running from source

Make sure you've
[checked out the source code](/docs/getting-started/checking-out-the-source-code)
and your current directory is the root of the checked out source.

> **Note :** You need the `pip` and `virtualenv`
tools. Use of a virtual environment isn't strictly necessary but is
recommended to avoid conflicts with other installed Python
libraries.>

Ubuntu 22.04 build environment:
```shell
sudo apt install build-essential python3.10-venv python3.10-dev 
```

`rqd` setup:
```shell
virtualenv venv
source venv/bin/activate
pip install rqd/
```

An `rqd` executable should now be available in your `PATH`.

This inherits the `CUEBOT_HOSTNAME` environment variable you set earlier in this
guide.

```shell
rqd
```

## Verifying your install

The following log entries illustrate the expected RQD output, indicating it has
started up:

```
2019-01-31 00:41:51,905 WARNING   rqd3-__main__   RQD Starting Up
2019-01-31 00:41:52,941 WARNING   rqd3-rqcore     RQD Started
```

## Alternative: Rust RQD

OpenCue now offers a high-performance Rust implementation of RQD with improved resource efficiency and experimental features. For more information, see [Rust RQD Reference](/OpenCue/docs/reference/rust-rqd).

## What's next?

*   [Installing PyCue and PyOutline](/docs/getting-started/installing-pycue-and-pyoutline)
*   [Customizing RQD rendering hosts](/docs/other-guides/customizing-rqd)<|MERGE_RESOLUTION|>--- conflicted
+++ resolved
@@ -1,10 +1,6 @@
 ---
 title: "Deploying RQD"
-<<<<<<< HEAD
-nav_order: 23
-=======
 nav_order: 22
->>>>>>> e143627e
 parent: Getting Started
 layout: default
 linkTitle: "Deploying RQD"
