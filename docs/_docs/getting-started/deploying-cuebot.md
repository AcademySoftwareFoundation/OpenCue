--- conflicted
+++ resolved
@@ -1,10 +1,6 @@
 ---
 title: "Deploying Cuebot"
-<<<<<<< HEAD
-nav_order: 22
-=======
 nav_order: 21
->>>>>>> e143627e
 parent: Getting Started
 layout: default
 linkTitle: "Deploying Cuebot"
