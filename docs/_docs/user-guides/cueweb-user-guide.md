---
layout: default
title: CueWeb User Guide
parent: User Guides
<<<<<<< HEAD
nav_order: 42
=======
nav_order: 40
>>>>>>> e143627e
---

# CueWeb User Guide
{: .no_toc }

Complete guide to using CueWeb for OpenCue render farm management.

<details open markdown="block">
  <summary>
    Table of contents
  </summary>
  {: .text-delta }
1. TOC
{:toc}
</details>

---

## Overview

CueWeb is a web-based interface for managing OpenCue render farms, replicating the core functionality of CueGUI (Cuetopia and CueCommander) in a web-accessible format. It extends OpenCue access across multiple platforms, ensuring users can manage their rendering tasks from virtually anywhere.

### Key Benefits

- **Browser-based Access**: No client software installation required
- **Cross-platform**: Works on Windows, macOS, Linux, tablets, and mobile devices
- **Real-time Updates**: Automatic refresh of job status and frame progress with configurable intervals
- **Collaborative**: Multiple users can access the same interface simultaneously
- **Modern UI**: Dark/light themes, responsive design, and intuitive navigation
- **Enhanced Security**: JWT token generation for secure API communication
- **Advanced Search**: Regex-enabled search with dropdown suggestions

### Core Features

1. **Secure User Authentication**
   - Multiple OAuth providers (GitHub, Google, Okta, Apple, GitLab, Amazon, Microsoft Azure, LinkedIn, Atlassian, Auth0)
   - Email and credential-based authentication options
   - Configurable authentication through NextAuth.js

2. **Customizable Job Management Dashboard**
   - Paginated table with sortable columns
   - Column visibility controls for personalized views
   - Filter jobs by state (active, paused, completed, failing, dependency)

3. **Flexible Monitoring Controls**
   - Add/remove jobs from monitoring
   - Bulk operations on multiple selected jobs
   - Un-monitor jobs across all statuses

4. **Detailed Job Inspection**
   - Pop-up windows showing layers and frames
   - Resource allocation information
   - Job statistics and performance metrics

5. **Frame Navigation and Logs Access**
   - Hyperlinked frames leading to dedicated pages
   - Comprehensive log viewing with version selection
   - Real-time log updates for running frames

6. **Advanced Job Search Functionality**
   - Search by show name with "show-shot-" prefix
   - Regex search with "!" prefix
   - Dropdown suggestions with green highlighting for monitored jobs
   - Optimized loading with virtualization and web workers

7. **Context Menu Actions**
   - **Job actions**: Un-monitor, Pause/Unpause, Retry dead frames, Eat dead frames, Kill
   - **Layer actions**: Kill, Eat, Retry, Retry dead frames
   - **Frame actions**: Retry, Eat, Kill
   - Context-aware menu items (disabled for finished jobs)

8. **Auto-reloading Tables**
   - All tables (jobs, layers, frames) auto-reload at configurable intervals
   - Loading animations for better user experience

---

## Getting Started

### Accessing CueWeb

1. Open your web browser
2. Navigate to your CueWeb URL (typically `http://your-server:3000`)
3. If authentication is enabled, sign in with your credentials

### Authentication

CueWeb supports secure authentication through multiple providers:

- **OAuth Providers**: GitHub, Google, Okta, Apple, GitLab, Amazon, Microsoft Azure, LinkedIn, Atlassian, Auth0
- **Email Authentication**: Email-based login
- **Custom Credentials**: Username/password authentication
- **Other Providers**: Additional providers can be configured using [NextAuth.js](https://next-auth.js.org/)

![CueWeb authentication page (light mode)](/assets/images/cueweb/figure1-auth-light.png)

![CueWeb authentication page (dark mode)](/assets/images/cueweb/figure2-auth-dark.png)

**Note**: If authentication is disabled for development, you'll see a "CueWeb Home" button to access the interface directly.

### First Time Setup

When you first access CueWeb, you'll see the main dashboard:

![CueWeb main page (light mode)](/assets/images/cueweb/figure3-main-light.png)

![CueWeb main page (dark mode)](/assets/images/cueweb/figure4-main-dark.png)

- **Jobs Dashboard**: Central paginated table populated with OpenCue jobs
- **Navigation Menu**: Access to different sections
- **Theme Toggle**: Switch between light and dark modes
- **User Menu**: Authentication and settings (if enabled)

---

## Jobs Dashboard

The Jobs Dashboard is the main interface for monitoring and managing rendering jobs.

### Dashboard Layout

The dashboard consists of:

- **Filter Bar**: Show selection, status filters, and search
- **Jobs Table**: Sortable table with job information
- **Action Buttons**: Job control operations
- **Status Indicators**: Visual job state representation

### Job Information Columns

| Column | Description |
|--------|-------------|
| **Select** | Checkbox for multi-job selection |
| **Name** | Job identifier with show-shot-user and job name on separate lines |
| **State** | Current job state (Failing, Finished, In Progress, Dependency, Paused) |
| **Done / Total** | Succeeded frames out of total frames (e.g., "150 of 200") |
| **Started** | Job start timestamp in human-readable format |
| **Finished** | Job completion timestamp (if finished) |
| **Running** | Number of currently running frames |
| **Dead** | Number of failed frames |
| **Eaten** | Number of frames marked as completed (skipped) |
| **Wait** | Number of frames waiting to run |
| **MaxRss** | Maximum resident set size (peak memory usage) |
| **Age** | Total time since job started (HHH:MM format) |
| **Progress** | Visual progress bar showing completion percentage |
| **Pop-up** | Button to open job details panel |

### Job Status Indicators

Jobs are color-coded by status:

- **Green**: Successfully completed or finished jobs (`SUCCEEDED`, `FINISHED`)
- **Yellow**: Currently running jobs with active frames (`RUNNING`)
- **Blue**: Paused jobs or jobs waiting for resources (`PAUSED`, `WAITING`)
- **Purple**: Jobs with dependencies (`DEPEND`, `DEPENDENCY`)
- **Red**: Failed or failing jobs (`DEAD`, `FAILING`)
- **Gray**: Default/other statuses

---

## Job Management Operations

### Basic Job Controls

#### Pause/Resume Jobs

1. **Single Job**: Click the `Pause`/`Unpause` button in the Actions menu
2. **Multiple Jobs**: Select jobs using checkboxes, then use the `Pause`/`Unpause` button

#### Kill Jobs

1. **Single Job**: Click the `Kill` button in the Actions menu
2. **Multiple Jobs**: Select jobs and click `Kill`

#### Monitor/Unmonitor Jobs

Jobs can be added or removed from monitoring:

1. **Add to Monitor**: Search for jobs and select them to monitor (selected jobs are green)
2. **Remove from Monitor**: Select the job and use the "Unmonitor" option
3. **Bulk Operations**: Select multiple jobs using checkboxes for batch operations

   ![Un-monitoring selected jobs (before)](/assets/images/cueweb/figure7-unmonitor-before.png)

   ![Un-monitoring selected jobs (after)](/assets/images/cueweb/figure8-unmonitor-after.png)

### Advanced Job Operations

#### Context Menu Actions

Right-click on jobs to access the context menu with the following actions:

- **Unmonitor**: Remove job from monitoring
- **Pause/Unpause**: Pause or resume job execution
- **Retry Dead Frames**: Restart only failed frames in the job
- **Eat Dead Frames**: Mark failed frames as completed (skip)
- **Kill**: Terminate the job

**Note**: Menu items are automatically disabled if the job has finished, and the context menu is always rendered on-screen.

   ![CueWeb with job context menu open](/assets/images/cueweb/figure14-job-context-menu.png)

   ![Pop-up showing successful kill job message](/assets/images/cueweb/figure15-kill-job-success.png)

---

## Job Search and Filtering

### Basic Search

1. **Show Filter**: Select specific shows from the dropdown
2. **Status Filter**: Filter by job state (Active, Paused, Completed)
3. **User Filter**: Show jobs for specific users
4. **Quick Search**: Type in the search box for name matching

### Advanced Search Features

#### Pattern Matching

- **Simple Search**: Type show name followed by hyphen and shot (e.g., "show-shot-") to trigger dropdown suggestions
- **Wildcard Search**: Use `*` for any characters (e.g., "test*job")
- **Regex Search**: Prefix with `!` for regex patterns (e.g., "!.*character-name.*")
- **Tooltip Guidance**: Tooltips are provided to guide search functionality

### Search Results

- **Dropdown Suggestions**: Shows matching jobs as you type with optimized loading using virtualization and web workers
- **Add to Monitor**: Click to add jobs to your monitoring dashboard
- **Green Indicators**: Jobs already in your monitor list are highlighted in green
- **Multiple Job Selection**: Add or remove multiple jobs directly from search results

   ![Job search functionality](/assets/images/cueweb/figure13-job-search.png)

---

## Frame and Layer Management

### Viewing Job Details

1. Use the `Job detail button` to view the job's layers and frames

![Job detail button to open the job layers and frames](/assets/images/cueweb/job-popup-detail-button.png)

2. The job details panel opens with tabs:
   - **Layers**: Show job layers information (top datatable)
   - **Frames**: Show frames information (bottom datatable)

   ![Pop-up window layers and frames (light mode)](/assets/images/cueweb/figure9-popup-light.png)

   ![Pop-up window layers and frames (dark mode)](/assets/images/cueweb/figure10-popup-dark.png)

### Layer Operations

#### Layer Information Columns

| Column | Description |
|--------|-------------|
| **Dispatch Order** | Processing order for the layer |
| **Name** | Layer identifier/name |
| **Services** | Associated render services |
| **Limits** | Resource limits applied |
| **Range** | Frame range (start-end frames) |
| **Cores** | Minimum CPU cores required (minCores) |
| **Memory** | Minimum RAM required |
| **Gpus** | Minimum GPU count required |
| **Gpu Memory** | Minimum GPU memory required |
| **MaxRss** | Maximum resident set size (memory usage) |
| **Total** | Total number of frames |
| **Done** | Successfully completed frames (succeeded) |
| **Run** | Currently running frames |
| **Depend** | Frames waiting on dependencies |
| **Wait** | Frames waiting to run |
| **Eaten** | Skipped/marked complete frames |
| **Dead** | Failed frames |
| **Avg** | Average frame render time (HH:MM:SS) |
| **Tags** | Associated tags/labels |
| **Progress** | Completion percentage |
| **Timeout** | Frame timeout duration (HHH:MM) |
| **Timeout LLU** | Timeout for last layer update (HHH:MM) |

#### Layer Actions

- **Kill**: Kill/stop all frames in the layer
- **Eat**: Mark layer as completed (skip)
- **Retry**: Restart all frames in the layer
- **Retry Dead Frames**: Restart only failed frames

   ![CueWeb with layer context menu open](/assets/images/cueweb/figure16-layer-context-menu.png)

   ![Pop-up showing successful retry layer message](/assets/images/cueweb/figure17-retry-layer-success.png)

### Frame Operations

#### Frame Information Columns

| Column | Description |
|--------|-------------|
| **Order** | Dispatch order for frame processing |
| **Frame** | Frame number identifier |
| **Layer** | Layer name the frame belongs to |
| **Status** | Current frame state (RUNNING, SUCCEEDED, DEAD, etc.) |
| **Cores** | Number of CPU cores assigned to the frame |
| **GPUs** | Number of GPUs assigned to the frame |
| **Host** | Host machine where the frame is/was processed |
| **Retries** | Number of retry attempts for this frame |
| **CheckP** | Checkpoint count for the frame |
| **Runtime** | Frame execution time (HH:MM:SS format) |
| **Memory** | Memory usage (used memory for running, max RSS for completed) |
| **GPU Memory** | GPU memory usage (used for running, max for completed) |
| **Start Time** | Frame start timestamp in human-readable format |
| **Stop Time** | Frame completion timestamp (if finished) |

#### Frame Status Colors

Frames are color-coded by status:
- **Green**: Successfully completed frames (`SUCCEEDED`)
- **Yellow**: Currently running frames (`RUNNING`)
- **Red**: Failed/dead frames (`DEAD`)
- **Blue**: Waiting frames (`WAITING`)
- **Gray**: Default/other statuses

#### Frame Actions

1. **Right-click on frame** for context menu:
   - **Retry**: Restart failed frame
   - **Eat**: Mark frame as completed (skip)
   - **Kill**: Stop running frame

   ![CueWeb with frame context menu open](/assets/images/cueweb/figure18-frame-context-menu.png)

   ![Pop-up showing successful eat frame message](/assets/images/cueweb/figure19-eat-frame-success.png)

#### Frame Log Viewer

1. **View Log**: Click on the link in the frame line to open the logs
2. **Log Selection**: Choose from available log versions
3. **Auto-refresh**: Automatically update running frame logs

   ![Frame information and logs visualization (light mode)](/assets/images/cueweb/figure11-frame-logs-light.png)

   ![Frame information and logs visualization (dark mode)](/assets/images/cueweb/figure12-frame-logs-dark.png)

---

## Table Customization

### Column Management

1. **Show/Hide Columns**: Click the columns button to toggle visibility

   ![Column visibility dropdown](/assets/images/cueweb/figure5-column-visibility.png)

2. **Sort Data**: Click column headers to sort (ascending/descending)
3. **Resize Columns**: Drag column borders to adjust width

---

## Real-time Updates and Monitoring

### Auto-refresh Settings

CueWeb provides automatic real-time updates:

1. **Fixed Refresh Interval**: All tables automatically update every 5 seconds
2. **All Tables**: Jobs, layers, and frames tables are auto-reloaded at regular intervals to display the latest data
3. **Background Updates**: Continue updates when tab is not active
4. **Performance Optimization**: Loading animations and virtualization optimize performance on slow connections

---

## Mobile and Responsive Usage

### Mobile Interface

CueWeb adapts to smaller screens:

- **Simplified Navigation**: Collapsible menu for mobile
- **Touch-friendly**: Large buttons and touch targets
- **Swipe Gestures**: Navigate between sections
- **Essential Information**: Prioritized data display

### Responsive Features

- **Adaptive Layout**: Adjusts to any screen size
- **Progressive Enhancement**: Core features work on all devices

---

## Troubleshooting and Support

### Common Issues

#### Connection Problems

**Symptoms**: "Cannot connect to OpenCue" error
**Solutions**:
1. Check if REST Gateway is running
2. Verify network connectivity
3. Check browser console for detailed errors
4. Confirm JWT token is valid

#### Performance Issues

**Symptoms**: Slow loading, high memory usage
**Solutions**:
1. Reduce auto-refresh frequency
2. Limit number of monitored jobs
3. Use status filters to reduce data load
4. Clear browser cache and cookies

#### Authentication Problems

**Symptoms**: Login loops, permission errors
**Solutions**:
1. Clear browser cookies and local storage
2. Check OAuth configuration
3. Verify user permissions
4. Contact administrator for account issues

---

## Advanced Features

### API Integration

For advanced users and developers:

- **REST API Access**: Direct API calls using JWT tokens
- **Custom Scripts**: Automate operations with curl or scripts
- **Integration Tools**: Connect with external monitoring systems
- **Webhook Support**: Real-time notifications to external services

For advanced configuration and development, see the [CueWeb Developer Guide](/docs/developer-guide/cueweb-development).<|MERGE_RESOLUTION|>--- conflicted
+++ resolved
@@ -2,11 +2,7 @@
 layout: default
 title: CueWeb User Guide
 parent: User Guides
-<<<<<<< HEAD
-nav_order: 42
-=======
 nav_order: 40
->>>>>>> e143627e
 ---
 
 # CueWeb User Guide
