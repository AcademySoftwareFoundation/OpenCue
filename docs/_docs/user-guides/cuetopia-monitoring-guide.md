--- conflicted
+++ resolved
@@ -2,11 +2,7 @@
 title: "CueGUI: Cuetopia Monitoring System"
 layout: default
 parent: User Guides
-<<<<<<< HEAD
-nav_order: 36
-=======
 nav_order: 34
->>>>>>> e143627e
 linkTitle: "Cuetopia Monitoring Guide"
 date: 2025-01-07
 description: >
