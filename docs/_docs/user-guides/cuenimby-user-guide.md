--- conflicted
+++ resolved
@@ -1,10 +1,6 @@
 ---
 title: "CueNIMBY User Guide"
-<<<<<<< HEAD
-nav_order: 40
-=======
 nav_order: 38
->>>>>>> e143627e
 parent: User Guides
 layout: default
 linkTitle: "CueNIMBY user guide"
