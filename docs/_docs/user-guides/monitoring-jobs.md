---
title: "Monitoring jobs"
<<<<<<< HEAD
nav_order: 35
=======
nav_order: 33
>>>>>>> e143627e
parent: User Guides
layout: default
linkTitle: "Monitoring your jobs"
date: 2019-05-09
description: >
  Monitor your OpenCue rendering jobs from CueGUI
---

# Monitoring jobs

### Monitor your OpenCue rendering jobs from CueGUI

---

This guide describes how to monitor your OpenCue jobs from the CueGUI app
and configure plugins for viewing job details.

After you submit a job to OpenCue, you can monitor the progress of the
individual frames and layers in the job from the CueGUI app on your
workstation. CueGUI supports the following *views* to monitor and manage
job status:

*   *Cuetopia* includes plugins for monitoring jobs and individual job
    details.
*   *CueCommander* includes plugins for monitoring your OpenCue system.
    System administrators typically run CueCommander to monitor
    and manage OpenCue infrastructure, such as rendering hosts.
*   *Other* includes plugins for viewing logs and attributes.

This guide explains how to use the Cuetopia view to monitor jobs. To
learn more about the features available in CueGUI, see
[CueGUI reference](/docs/reference/cuegui-reference/).

## Before you begin

Make sure you are familiar with the steps for
[submitting jobs](/docs/user-guides/submitting-jobs/).

You also need to configure CueGUI.

### Configuring CueGUI

> **Note**
> {: .callout .callout-info}You can review the logs for a job,
either in the CueGUI app or in an external text editor. To view job logs
in an external text editor, set your `EDITOR` environment variable.
Alternatively, you can set the `Constants.DEFAULT_EDITOR` variable to
configure an external text editor.>

Before you start to monitor jobs in CueGUI, complete the following steps:
    
1.  Start CueGUI.

    The instructions for running
    Cuetopia vary depending on the installation method. To learn more, see
    [Installing CueGUI](/docs/getting-started/installing-cuegui/)
    or contact your OpenCue admin.
    
    After CueGUI loads for the first time, you can expect to find one or more
    windows. The following screenshot illustrates the default Cuetopia window
    you run to follow this guide:
    
    ![Cuetopia default view](/assets/images/cuetopia_default.png)

1.  Click **Window** > **Raise Window: CueCommander**.

    The following screenshot illustrates the default CueCommander window:
    
    ![CueCommander default view](/assets/images/cuecommander_default.png)
    
    You don't typically run CueCommander to monitor individual
	OpenCue jobs and you don't need it to follow this guide.

1.  If it's open, close the CueCommander window.

## Monitoring jobs

To monitor a job:

1.  Enter a username or [show](/docs/concepts/glossary/#show) name in the
    Monitor Jobs **Load** search field:
    
    ![Search for jobs by show name or username, or auto-load your
    jobs.](/assets/images/cuegui_search.png)
    
    To autoload your own jobs, check the **Autoload Mine** box.

1.  Click **Load:**.
    
    Cuetopia displays a list of jobs in the search results.
    
    ![Monitoring the status of OpenCue
    jobs](/assets/images/cuetopia_monitor_job.png)

### Grouping jobs

The Monitor Jobs plugin provides a **Group By** dropdown to organize your jobs in different ways:

![Group By dropdown options](/assets/images/cuegui/cuetopia/cuetopia_monitor_jobs_groupby.png)

The Group By dropdown offers four organization modes:

*   **Clear** (default): Display all jobs in a flat list without any grouping
*   **Dependent**: Group jobs by their dependencies, showing dependent jobs nested under parent jobs
*   **Show-Shot**: Group jobs by show and shot names (e.g., "show01-shot01")
*   **Show-Shot-Username**: Group jobs by show, shot, and username (e.g., "show01-shot01-user01")

To change the grouping mode:

1.  Click the **Group By** dropdown in the Monitor Jobs toolbar
2.  Select your preferred grouping option
3.  The job list automatically reorganizes using the selected grouping mode

Group headers appear in bold text and can be expanded or collapsed by clicking the arrow icon. The expansion state is preserved when switching between grouping modes or refreshing the job list.

1.  Double-click the name of a job to view the details of the job in the
    Monitor Job Details plugin.
    
    Cuetopia displays a list of the layers and frames associated with the job
    and their status. In the following example, Cuetopia is displaying the
    summary for a job consisting of a single layer called *render*, which
    contains 101 frames:
    
    ![Monitoring the status of individual job layers and
    frames](/assets/images/cuetopia_monitor_layer.png)

1.  Double-click a frame to view the associated logs.
    
    Cuetopia displays the logs for the frame in the LogView view:
    
    ![Viewing the logs associated with a
    frame](/assets/images/cuetopia_monitor_logs.png)

## Un-monitoring jobs

You can unmonitor all or some of the jobs in the Monitor Jobs plugin:

![Unmonitor all or some of the jobs listed in the Monitor Jobs
plugin](/assets/images/cuetopia_unmonitor_jobs.png)

*   To unmonitor all finished jobs, click **Finished**.
*   To unmonitor all jobs, click **All**.
*   To unmonitor all selected jobs:
    1.  Select the jobs you want to unmonitor in the Monitor Jobs plugin.
    1.  Click the following button:

        ![Unmonitor selected
        jobs](/assets/images/cuetopia_unmonitor_selected.png)

## Monitoring Hosts with CueCommander

System administrators can use CueCommander to monitor and manage rendering hosts in the OpenCue system. The **Monitor Hosts** plugin provides comprehensive host monitoring capabilities.

### Host Filtering Options

The Monitor Hosts interface includes several filtering options to help you find specific hosts:

- **Host Name Filter**: Search for hosts by name using regex patterns
- **Filter Allocation**: Filter hosts by their allocation assignments
- **Filter HardwareState**: Show hosts by hardware state (UP, DOWN, REBOOT, etc.)  
- **Filter LockState**: Filter by lock state (OPEN, LOCKED, NIMBY_LOCKED)
- **Filter OS**: Filter hosts by operating system

### Using the OS Filter

The OS filter allows you to filter hosts based on their operating system:

1. In the CueCommander Monitor Hosts view, click the **Filter OS** dropdown button
2. The filter initially shows "Not Loaded" until hosts are loaded into the view
3. Once hosts are loaded, select one or more operating systems from the dynamically populated list:
   - Linux
   - Windows  
   - macOS
   - Other OS values detected from your hosts
4. The host list updates to show only hosts matching the selected OS values
5. Use the **Clear** option to remove all OS filters

![Monitor Hosts with OS Filter](/assets/images/cuegui/cuecommander/cuecommander_monitor_os_filter.png)

The OS filter list dynamically updates based on the operating systems detected in your host environment. When you first open CueCommander, the filter displays "Not Loaded" to indicate that host data hasn't been retrieved yet. Once hosts are loaded, the filter automatically populates with the actual OS values found in your system.

### Host Management

From the Monitor Hosts view, you can:

- View detailed host information including CPU, memory, and GPU usage
- Monitor host states and connectivity
- Lock or unlock hosts for maintenance
- Reboot hosts when needed
- Manage host allocations and tags

## What's next?

-   [Troubleshooting rendering](/docs/other-guides/troubleshooting-rendering)
<|MERGE_RESOLUTION|>--- conflicted
+++ resolved
@@ -1,10 +1,6 @@
 ---
 title: "Monitoring jobs"
-<<<<<<< HEAD
-nav_order: 35
-=======
 nav_order: 33
->>>>>>> e143627e
 parent: User Guides
 layout: default
 linkTitle: "Monitoring your jobs"
