---
title: "Using Filters"
<<<<<<< HEAD
nav_order: 38
=======
nav_order: 36
>>>>>>> e143627e
parent: User Guides
layout: default
date: 2025-10-15
description: >
  Practical guide for creating and managing OpenCue filters to automate job configuration and resource allocation
---

# Using Filters

## Overview

This guide shows you how to create, configure, and manage filters in OpenCue using CueGUI. Filters automate job configuration, resource allocation, and workflow policies by automatically applying actions when jobs match specified criteria.

## Prerequisites

Before working with filters, ensure you have:
- CueGUI installed and configured
- Administrator or pipeline engineer access
- Basic understanding of OpenCue concepts (jobs, layers, groups)
- Knowledge of your facility's job naming conventions

## Accessing the Filters Plugin

### Step 1: Launch CueGUI

```bash
cuegui &
```

### Step 2: Open CueCommander

1. Click **Window** in the menu bar
2. Select **Open Windows: CueCommander**
3. The CueCommander window opens

### Step 3: Access Filters Plugin

1. In CueCommander, locate the plugin panel
   - To open the Filters Windows:
     - Click **Views/Plugins** in the menu bar
     - Select **OpenCuecommander** > **Monitor Cue**
2. Click on **Filters** plugin tab
3. The filters management interface displays
3. Access Filters
   - In CueCommander > Monitor Cue, find the Show (Root Group tree) on the top-left side
   - Right-click on a show name (e.g., "testing", "demo-show", "production-show")
   - Select "View Filters..." from the context menu
4. Filter Dialog Opens
   - You'll see a dialog titled "Filters for: [show-name]"
   - The interface has three main sections:
   - Left: Filter list
   - Top right: Matchers
   - Bottom right: Actions

**Interface Components:**
- **Filter List** (left): Shows all configured filters
- **Matchers** (top right): Conditions for filter
- **Actions** (bottom right): Operations to execute

![CueCommander Filters Window](/assets/images/cuegui/cuecommander/cuecommander_filters_window.png)

**Figure:** The Filters management interface in CueCommander showing the filter list (left), matcher configuration (top right), and action configuration (bottom right). In this example, the "Test Jobs Pause and Deprioritize" filter is selected, showing a matcher that matches job names beginning with "test_" and three actions to pause the job, limit cores, and set priority.

## Creating Your First Filter

Let's create a simple filter that automatically groups all lighting jobs.

### Step 1: Create New Filter

1. Click **Add Filter** button
2. **Add filter** dialog appears

### Step 2: Configure Filter Properties

Fill in the filter properties:

**Filter Name:**
```
Lighting Jobs Auto-Group
```

Click **OK** to create the filter.

**Filter Type:**
- Select: **MATCH_ALL** (all matchers must match)

**Order:**

Right click on the new filter and select **Set Order...** to set the order.
```
10
```
*Lower numbers execute first*

**Enabled:**
- Check the box to enable the filter

### Step 3: Add a Matcher

Now define when this filter should trigger:

1. Select your new filter in the list
2. Click **Add Matcher** button
3. **Create Matcher** dialog appears

**Select the type of item to match:**
- Select `JOB_NAME`
- Click **OK**

**Select the type of match to perform:**
- **Type:** Select `BEGINS_WITH`
- Click **OK**

**Enter the string to match:**
- **Input:** Enter `light_`
- Click **OK**

**What this means:** The filter will match any job whose name starts with "light_"

### Step 4: Add an Action

Define what happens when the matcher succeeds:

1. With your filter selected, click **Add Action**
2. **Create Action** dialog appears

**Select the type of action to add:**
- Select `MOVE_JOB_TO_GROUP`
- Click **OK**

**What group should it move to?**
- Select `lighting-group`

**Important: What are Groups?**

Groups are organizational folders for managing jobs in OpenCue. Before using this action, you must create the target group:

**To Create a Group:**
1. In CueCommander > Monitor Cue
2. Right-click on your show name in the Show/Root Group tree
3. Select **"Create Group..."**
4. Enter name: `lighting-group`
5. Click **OK**

Groups allow you to organize jobs by department, priority, or any other category for better tracking and resource management.

### Step 5: Test the Filter

1. Submit a test job named `light_test_shot_001`
2. Watch the Monitor Jobs plugin
3. The job should automatically move to the "lighting-group"

**Result:** Any job starting with "light_" now automatically goes to the lighting group!

## Common Filter Configurations

### Configuration 1: Arnold GPU Requirements

Automatically configure Arnold renders with GPU tags and high memory:

**Filter Properties:**
- Name: `Arnold GPU Configuration`
- Type: `MATCH_ALL`
- Order: `20`

**Matchers:**
```
Subject: SERVICE_NAME
Type: IS
Input: arnold
```

**Actions:**
1. `SET_ALL_RENDER_LAYER_TAGS` → `gpu,arnold_license`
2. `SET_ALL_RENDER_LAYER_MEMORY` → `16777216` (16GB in KB)
3. `SET_MEMORY_OPTIMIZER` → `true`

### Configuration 2: Test Job Management

Pause test jobs and set low priority:

**Filter Properties:**
- Name: `Test Jobs Pause and Deprioritize`
- Type: `MATCH_ALL`
- Order: `30`

**Matchers:**
```
Subject: JOB_NAME
Type: BEGINS_WITH
Input: test_
```

**Actions:**
1. `PAUSE_JOB` → `Pause`
2. `SET_JOB_PRIORITY` → `100`
3. `SET_JOB_MAX_CORES` → `5.0`

### Configuration 3: Hero Shot Priority

Give hero shots maximum priority and resources:

**Filter Properties:**
- Name: `Hero Shots High Priority`
- Type: `MATCH_ALL`
- Order: `10`

**Matchers:**
```
Subject: JOB_NAME
Type: CONTAINS
Input: hero
```

**Actions:**
1. `SET_JOB_PRIORITY` → `900`
2. `SET_JOB_MIN_CORES` → `10.0`
3. `SET_ALL_RENDER_LAYER_MEMORY` → `16` GB (`16777216` KB)
4. `STOP_PROCESSING` → (prevents other filters from modifying)

### Configuration 4: User-Based Limits

Limit resource usage for specific users:

**Filter Properties:**
- Name: `Junior Artist Resource Limits`
- Type: `MATCH_ALL`
- Order: `40`

**Matchers:**
```
Subject: USER
Type: REGEX
Input: junior_.*
```

**Actions:**
1. `SET_JOB_MAX_CORES` → `10.0`
2. `SET_ALL_RENDER_LAYER_MEMORY` → `4` GB (`4194304` KB)

### Configuration 5: Multi-Layer Pipeline Jobs

Configure different layer types with appropriate resources:

**Filter Properties:**
- Name: `Pipeline Multi-Layer Configuration`
- Type: `MATCH_ALL`
- Order: `25`

**Matchers:**
```
Subject: JOB_NAME
Type: CONTAINS
Input: _pipeline_
```

**Actions:**
1. `SET_ALL_PRE_LAYER_MIN_CORES` → `2.0`
2. `SET_ALL_PRE_LAYER_MAX_CORES` → `4.0`
3. `SET_ALL_PRE_LAYER_TAGS` → `fast_cpu`
4. `SET_ALL_UTIL_LAYER_MEMORY` → `8388608` (8GB)
5. `SET_ALL_UTIL_LAYER_TAGS` → `fast_storage`
6. `SET_ALL_RENDER_LAYER_MIN_CORES` → `8.0`
7. `SET_ALL_RENDER_LAYER_TAGS` → `gpu`

## Working with Matchers

### Match Types Explained

#### CONTAINS

Matches if the text appears anywhere in the subject:

```
Subject: JOB_NAME
Type: CONTAINS
Input: render

Matches: "light_render_v01", "my_render_test", "render"
Doesn't Match: "light_v01", "comp_final"
```

#### BEGINS_WITH

Matches if the subject starts with the text:

```
Subject: JOB_NAME
Type: BEGINS_WITH
Input: comp_

Matches: "comp_shot_010", "comp_final_v02"
Doesn't Match: "light_comp_v01", "final_comp"
```

#### ENDS_WITH

Matches if the subject ends with the text:

```
Subject: JOB_NAME
Type: ENDS_WITH
Input: _final

Matches: "render_final", "comp_shot_final"
Doesn't Match: "final_render", "comp_final_v01"
```

#### IS

Matches only exact strings:

```
Subject: SHOW
Type: IS
Input: demo-project

Matches: "demo-project"
Doesn't Match: "demo-project-2", "new-demo-project"
```

#### REGEX

Advanced pattern matching using regular expressions:

```
Subject: JOB_NAME
Type: REGEX
Input: ^(light|comp)_shot_\d{3}$

Matches: "light_shot_001", "comp_shot_123"
Doesn't Match: "render_shot_001", "light_shot_1"
```

**Common Regex Patterns:**
- `.*` - Match anything
- `^text` - Starts with "text"
- `text$` - Ends with "text"
- `\d+` - One or more digits
- `[abc]` - Any of a, b, or c
- `(a|b)` - Either a or b

### Combining Multiple Matchers

Use **MATCH_ALL** for AND logic:

```
Filter Type: MATCH_ALL

Matcher 1: SHOW IS "production-show"
Matcher 2: JOB_NAME BEGINS_WITH "hero_"

Result: Only hero jobs from production-show match
```

Use **MATCH_ANY** for OR logic:

```
Filter Type: MATCH_ANY

Matcher 1: USER IS "artist01"
Matcher 2: USER IS "artist02"

Result: Jobs from either artist01 OR artist02 match
```

## Working with Actions

### Memory Values

Memory is specified in **kilobytes (KB)**. Use these conversions:

| Size | Kilobytes | Value to Enter |
|------|-----------|----------------|
| 1 GB | 1,048,576 | 1048576 |
| 2 GB | 2,097,152 | 2097152 |
| 4 GB | 4,194,304 | 4194304 |
| 8 GB | 8,388,608 | 8388608 |
| 16 GB | 16,777,216 | 16777216 |
| 32 GB | 33,554,432 | 33554432 |
| 64 GB | 67,108,864 | 67108864 |

**Quick Calculation:** GB × 1,048,576 = KB

**Example:**
```
Action: SET_ALL_RENDER_LAYER_MEMORY
Value: 8388608  (8 GB)
```

### Core Values

Core counts are **floating-point numbers**:

```
1.0  = 1 core
2.0  = 2 cores
0.5  = Half a core
4.0  = 4 cores
10.0 = 10 cores
```

**Example:**
```
Action: SET_JOB_MIN_CORES
Value: 4.0
```

### Tag Values

Tags are **comma-separated strings** without spaces:

```
gpu                      (single tag)
gpu,high_memory          (two tags)
gpu,arnold_license,fast_storage  (three tags)
```

**Example:**
```
Action: SET_ALL_RENDER_LAYER_TAGS
Value: gpu,high_memory
```

### Layer-Specific Actions

Choose the right action for each layer type:

**Render Layers** (primary rendering):
- `SET_ALL_RENDER_LAYER_TAGS`
- `SET_ALL_RENDER_LAYER_MEMORY`
- `SET_ALL_RENDER_LAYER_MIN_CORES`
- `SET_ALL_RENDER_LAYER_MAX_CORES`

**Utility Layers** (cache, processing):
- `SET_ALL_UTIL_LAYER_TAGS`
- `SET_ALL_UTIL_LAYER_MEMORY`
- `SET_ALL_UTIL_LAYER_MIN_CORES`
- `SET_ALL_UTIL_LAYER_MAX_CORES`

**Pre-Processing Layers** (validation, setup):
- `SET_ALL_PRE_LAYER_TAGS`
- `SET_ALL_PRE_LAYER_MEMORY`
- `SET_ALL_PRE_LAYER_MIN_CORES`
- `SET_ALL_PRE_LAYER_MAX_CORES`

## Managing Filters

### Editing Existing Filters

1. Select filter in the list
2. Click **Edit Filter** button
3. Modify properties
4. Click **OK** to save

**Editable Properties:**
- Filter name
- Filter type (MATCH_ALL/MATCH_ANY)
- Order number
- Enabled status

### Modifying Matchers

1. Select filter
2. Select matcher in matcher list
3. Click **Edit Matcher**
4. Update subject, type, or input
5. Click **OK**

**Or Delete:**
1. Select matcher
2. Click **Delete Matcher**

### Modifying Actions

1. Select filter
2. Select action in action list
3. Click **Edit Action**
4. Update action type or value
5. Click **OK**

**Or Delete:**
1. Select action
2. Click **Delete Action**

### Reordering Filters

**Method 1: Edit Order Number**
1. Select filter
2. Click **Edit Filter**
3. Change order number
4. Click **OK**

**Method 2: Drag and Drop** (if supported)
1. Click and hold filter
2. Drag to new position
3. Release to set order

**Best Practice:** Leave gaps in numbering (10, 20, 30) to allow inserting filters later.

### Enabling/Disabling Filters

**Temporary Disable:**
1. Select filter
2. Uncheck **Enabled** checkbox
3. Filter stops executing but remains configured

**Re-enable:**
1. Select filter
2. Check **Enabled** checkbox

### Deleting Filters

1. Select filter
2. Click **Delete Filter** button
3. Confirm deletion

**Warning:** Deletion is permanent. Consider disabling instead if you might need the filter later.

## Testing Filters

### Method 1: Test Jobs

1. Create filter configuration
2. Submit a test job that should match
3. Monitor the job in CueGUI
4. Verify expected configuration applied

**Example:**
```bash
# Submit test job
outline submit test_filter_check.outline

# In CueGUI, check:
# - Job group assignment
# - Job priority
# - Layer memory settings
# - Layer tags
```

### Method 2: Filter Logs

Check Cuebot logs for filter execution:

```bash
# View Cuebot logs
tail -f /var/log/cuebot/cuebot.log | grep -i filter

# Look for:
# - Filter execution messages
# - Matcher evaluation results
# - Action application logs
```

### Method 3: Dry Run

Some environments support dry-run mode:

```python
# Using Python API
import opencue

# Load filter
filter = opencue.api.findFilter("show01", "My Test Filter")

# Test against job
job = opencue.api.findJob("test_job_001")
# Check if matchers would match (custom implementation)
```

## Troubleshooting

### Filter Not Triggering

**Problem:** Job doesn't receive expected configuration

**Check These:**

1. **Filter Enabled?**
   - Look at filter list, verify checkbox is checked

2. **Matchers Correct?**
   - Double-check match subject, type, and input value
   - Test matcher pattern against actual job name

3. **Job Properties Match?**
   - Verify job name, show, user match expectations
   - Check for typos in matcher input

4. **Filter Order?**
   - Ensure earlier filter didn't use STOP_PROCESSING
   - Verify filter order allows execution

5. **Filter Type?**
   - MATCH_ALL requires ALL matchers to match
   - MATCH_ANY requires ANY matcher to match

**Debug Steps:**
```
1. Enable only your filter
2. Submit simple test job
3. Check Cuebot logs for filter evaluation
4. Verify each matcher individually
5. Add actions one at a time
```

### Actions Not Applied

**Problem:** Filter triggers but actions don't work

**Check These:**

1. **Value Format Correct?**
   - Memory in kilobytes, not gigabytes
   - Cores as float (4.0 not 4)
   - Tags without spaces (gpu,fast not gpu, fast)

2. **Valid Values?**
   - Core values positive
   - Memory values reasonable
   - Groups exist for MOVE_JOB_TO_GROUP

3. **Action Type Correct?**
   - RENDER vs UTIL vs PRE layer actions
   - Job-level vs layer-level actions

**Debug Steps:**
```
1. Remove all actions except one
2. Test with single action
3. Verify action value format
4. Add actions back one at a time
5. Check Cuebot logs for errors
```

### Conflicting Filters

**Problem:** Unexpected job configuration from multiple filters

**Solution Strategies:**

1. **Review Filter Order**
   - Later filters override earlier ones
   - Use STOP_PROCESSING to prevent overrides

2. **Consolidate Filters**
   - Combine related filters into one
   - Reduces conflicts and complexity

3. **Make Matchers More Specific**
   - Narrow matcher criteria
   - Use MATCH_ALL with multiple matchers

4. **Use Filter Order Strategically**
   ```
   Order 10: General policy (all jobs)
   Order 20: Show-specific (override general)
   Order 30: Critical jobs (final override) + STOP_PROCESSING
   ```

### Performance Issues

**Problem:** Job submission slows down

**Causes:**
- Too many active filters
- Complex regex matchers
- Poor filter ordering

**Solutions:**

1. **Disable Unused Filters**
   - Only keep necessary filters enabled

2. **Optimize Matchers**
   - Use simple match types when possible
   - BEGINS_WITH/ENDS_WITH faster than REGEX
   - Cache regex patterns if possible

3. **Order Optimization**
   - Put most common matches first
   - Use STOP_PROCESSING to short-circuit

4. **Consolidate Filters**
   - Combine filters with same matchers
   - Reduce total filter count

## Best Practices

### Naming Conventions

Use clear, descriptive filter names:

**Good:**
- "Arnold Renders - GPU Required"
- "Hero Shots - High Priority"
- "Test Jobs - Resource Limits"

**Bad:**
- "Filter 1"
- "My Filter"
- "New Filter (Copy)"

### Documentation

Document complex filters:

1. **Name clearly:** Include purpose in name
2. **Add comments:** Use show notes if available
3. **Team Communication:** Share filter changes
4. **Version Control:** Track filter configurations

### Testing Strategy

Always test filters before production:

```
1. Create filter disabled
2. Configure matchers and actions
3. Test with dedicated test jobs
4. Verify configuration applied correctly
5. Enable for production
6. Monitor first few jobs
7. Adjust as needed
```

### Maintenance Schedule

Regular filter maintenance:

**Weekly:**
- Review filter execution logs
- Check for errors or warnings

**Monthly:**
- Review all active filters
- Disable unused filters
- Consolidate similar filters
- Update for workflow changes

**Quarterly:**
- Full filter audit
- Performance review
- Team feedback integration

## Advanced Techniques

### Regex Power Users

Advanced regex matchers for complex patterns:

**Shot Number Patterns:**
```
Subject: JOB_NAME
Type: REGEX
Input: ^[a-z]+_shot_\d{3}_v\d{2}$

Matches: light_shot_001_v01, comp_shot_123_v05
```

**User Groups:**
```
Subject: USER
Type: REGEX
Input: ^(artist01|artist02|artist03)$

Matches: Any of the three specific artists
```

**Version Control:**
```
Subject: JOB_NAME
Type: REGEX
Input: _v\d{2}$

Matches: Jobs ending with version numbers like _v01, _v12
```

### Filter Chains

Create logical filter sequences:

```
Order 10: "All Jobs Base Config"
├── Matcher: All jobs (.*)
└── Actions: Default settings

Order 20: "Show Override"
├── Matcher: Show = "production-show"
└── Actions: Show-specific settings

Order 30: "Department Override"
├── Matcher: Job name starts with dept prefix
└── Actions: Department settings

Order 40: "Critical Override"
├── Matcher: Job name contains "hero"
├── Actions: Critical job settings
└── STOP_PROCESSING
```

### Dynamic Configuration

Filters based on dynamic job properties:

**Priority-Based Resources:**
```
Filter: "High Priority Extra Resources"
├── Matcher: PRIORITY > 800
└── Actions: Increase core/memory allocation
```

**Facility-Based Routing:**
```
Filter: "LA Facility Jobs"
├── Matcher: FACILITY IS "la"
└── Actions: LA-specific tags and groups
```

## Common Scenarios

### Scenario 1: New Show Setup

Setting up filters for a new show:

```
1. Create base show filter (order 20):
   - Matcher: SHOW = "new-show"
   - Actions: Default show settings

2. Create department filters (order 30-35):
   - Lighting: Tags, resources
   - Comp: Tags, resources
   - FX: Tags, resources

3. Create priority filter (order 40):
   - Hero shots: High priority + STOP_PROCESSING
   - Regular: Normal priority
   - Test: Low priority
```

### Scenario 2: Temporary Priority Boost

Temporarily boost specific jobs:

```
1. Create filter (order 5 - runs first):
   - Name: "TEMP - Client Delivery Boost"
   - Matcher: Job name contains "client_delivery"
   - Actions: Priority 950, min cores 20.0
   - STOP_PROCESSING

2. When delivery complete:
   - Disable the filter
   - Jobs return to normal priority via other filters
```

### Scenario 3: Resource Crisis

Farm at capacity, need to limit resource usage:

```
1. Create emergency filter (order 1 - highest priority):
   - Name: "EMERGENCY - Resource Limits"
   - Matcher: All jobs (.*)
   - Actions:
     - SET_JOB_MAX_CORES → 20.0
     - SET_ALL_RENDER_LAYER_MEMORY → 8388608

2. When crisis passes:
   - Disable the filter
```

## Integration with Pipeline

### Job Submission

Structure job names to trigger filters:

```python
# In submission script
job_name = f"{dept}_{show}_{shot}_{task}_v{version:02d}"

# Examples that trigger filters:
# light_demo_shot01_beauty_v01  -> Lighting filter
# comp_demo_shot01_final_v03    -> Comp filter
# test_demo_shot01_checkrender  -> Test filter
```

### Show Configuration

Store filter configurations in show config:

```yaml
# show_config.yaml
filters:
  - name: "Demo Show Renders"
    order: 20
    matchers:
      - subject: SHOW
        type: IS
        value: demo-show
    actions:
      - type: SET_ALL_RENDER_LAYER_MEMORY
        value: 16777216
```

### Monitoring

Track filter effectiveness:

```python
# Monitor filter applications
# Check logs for filter execution
# Measure resource utilization by department/show
# Adjust filters based on data
```

## What's Next?

To learn more about filters:

- **[Filters and Actions](/docs/concepts/filters-and-actions/)** - Concepts: Filters and Actions
- **[Filter Actions Reference](/docs/reference/filter-actions-reference/)** - Reference: Complete filter actions documentation
- **[Filter Tutorial](/docs/tutorials/filter-tutorial/)** - Tutorials: Step-by-step filter examples
- **[Filter Development](/docs/developer-guide/filter-development/)** - Developer Guide: Filter Development

## Summary

Key takeaways for using filters:

1. **Access via CueCommander** - Filters plugin in CueGUI
2. **Matchers define conditions** - When filters trigger
3. **Actions modify jobs** - What filters do
4. **Order matters** - Lower numbers run first
5. **Test thoroughly** - Verify before production
6. **Monitor and adjust** - Iterate based on usage
7. **Document clearly** - Help team understand filters
8. **Use best practices** - Naming, organization, maintenance

Filters enable powerful automation for consistent job configuration and resource management across your OpenCue pipeline.<|MERGE_RESOLUTION|>--- conflicted
+++ resolved
@@ -1,10 +1,6 @@
 ---
 title: "Using Filters"
-<<<<<<< HEAD
-nav_order: 38
-=======
 nav_order: 36
->>>>>>> e143627e
 parent: User Guides
 layout: default
 date: 2025-10-15
