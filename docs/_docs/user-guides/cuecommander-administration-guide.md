---
title: "CueGUI: CueCommander Administration System"
layout: default
parent: User Guides
<<<<<<< HEAD
nav_order: 37
=======
nav_order: 35
>>>>>>> e143627e
linkTitle: "CueCommander Administration Guide"
date: 2025-01-13
description: >
  Comprehensive guide to using CueCommander for OpenCue render farm administration
---

# CueGUI: CueCommander Administration System

CueGUI is the graphical user interface for OpenCue, divided into two main workspace views:

- **Cuetopia**: The artist-focused view for monitoring and managing render jobs
- **CueCommander**: The administrator-focused view for system monitoring and host management

CueCommander is the administrator-focused workspace within CueGUI, providing comprehensive tools for managing and monitoring OpenCue render farms. While Cuetopia serves artists and production users, CueCommander empowers system administrators, render wranglers, Production Services and Resources (PSR) team, and pipeline Technical Directors (TDs) with advanced control over allocations, hosts, services, and system resources.

## Introduction

CueCommander is designed for render farm administrators who need deep visibility and control over the OpenCue infrastructure. It provides specialized windows for managing compute resources, troubleshooting issues, and optimizing farm performance. The interface exposes administrative functions that directly affect farm operations, making it essential for maintaining efficient render operations at scale.

### Target Audience

- **System Administrators**: Managing farm infrastructure and resources
- **Render Wranglers / Production Services and Resources (PSR) team**: Monitoring and troubleshooting active jobs and stuck frames
- **Pipeline Technical Directors (TDs)**: Configuring services, limits, and allocations
- **Operations Teams**: Overseeing facility-wide render capacity and subscriptions

### Core Capabilities

- Real-time monitoring of jobs, hosts, and resource allocation
- Management of allocations, limits, and service configurations
- Troubleshooting tools for stuck frames and problematic jobs
- Resource redirection and optimization features
- Subscription management and visualization
- Show configuration and administration

## System Overview

CueCommander shares the same application framework as Cuetopia but presents administrator-specific plugins. The interface consists of:

### Application Layout

1. **Menu Bar**: Access to File, Edit, View/Plugins, Window, and Help menus
2. **Plugin Windows**: Each administrative function runs in its own independent window
3. **Tab Navigation**: Bottom tabs allow quick switching between open plugins
4. **Status Bar**: Displays connection status and current facility

### Window Management

- All windows are dockable/detachable and can be arranged to suit workflow preferences
- Window states are saved between sessions
- Multiple instances of the same plugin can be opened
- Windows can be floated or tabbed together

---

## Plugin Windows

### 1. Allocations

**How to Open**: Go to **View/Plugins** > **Cuecommander** > **Allocations**

The Allocations window provides centralized management of render farm resource allocations, allowing administrators to monitor and control how compute resources are distributed across different departments, shows, or facilities.

![Allocations Interface](/assets/images/cuegui/cuecommander/allocations.png)

#### Purpose

Manages the assignment of compute resources (cores and hosts) to specific allocations, which determine render capacity available to different shows or departments. Allocations are fundamental to OpenCue's resource management, ensuring fair distribution of farm resources.

#### Key Features

**Allocation Table Columns**:
- **Name**: Allocation identifier (e.g., "cloud.general", "local.desktop")
- **Tag**: Allocation tag for categorization
- **Cores**: Total cores assigned to the allocation
- **Idle**: Currently available/unused cores
- **Locked**: Cores locked from use
- **Down**: Cores on hosts marked as down
- **Repair**: Cores on hosts in repair state
- **Hosts**: Total number of hosts in allocation
- **Locked (Hosts)**: Number of locked hosts
- **Down (Hosts)**: Number of down hosts
- **Repair (Hosts)**: Number of hosts in repair

**Interactive Features**:
- Drag-and-drop hosts between allocations
- Real-time resource utilization updates
- Context menu actions for allocation management
- Automatic refresh every 60 seconds

#### Usage Instructions

1. **Monitor Resource Distribution**:
   - Review core counts across allocations
   - Identify underutilized allocations (high idle counts)
   - Check for hosts in problematic states (down/repair)

2. **Reassign Hosts**:
   - Select hosts from one allocation
   - Drag to target allocation
   - Confirm the transfer when prompted

3. **Manage Allocation States**:
   - Right-click for context menu options
   - Lock/unlock allocations as needed
   - Modify allocation properties

#### Common Use Cases

- **Capacity Planning**: Review allocation utilization before launching large jobs
- **Troubleshooting**: Identify allocations with high numbers of down/repair hosts
- **Resource Balancing**: Move idle resources to allocations with high demand
- **Maintenance**: Lock allocations during scheduled maintenance windows

---

### 2. Limits

**How to Open**: Go to **View/Plugins** > **Cuecommander** > **Limits**

The Limits window manages render limits that control concurrent resource usage across the farm, preventing resource exhaustion and ensuring stable operations.

![Limits Interface](/assets/images/cuegui/cuecommander/limites.png)

#### Purpose

Configures and monitors system-wide limits that restrict how many frames can run simultaneously for specific resource types. Limits prevent jobs from overwhelming shared resources like licenses, storage systems, or databases.

#### Key Features

**Limit Configuration Panel**:
- **Limit Name**: Identifier for the limit (e.g., "arnold_licenses")
- **Max Value**: Maximum concurrent usage allowed
- **Current Running**: Active usage count

**Control Actions**:
- **Refresh**: Update current usage statistics
- **Add Limit**: Create new resource limits
- **Edit**: Modify existing limit values
- **Delete**: Remove limits (with confirmation)

#### Usage Instructions

1. **Create a New Limit**:
   - Click "Add Limit" button
   - Enter limit name and maximum value
   - Specify associated resources or services

2. **Monitor Usage**:
   - Watch "Current Running" vs "Max Value"
   - Identify limits approaching capacity
   - Review historical usage patterns

3. **Adjust Limits**:
   - Select limit and click Edit
   - Modify max value based on available resources
   - Apply changes immediately

#### Common Use Cases

- **License Management**: Limit concurrent software license usage
- **I/O Protection**: Prevent storage system overload
- **Database Connections**: Control simultaneous database queries
- **Network Bandwidth**: Manage render output bandwidth usage

---

### 3. Monitor Cue

**How to Open**: Go to **View/Plugins** > **Cuecommander** > **Monitor Cue**

Monitor Cue provides a hierarchical view of the entire render farm structure, displaying shows, groups, and jobs in an expandable tree format with administrative controls.

![Monitor Cue Interface](/assets/images/cuegui/cuecommander/monitor_cue.png)

#### Purpose

Offers comprehensive visibility into the show/group/job hierarchy with administrative actions for managing render jobs at all levels. This is the primary tool for understanding farm-wide job distribution and status.

#### Key Features

**Tree View Components**:
- **Shows Dropdown**: Filter by specific shows
- **Expand/Collapse Controls**: Navigate complex hierarchies
- **Job Status Indicators**: Visual status for each job
- **Resource Metrics**: Cores, memory, and runtime statistics

**Toolbar Actions**:
- **Clear**: Remove completed jobs from view
- **Select Jobs**: Multi-select for batch operations
- **Eat Dead Frames**: Mark failed frames as complete
- **Retry Dead Frames**: Requeue failed frames
- **Kill Jobs**: Terminate selected jobs
- **Pause/Unpause**: Control job execution

**Statistics Columns**:
- **Run**: Currently running frames
- **Cores**: Allocated cores
- **Gpus**: GPU resources in use
- **Wait**: Frames waiting to run
- **Depend**: Frames with unmet dependencies
- **Total**: Total frame count
- **Min/Max/Avg**: Frame runtime statistics
- **Priority**: Job priority values
- **Age**: Time since job submission

#### Usage Instructions

1. **Navigate Hierarchy**:
   - Select show from dropdown
   - Expand groups to see jobs
   - Use toolbar buttons for quick expand/collapse

2. **Manage Jobs**:
   - Select multiple jobs with Ctrl/Cmd+Click
   - Right-click for context menu
   - Use toolbar for common actions

3. **Monitor Performance**:
   - Sort by resource usage columns
   - Identify long-running jobs
   - Check dependency bottlenecks

#### Common Use Cases

- **Farm Overview**: Quick assessment of active shows and job distribution
- **Bulk Operations**: Kill or pause multiple jobs simultaneously
- **Priority Management**: Adjust priorities across job groups
- **Dependency Resolution**: Identify and resolve job dependencies

---

### 4. Monitor Hosts

**How to Open**: Go to **View/Plugins** > **Cuecommander** > **Monitor Hosts**

Monitor Hosts provides detailed information about render nodes, their status, resource utilization, and running processes, essential for farm health monitoring.

![Monitor Hosts Interface](/assets/images/cuegui/cuecommander/monitor_hosts.png)

#### Purpose

Enables real-time monitoring and management of render hosts (nodes), including their hardware specifications, current load, and running processes. Critical for identifying and resolving host-specific issues.

#### Key Features

**Host Table (Top Panel)**:
- **Name**: Host identifier
- **Load %**: Current CPU utilization
- **Swap**: Swap memory usage
- **Physical**: Physical memory state
- **GPU Memory**: GPU memory statistics
- **Idle/Total Memory**: Memory availability
- **Temp Available**: Temporary disk space
- **Cores**: CPU core information
- **Idle GPU/Total GPU**: GPU availability
- **Ping**: Network responsiveness
- **Boot Time**: Last boot timestamp
- **Hardware**: Host hardware configuration
- **Locked**: Lock status
- **Thread Mode**: Threading configuration
- **OS**: Operating system details
- **Auto-refresh**: Toggle automatic updates

**Process Table (Bottom Panel)**:
- **Name**: Running frame/process name
- **Cores**: Allocated cores
- **Memory Reserved/Used**: Memory allocation
- **GPU Used**: GPU memory usage
- **Age**: Process runtime
- **Unbooked**: Unaccounted resources
- **Job**: Parent job name

**Filter Controls**:
- **Clear**: Reset all filters
- **Filter Allocation**: Show hosts in specific allocation
- **Filter HardwareState**: Filter by hardware status
- **Filter LockState**: Show locked/unlocked hosts
- **Filter OS**: Filter by operating system

#### Usage Instructions

1. **Monitor Host Health**:
   - Check load percentages for overutilization
   - Review memory and swap usage
   - Identify hosts with high ping times

2. **Manage Host States**:
   - Right-click hosts for context menu
   - Lock hosts for maintenance
   - Set thread modes for optimization
   - Reboot or repair problematic hosts

3. **Process Investigation**:
   - Select host to see running processes
   - Identify stuck or long-running frames
   - Kill problematic processes

#### Common Use Cases

- **Performance Troubleshooting**: Identify overloaded or underperforming hosts
- **Maintenance Planning**: Lock hosts before updates or repairs
- **Resource Optimization**: Adjust thread modes for better utilization
- **Issue Resolution**: Kill stuck processes or reboot unresponsive hosts

---

### 5. Redirect

**How to Open**: Go to **View/Plugins** > **Cuecommander** > **Redirect**

The Redirect window enables administrators to dynamically reassign running processes from one job to another, useful for priority management and resource optimization.

![Redirect Interface](/assets/images/cuegui/cuecommander/redirect.png)

#### Purpose

Allows real-time redirection of compute resources (procs) from lower-priority jobs to higher-priority ones without killing running frames. This advanced feature helps manage urgent deadlines and optimize resource utilization.

#### Key Features

**Redirect Configuration**:
- **Show Selector**: Choose show context
- **Include Groups**: Option to show job groups
- **Require Services**: Filter by required services

**Resource Filters**:
- **Allocations**: Target specific allocations
- **Minimum Cores**: Set minimum core requirements
- **Max Cores**: Limit maximum cores to redirect
- **Minimum Memory**: Memory threshold
- **Result Limit**: Cap number of redirections
- **Proc Hour Cutoff**: Age limit for processes

**Job Selection**:
- **Source Job**: Job to redirect from
- **Target Job**: Job to redirect to
- **Clear/Redirect Buttons**: Execute or reset operation

**Status Display**:
- Shows redirect operation results
- Lists affected frames and hosts
- Provides success/failure feedback

#### Usage Instructions

1. **Setup Redirect**:
   - Select show and configure filters
   - Choose source job (redirect from)
   - Choose target job (redirect to)
   - Set resource constraints

2. **Execute Redirect**:
   - Review settings
   - Click "Redirect" button
   - Monitor operation status
   - Verify successful transfers

3. **Monitor Results**:
   - Check redirected proc count
   - Verify target job receives resources
   - Ensure source job continues properly

#### Common Use Cases

- **Emergency Priority**: Redirect resources to urgent deadline jobs
- **Resource Balancing**: Move resources from idle to active jobs
- **Service Optimization**: Redirect based on service requirements
- **Scheduled Redirects**: Time-based resource reallocation

---

### 6. Services

**How to Open**: Go to **View/Plugins** > **Cuecommander** > **Facility Service Defaults**

The Services window manages service configurations that define software and hardware requirements for render jobs across the facility.

![Services Interface](/assets/images/cuegui/cuecommander/services.png)

#### Purpose

Configures facility-wide service definitions that specify resource requirements for different render engines, software packages, and job types. Services ensure jobs run on appropriate hardware with necessary resources.

#### Key Features

**Service List Panel** (Left):
- Lists all configured services
- Shows service names alphabetically
- Allows selection for editing

**Service Configuration Panel** (Right):
- **Name**: Service identifier
- **Threadable**: Whether service supports threading
- **Min Threads**: Minimum thread count (100 = 1 thread)
- **Max Threads**: Maximum thread count
- **Min Memory MB**: Minimum RAM requirement
- **Min Gpu Memory MB**: Minimum GPU memory
- **Timeout**: Frame timeout in minutes
- **Timeout LLU**: Timeout for last log update
- **Out-Of-Memory (OOM) Increase MB**: Memory increase on out-of-memory

**Tags Section**:
- Service tags for categorization
- Checkbox selection for multiple tags
- Categories: general, desktop, util, splathw, massive

**Control Buttons**:
- **New**: Create new service
- **Del**: Delete selected service
- **Save**: Apply configuration changes
- **Custom Tags**: Add custom service tags

#### Usage Instructions

1. **Create Service**:
   - Click "New" button
   - Enter service name and requirements
   - Set memory and thread limits
   - Select appropriate tags
   - Save configuration

2. **Modify Service**:
   - Select service from list
   - Adjust parameters
   - Update tag selections
   - Click Save to apply

3. **Delete Service**:
   - Select service
   - Click Del button
   - Confirm deletion

#### Common Use Cases

- **Software Configuration**: Define requirements for render engines
- **Resource Templates**: Create standard service profiles
- **Memory Management**: Set appropriate Out-Of-Memory (OOM) thresholds
- **Performance Tuning**: Optimize thread counts for efficiency

---

### 7. Shows

**How to Open**: Go to **View/Plugins** > **Cuecommander** > **Shows**

The Shows window provides administrative control over show configurations, allowing creation, modification, and management of show-level settings.

![Shows Interface](/assets/images/cuegui/cuecommander/shows.png)

#### Purpose

Manages show definitions within OpenCue, including creation of new shows, configuration of show-specific settings, and monitoring of show-level statistics and resources.

#### Key Features

**Shows Table**:
- **Show Name**: Show identifier
- **Cores Run**: Currently running cores
- **Frames Run**: Active frame count
- **Frames Pending**: Waiting frames
- **Jobs**: Total job count

**Control Elements**:
- **Create Show Button**: Launch show creation dialog
- **Context Menu**: Right-click actions
- **Auto-refresh**: Periodic updates

#### Usage Instructions

1. **Create New Show**:
   - Click "Create Show" button
   - Enter show details in dialog
   - Configure allocations and limits
   - Submit creation request

2. **Manage Existing Shows**:
   - Right-click for context menu
   - Modify show properties
   - View show statistics
   - Archive completed shows

3. **Monitor Show Activity**:
   - Review resource usage
   - Check pending frame counts
   - Track job distribution

#### Common Use Cases

- **Show Setup**: Initialize new productions
- **Resource Allocation**: Assign capacity to shows
- **Show Archival**: Clean up completed productions
- **Capacity Planning**: Review show resource requirements

---

### 8. Stuck Frame

**How to Open**: Go to **View/Plugins** > **Cuecommander** > **Stuck Frame**

The Stuck Frame window helps identify and resolve frames that appear to be stuck or running abnormally long, preventing job completion.

![Stuck Frame Interface](/assets/images/cuegui/cuecommander/stuck_frame.png)

#### Purpose

Provides specialized tools for detecting frames that are stuck, hung, or running far longer than expected. Enables targeted intervention to resolve problematic frames without affecting entire jobs.

#### Key Features

**Search Filters Section**:
- **Layer Service**: Filter by service type
- **Exclude Keywords**: Skip frames matching patterns
- **% of Run Since LLU**: Percentage of runtime since last log
- **Min LLU**: Minimum time since last log update
- **% of Average Completion Time**: Compare to average runtime
- **Total Runtime**: Minimum total runtime threshold
- **Enable**: Activate specific filter

**Results Table**:
- **Name**: Frame identifier
- **Comment**: Frame comments/notes
- **Frame Host**: Host running the frame
- **LLU**: Last log update time
- **Runtime %Stuc**: Stuck percentage indicator
- **Average Last Line**: Last log output

**Control Actions**:
- **Search**: Execute filter search
- **Refresh**: Update results
- **Clear**: Reset search criteria
- **Auto-refresh**: Toggle automatic updates
- **Notification**: Enable alerts for stuck frames

#### Usage Instructions

1. **Configure Filters**:
   - Set service-specific thresholds
   - Add exclude patterns for known long-runners
   - Adjust LLU and runtime percentages
   - Enable desired filter combinations

2. **Search for Stuck Frames**:
   - Click Search to apply filters
   - Review results table
   - Sort by stuck percentage
   - Examine last log lines

3. **Resolve Stuck Frames**:
   - Select problematic frames
   - Right-click for context menu
   - Kill, retry, or eat frames
   - Add comments for tracking

#### Common Use Cases

- **Daily Monitoring**: Regular checks for stuck frames
- **Troubleshooting**: Identify patterns in stuck frames
- **Preventive Maintenance**: Catch problems before job failure
- **Performance Analysis**: Review frames exceeding expected runtime

---

### 9. Subscription Graphs

**How to Open**: Go to **View/Plugins** > **Cuecommander** > **Subscription Graphs**

Subscription Graphs provides visual representation of resource allocation and consumption across shows and allocations.

![Subscription Graphs Interface](/assets/images/cuegui/cuecommander/subscription_graphs.png)

#### Purpose

Visualizes subscription relationships between shows and allocations, displaying real-time resource utilization through interactive graphs. Essential for understanding resource distribution patterns.

#### Key Features

**Graph Display**:
- **Shows Dropdown**: Select show to visualize
- **Allocation Bars**: Horizontal bars showing allocation usage
- **Color Coding**: Visual distinction between allocations
- **Real-time Updates**: Live resource consumption display

**Visualization Elements**:
- Resource usage percentages
- Allocation capacity indicators
- Show subscription levels
- Burst capacity visualization

#### Usage Instructions

1. **Select Show**:
   - Choose from shows dropdown
   - Graph updates automatically
   - View all subscribed allocations

2. **Analyze Usage**:
   - Review bar lengths for consumption
   - Identify underutilized allocations
   - Check burst usage patterns

3. **Compare Allocations**:
   - Visual comparison of allocation sizes
   - Relative usage across subscriptions
   - Capacity planning insights

#### Common Use Cases

- **Capacity Review**: Visual assessment of resource distribution
- **Subscription Planning**: Identify needed subscription adjustments
- **Usage Patterns**: Understand show resource consumption
- **Optimization**: Find underutilized subscriptions

---

### 10. Subscriptions

**How to Open**: Go to **View/Plugins** > **Cuecommander** > **Subscriptions**

The Subscriptions window manages the relationships between shows and allocations, controlling how resources are assigned and prioritized.

![Subscriptions Interface](/assets/images/cuegui/cuecommander/subscriptions.png)

#### Purpose

Configures and manages subscriptions that link shows to allocations, determining resource access and priority. Critical for controlling how render capacity is distributed across productions.

#### Key Features

**Subscription Management**:
- Show selection interface
- Allocation assignment controls
- Priority configuration
- Burst capacity settings

**Subscription Properties**:
- Size: Guaranteed resource allocation
- Burst: Additional capacity when available
- Priority: Subscription priority level
- Active: Enable/disable subscriptions

#### Usage Instructions

1. **Create Subscription**:
   - Select show and allocation
   - Set size and burst values
   - Configure priority
   - Activate subscription

2. **Modify Subscriptions**:
   - Adjust size allocations
   - Change burst allowances
   - Update priorities
   - Enable/disable as needed

3. **Monitor Usage**:
   - Review active subscriptions
   - Check utilization levels
   - Identify unused subscriptions

#### Common Use Cases

- **Production Setup**: Configure new show subscriptions
- **Resource Reallocation**: Adjust subscriptions for changing needs
- **Priority Management**: Set subscription priorities for deadlines
- **Capacity Optimization**: Balance subscriptions across shows

---

## Tips & Best Practices

### Performance Optimization

1. **Window Management**:
   - Close unused plugin windows to reduce memory usage
   - Use tab grouping for related windows
   - Set appropriate refresh intervals

2. **Filter Usage**:
   - Apply filters to reduce data volume
   - Save filter presets for common queries
   - Use regex patterns efficiently

3. **Batch Operations**:
   - Group similar actions together
   - Use multi-select for bulk changes
   - Schedule maintenance during low-activity periods

### Workflow Combinations

1. **Troubleshooting Workflow**:
   - Start with Monitor Cue for job overview
   - Check Stuck Frame for problematic frames
   - Use Monitor Hosts to identify host issues
   - Apply Redirect to rebalance resources

2. **Capacity Management**:
   - Review Allocations for resource distribution
   - Check Subscription Graphs for visual analysis
   - Adjust Subscriptions based on usage
   - Monitor with Shows window

3. **Maintenance Workflow**:
   - Lock hosts in Monitor Hosts
   - Set allocations to maintenance mode
   - Configure service limits appropriately
   - Monitor progress in Monitor Cue

### Critical Warnings

⚠️ **High-Impact Operations**:
- Killing jobs removes all running frames immediately
- Allocation changes affect all shows using them
- Service modifications impact all jobs using that service
- Host locks prevent any job execution on those nodes

⚠️ **Resource Management**:
- Avoid oversubscribing allocations beyond capacity
- Monitor memory limits to prevent Out-Of-Memory (OOM) kills
- Set appropriate timeouts to catch stuck frames
- Balance subscriptions to prevent starvation

⚠️ **System Stability**:
- Test service changes on non-production jobs first
- Coordinate host maintenance with production schedules
- Document all configuration changes
- Maintain backup of service and limit configurations

### Managing Job Permissions with Job Interaction

As an administrator, you frequently need to manage jobs owned by other users for daily maintenance, troubleshooting, and production support. CueGUI provides a **Job Interaction** permission system to control cross-user job modifications.

#### Understanding Job Interaction Permissions

**Default Behavior (Job Interaction Disabled)**:
- Users can only kill, retry, or modify jobs they own
- Provides safety against accidental modifications of others' work
- Appropriate for individual artist workflows

**Job Interaction Enabled**:
- Allows managing any job regardless of owner
- Essential for administrators, show TDs, and PSR team
- Required for daily maintenance tasks like retrying failed jobs across multiple users

#### Enabling/Disabling Job Interaction

To enable or disable Job Interaction:

1. Open the **File** menu in CueGUI (either Cuetopia or CueCommander)
2. Select either:
   - **Enable Job Interaction** (if currently disabled)
   - **Disable Job Interaction** (if currently enabled)
3. Confirm the restart prompt
4. CueGUI will close and must be restarted for the change to take effect

- **Enable Job Interaction**

![Enable Job Interaction Menu](/assets/images/cuegui/file_menu_enable_job_interaction.png)

- **Disable Job Interaction**

![Enable Job Interaction Menu](/assets/images/cuegui/file_menu_disable_job_interaction.png)

The setting persists across sessions, so administrators typically keep it enabled.

#### Protected Operations

Actions requiring ownership or enabled Job Interaction:
- Killing jobs
- Retrying dead frames
- Enabling/disabling auto-eating
- Eating dead frames
- Modifying layer settings
- Retrying specific frames

**Note**: Pause/Resume operations are not protected and work on any job.

#### Administrative Best Practices

1. **Communication**:
   - Inform job owners when killing or modifying their jobs
   - Document reasons for interventions in logs or tickets

2. **Verification**:
   - Always double-check job names before destructive actions
   - Review job details to understand impact
   - Consider pausing instead of killing when appropriate

3. **Timing**:
   - Coordinate job kills with production schedules
   - Retry failed jobs during appropriate time windows
   - Avoid disrupting critical render deadlines

4. **Documentation**:
   - Keep records of cross-user job modifications
   - Note reasons for kills or retries
   - Track recurring issues for pattern analysis

#### Permission Error Handling

If you attempt to modify another user's job without Job Interaction enabled, you'll receive an error message:

```
You do not have permissions to kill some of the selected jobs owned by <USERNAME>

Job actions can still be enabled at File > Enable Job Interaction, but caution is advised.
```

This confirms the action was blocked and provides guidance for enabling permissions.

#### Use Cases for Administrators

**Enable Job Interaction when**:
- Performing daily render farm maintenance
- Retrying jobs across multiple shows/users
- Responding to production emergencies
- Clearing dead frames during off-hours
- Managing jobs for users who are unavailable

**Typical Administrative Workflow**:
1. Enable Job Interaction at session start
2. Monitor jobs across all users
3. Retry dead frames or kill problematic jobs as needed
4. Document interventions for tracking
5. Job Interaction remains enabled for the session

---

## Troubleshooting

### Common Issues and Solutions

**Issue: Jobs not picking up after allocation change**
- Solution: Check subscription is active and has sufficient size
- Verify hosts are in correct allocation
- Ensure no limits are blocking execution

**Issue: Frames continuously failing**
- Solution: Check service memory requirements
- Review frame logs for specific errors
- Verify software licenses are available
- Check host compatibility

**Issue: Uneven resource distribution**
- Solution: Review subscription priorities
- Check for allocation locks
- Verify burst settings are appropriate
- Balance subscription sizes

**Issue: Plugin windows not updating**
- Solution: Check network connectivity
- Verify Cuebot connection
- Restart plugin or application
- Check refresh settings

**Issue: Cannot modify allocations/services**
- Solution: Verify administrator permissions
- Check for database locks
- Ensure Cuebot is responding
- Review system logs for errors

### Diagnostic Steps

1. **Check System Status**:
   - Verify Cuebot connectivity
   - Review system resource availability
   - Check database responsiveness

2. **Review Logs**:
   - Examine Cuebot logs for errors
   - Check RQD logs on problematic hosts
   - Review job/frame logs for patterns

3. **Test Incrementally**:
   - Make small configuration changes
   - Test on single jobs/hosts first
   - Monitor impact before scaling

---

## References

### Related Documentation

- [CueGUI: Cuetopia Monitoring Guide](/docs/user-guides/cuetopia-monitoring-guide)

### Command-Line Equivalents

Many CueCommander operations have CLI equivalents using `cueadmin`:

```bash
# Allocation management
cueadmin -la                    # List allocations
cueadmin -lh -alloc <name>     # List hosts in allocation

# Host management  
cueadmin -lh                    # List all hosts
cueadmin -lock <host>          # Lock host
cueadmin -unlock <host>        # Unlock host

# Service management
cueadmin -lv                    # List default services
cueadmin -lv <show>            # List show-specific service overrides

# Show management
cueadmin -ls                    # List shows
cueadmin -create-show <name>   # Create show

# Subscription management
cueadmin -lb <show>            # List show subscriptions
cueadmin -lba <alloc>          # List all subscriptions to an allocation
```

### Python API Reference

CueCommander operations can be automated using the OpenCue Python API:

```python
import opencue

# Allocation operations
allocations = opencue.api.getAllocations()
alloc = opencue.api.findAllocation("local.general")
alloc.reparentHosts(["host1", "host2"])

# Host operations
hosts = opencue.api.getHosts()
host = opencue.api.findHost("rendernode01")
host.lock()

# Service operations (Note: Service management is done via API, not CLI)
services = opencue.api.getDefaultServices()
service = opencue.api.createService("custom_service")  # No CLI equivalent

# Show operations
shows = opencue.api.getShows()
show = opencue.api.findShow("production")
```<|MERGE_RESOLUTION|>--- conflicted
+++ resolved
@@ -2,11 +2,7 @@
 title: "CueGUI: CueCommander Administration System"
 layout: default
 parent: User Guides
-<<<<<<< HEAD
-nav_order: 37
-=======
 nav_order: 35
->>>>>>> e143627e
 linkTitle: "CueCommander Administration Guide"
 date: 2025-01-13
 description: >
