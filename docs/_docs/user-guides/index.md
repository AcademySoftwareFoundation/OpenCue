---
layout: default
title: User Guides
<<<<<<< HEAD
nav_order: 32
=======
nav_order: 30
>>>>>>> e143627e
has_children: true
permalink: /docs/user-guides
---

# User guides

Guides for artists and end-users completing common OpenCue user tasks.<|MERGE_RESOLUTION|>--- conflicted
+++ resolved
@@ -1,11 +1,7 @@
 ---
 layout: default
 title: User Guides
-<<<<<<< HEAD
-nav_order: 32
-=======
 nav_order: 30
->>>>>>> e143627e
 has_children: true
 permalink: /docs/user-guides
 ---
