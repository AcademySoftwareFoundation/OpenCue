---
title: "pycuerun command"
layout: default
parent: Reference
<<<<<<< HEAD
nav_order: 60
=======
nav_order: 57
>>>>>>> e143627e
linkTitle: "pycuerun command"
date: 2019-05-23
description: >
  Submit and launch OpenCue jobs
---

# pycuerun command

### Submit and launch OpenCue jobs

---

This page lists the arguments and flags you can specify for the `pycuerun`
command. You can run `pycuerun` to launch OpenCue outline jobs and frames.
To submit a job to OpenCue, you must first create an outline script.

The command expects the following usage pattern:

```shell
pycuerun [options] outline_script [frame range]
```

To run the command, you must provide an outline script.

## Help options
  
### `-h`, `--help`

Show this help message and exit.

## Standard options

### `-b BACKEND` and `--backend=BACKEND`

Arguments: The name of an existing backend.

Set the backend for the job.

### `-s SERVER` and `--server=SERVER`

Arguments: The name of an existing server.

Set the server for the job.

### `-F FACILITY` and `--facility=FACILITY`

Arguments: The name of an existing facility.

Set the job facility.

### `-V` and `--verbose`

Enable verbose output.

### `-D` and `--debug`

Turn on debugging.

## Development options

### `-v VERSION` and `--version=VERSION`

Arguments: The name of an existing facility.

### `-r REPOS` and `--repos=REPOS`

Arguments: The name of a repository.

### `--dev`

Add current user's dev areas to python path.

### `--dev-user=DEVUSER`

Arguments: A user's dev area.

Add given user's dev areas to python path.
  
### `--env=ENV`

Arguments: A key/value pair.

Add environment key/value pairs with `--env k=v`.

## Job options

### `-p` and `--pause`

Launch outline script in paused state.

### `-w` and `--wait`

Block until the launched job is completed.

### `-t` and `--test`

Block until the job is completed or failed.

### `-f RANGE` and `--range=RANGE`

Arguments: A range of frames.

Specify the frame range. Defaults to `$FR` env variable.

### `--shot=SHOT`

Switch job to the specified shot.

### `--no-mail`

Disable email notifications.

### `--max-retries=MAXRETRIES`

Arguments: The maximum number of retries per frame.

Set the max number of retries per frame.

### `-o OS` and `--os=OS`

Arguments: An operating system.

Set the target operating system for the job.

###  `--base-name=BASENAME`

Arguments: The base name for the job.

Set the base name for the job.

### `--autoeat`

Automatically eat dead frames with no retry.

### `--qc`

Allow artist to QC to the job before the job leaves the cue on completion.

## Frame execution options

### `-e FRAME_NAME` and `--execute=FRAME_NAME`

Arguments: The name of a frame.

Execute the given frame.  Example: `1-bty_all`

### `-i SCRIPT` and `--inspect=SCRIPT`

Arguments: The name of an outline script.

Dump some information on the given outline script.

### `-u USER` and `--user=USER`

Arguments: A username.

Set the user to run as.

### `-j JOB_ID` and `--jobid=JOB_ID`

Arguments: The base name of a job. 

Specify the basename of the job associated with an outline.

### `-m MAX_RETRIES` and `--maxretries=MAX_RETRIES`

Arguments: The maximum number of retries for this job.

Specify max retries for this job.

## Plugin options

### `-L RUN_LOCAL` and `--run-local=RUN_LOCAL`

Arguments: `RUN_LOCAL`

Run local cores.

### `-T RUN_LOCAL_THREADS` and `--run-local-threads=RUN_LOCAL_THREADS`

Arguments: `RUN_LOCAL_THREADS`

Set number of threads for local cores to run per frame.<|MERGE_RESOLUTION|>--- conflicted
+++ resolved
@@ -2,11 +2,7 @@
 title: "pycuerun command"
 layout: default
 parent: Reference
-<<<<<<< HEAD
-nav_order: 60
-=======
 nav_order: 57
->>>>>>> e143627e
 linkTitle: "pycuerun command"
 date: 2019-05-23
 description: >
