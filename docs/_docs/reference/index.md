---
layout: default
title: Reference
<<<<<<< HEAD
nav_order: 57
=======
nav_order: 54
>>>>>>> e143627e
has_children: true
permalink: /docs/reference
---

# Reference

Reference guides for all users running OpenCue tools and interfaces.<|MERGE_RESOLUTION|>--- conflicted
+++ resolved
@@ -1,11 +1,7 @@
 ---
 layout: default
 title: Reference
-<<<<<<< HEAD
-nav_order: 57
-=======
 nav_order: 54
->>>>>>> e143627e
 has_children: true
 permalink: /docs/reference
 ---
