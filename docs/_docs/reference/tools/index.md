---
title: "Command Line Tools"
<<<<<<< HEAD
nav_order: 63
=======
nav_order: 60
>>>>>>> e143627e
parent: "Reference"
has_children: true
layout: default
date: 2025-08-06
description: >
  Reference documentation for OpenCue command-line tools including 
  cueadmin, cueman, and other CLI utilities.
---

# Command Line Tools

OpenCue provides several command-line tools for managing and interacting with the render farm. These tools offer capabilities for job management, system administration, and automation.

## Available Tools

### [CueAdmin](/docs/reference/tools/cueadmin/)
The primary administrative tool for OpenCue, providing comprehensive control over shows, allocations, hosts, subscriptions, and system resources.

### [Cueman](/docs/reference/tools/cueman/)
A job management tool that extends cueadmin with advanced filtering, batch operations, and user-friendly features for efficient farm management.

### [Cuecmd](/docs/reference/tools/cuecmd/)
A command execution tool that runs arbitrary shell commands from a text file as frames on the render farm, enabling easy parallelization of batch operations.

### [PyCueRun](/docs/reference/commands/pycuerun/)
A tool for submitting and running Python-based jobs on the OpenCue render farm.

## Quick Comparison

| Tool | Primary Use | Key Features |
|------|------------|--------------|
| **cueadmin** | System administration | Host management, show configuration, allocation control |
| **cueman** | Job and frame management | Advanced filtering, batch operations, frame manipulation |
| **cuecmd** | Command execution | Batch command processing, chunking, parallelization |
| **pycuerun** | Job submission | Python script execution, dependency management |

## Getting Started

All command-line tools require:
1. OpenCue Python packages installed
2. Environment variables configured:
   ```bash
   export OPENCUE_HOSTS="your-cuebot-server:8443"
   export OPENCUE_FACILITY="your-facility-code"
   ```

## Common Operations

### View Help
All tools support help flags:
```bash
cueadmin -h
cueman -h
pycuerun -h
```

### List Jobs
```bash
cueadmin -lj              # Using cueadmin
cueman -info job_name     # Using cueman for details
```

### Manage Frames
```bash
cueman -lf job_name       # List frames
cueman -retry job_name    # Retry failed frames
cueman -kill job_name     # Kill running frames
```

## Best Practices

1. **Start with Read Operations**: Use list and info commands to understand current state
2. **Use Filters**: Apply specific filters to target exact resources
3. **Test First**: Try commands on test jobs before production
4. **Enable Verbose Mode**: Use `-v` flag for debugging
5. **Document Actions**: Keep logs of administrative actions

## Environment Setup

Configure your shell environment for optimal use:

```bash
# Add to ~/.bashrc or ~/.zshrc
export OPENCUE_HOSTS="cuebot1:8443,cuebot2:8443"
export OPENCUE_FACILITY="main"

# Optional: Create aliases for common operations
alias cue-jobs='cueadmin -lj'
alias cue-hosts='cueadmin -lh'
alias cue-info='cueman -info'
```

## Scripting and Automation

Command-line tools can be combined in scripts:

```bash
#!/bin/bash
# Example: Daily maintenance script

# Clean up overnight test jobs
for job in $(cueadmin -lj | grep test_ | awk '{print $1}'); do
    cueman -term $job -force
done

# Retry failed production frames
for job in $(cueadmin -lj | grep prod_ | awk '{print $1}'); do
    cueman -retry $job -state DEAD
done
```

## Troubleshooting

### Connection Issues
```bash
# Test connection by listing shows (if successful, connection works)
cueadmin -ls

# Specify server explicitly
cueman -server cuebot.example.com:8443 -lf job_name
```

### Permission Errors
Some operations require administrative privileges. Contact your OpenCue administrator if you encounter permission errors.

## Additional Resources

- [OpenCue Python API Documentation](https://github.com/AcademySoftwareFoundation/OpenCue/tree/master/pycue)
- [OpenCue User Guides](/docs/user-guides/)
- [OpenCue Tutorials](/docs/tutorials/)<|MERGE_RESOLUTION|>--- conflicted
+++ resolved
@@ -1,10 +1,6 @@
 ---
 title: "Command Line Tools"
-<<<<<<< HEAD
-nav_order: 63
-=======
 nav_order: 60
->>>>>>> e143627e
 parent: "Reference"
 has_children: true
 layout: default
