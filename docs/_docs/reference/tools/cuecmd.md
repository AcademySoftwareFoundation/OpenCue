--- conflicted
+++ resolved
@@ -1,10 +1,6 @@
 ---
 title: "Cuecmd - Command Execution Tool"
-<<<<<<< HEAD
-nav_order: 66
-=======
 nav_order: 63
->>>>>>> e143627e
 parent: "Command Line Tools"
 grand_parent: "Reference"
 layout: default
