---
layout: default
title: OpenCue REST API Reference
parent: Reference
<<<<<<< HEAD
nav_order: 69
=======
nav_order: 66
>>>>>>> e143627e
---

# OpenCue REST API Reference
{: .no_toc }

Complete API reference for the OpenCue REST Gateway endpoints, authentication, and data formats.

<details open markdown="block">
  <summary>
    Table of contents
  </summary>
  {: .text-delta }
1. TOC
{:toc}
</details>

---

## Overview

The OpenCue REST Gateway provides HTTP/REST endpoints for all OpenCue gRPC interfaces. It converts HTTP requests to gRPC calls and returns JSON responses, enabling web applications and HTTP clients to interact with OpenCue services.

### Base Information

- **Base URL**: `http://your-gateway:8448` (configurable)
- **Protocol**: HTTP/HTTPS
- **Authentication**: JWT Bearer tokens
- **Request Method**: POST (for all endpoints)
- **Content Type**: `application/json`
- **Response Format**: JSON

### Authentication

All endpoints require JWT authentication:

```http
POST /interface.Interface/Method
Authorization: Bearer <jwt-token>
Content-Type: application/json
```

---

## Authentication

### JWT Token Requirements

- **Algorithm**: HMAC SHA256 (HS256)
- **Required Claims**: `sub` (subject), `exp` (expiration)
- **Header Format**: `Authorization: Bearer <token>`

### Token Creation Example

```python
import jwt
import time

def create_token(secret, user_id):
    payload = {
        'sub': user_id,
        'exp': int(time.time()) + 3600  # 1 hour
    }
    return jwt.encode(payload, secret, algorithm='HS256')
```

### Error Responses

| Status Code | Description |
|-------------|-------------|
| `401` | Missing or invalid Authorization header |
| `403` | Token validation failed or expired |
| `500` | Internal server error |

---

## Interface Overview

The REST API provides access to all OpenCue interfaces:

### Core Interfaces

| Interface | Purpose | Key Endpoints |
|-----------|---------|---------------|
| [Show Interface](#show-interface) | Show management | GetShows, FindShow, CreateShow |
| [Job Interface](#job-interface) | Job operations | GetJobs, FindJob, Kill, Pause, Resume |
| [Frame Interface](#frame-interface) | Frame management | GetFrame, Kill, Retry, Eat |
| [Layer Interface](#layer-interface) | Layer operations | GetLayer, FindLayer, Kill |
| [Group Interface](#group-interface) | Host groups | FindGroup, GetGroup, SetMinCores, SetMaxCores |
| [Host Interface](#host-interface) | Host management | GetHosts, FindHost, Lock, Unlock |
| [Owner Interface](#owner-interface) | Ownership | GetOwner, SetMaxCores, TakeOwnership |
| [Proc Interface](#proc-interface) | Process monitoring | GetProc, Kill, Unbook |
| [Deed Interface](#deed-interface) | Resource deeds | GetOwner, GetHost |

### Management Interfaces

| Interface | Purpose | Key Endpoints |
|-----------|---------|---------------|
| [Allocation Interface](#allocation-interface) | Resource allocation | GetAll, Get, Find, GetHosts, SetBillable |
| [Facility Interface](#facility-interface) | Multi-site management | Get, Create, Delete, GetAllocations |
| [Filter Interface](#filter-interface) | Job filters | FindFilter, GetActions, GetMatchers, SetEnabled |
| [Action Interface](#action-interface) | Filter actions | Delete, Commit, GetParentFilter |
| [Matcher Interface](#matcher-interface) | Filter matchers | Delete, Commit, GetParentFilter |
| [Depend Interface](#depend-interface) | Dependencies | GetDepend, Satisfy, Unsatisfy |
| [Subscription Interface](#subscription-interface) | Show subscriptions | Get, Find, Delete, SetSize, SetBurst |
| [Limit Interface](#limit-interface) | Resource limits | GetAll, Get, Create, Delete, SetMaxValue |
| [Service Interface](#service-interface) | Service definitions | GetService, GetDefaultServices, CreateService, Update, Delete |
| [ServiceOverride Interface](#serviceoverride-interface) | Service overrides | Update, Delete |
| [Task Interface](#task-interface) | Task management | Delete, SetMinCores, ClearAdjustments |

---

## Show Interface

Manage shows (projects) in OpenCue.

### Get All Shows

Get a list of all shows in the system.

```http
POST /show.ShowInterface/GetShows
```

**Request Body:**
```json
{}
```

**Response:**
```json
{
  "shows": {
    "shows": [
      {
        "id": "00000000-0000-0000-0000-000000000000",
        "name": "myshow",
        "defaultMinCores": 1,
        "defaultMaxCores": 100,
        "commentEmail": "",
        "bookingEnabled": true,
        "dispatchEnabled": true,
        "active": true,
        "showStats": {
          "runningFrames": 5,
          "deadFrames": 0,
          "pendingFrames": 10,
          "pendingJobs": 2
        },
        "defaultMinGpus": 0,
        "defaultMaxGpus": 10
      }
    ]
  }
}
```

### Find Show

Find a specific show by name.

```http
POST /show.ShowInterface/FindShow
```

**Request Body:**
```json
{
  "name": "myshow"
}
```

**Response:**
```json
{
  "show": {
    "id": "00000000-0000-0000-0000-000000000000",
    "name": "myshow",
    "defaultMinCores": 1,
    "defaultMaxCores": 100,
    "active": true
  }
}
```

### Create Show

Create a new show.

```http
POST /show.ShowInterface/CreateShow
```

**Request Body:**
```json
{
  "name": "newshow",
  "defaultMinCores": 1,
  "defaultMaxCores": 50
}
```

**Response:**
```json
{
  "show": {
    "id": "new-show-id",
    "name": "newshow",
    "defaultMinCores": 1,
    "defaultMaxCores": 50,
    "active": true
  }
}
```

---

## Job Interface

Manage rendering jobs and their lifecycle.

### Get Jobs

Retrieve jobs for a show with optional filtering.

```http
POST /job.JobInterface/GetJobs
```

**Request Body:**
```json
{
  "r": {
    "show": {
      "name": "myshow"
    },
    "includeFinished": false,
    "maxResults": 100
  }
}
```

**Response:**
```json
{
  "jobs": {
    "jobs": [
      {
        "id": "job-id-123",
        "name": "myshow-shot001-comp",
        "state": "PENDING",
        "shot": "shot001",
        "show": "myshow",
        "user": "artist1",
        "group": "comp",
        "facility": "cloud",
        "priority": 100,
        "minCores": 1,
        "maxCores": 10,
        "isPaused": false,
        "hasComment": false,
        "startTime": 1694000000,
        "stopTime": 0,
        "jobStats": {
          "runningFrames": 0,
          "deadFrames": 0,
          "pendingFrames": 25,
          "succeededFrames": 0,
          "totalFrames": 25
        }
      }
    ]
  }
}
```

### Find Job

Find a specific job by name.

```http
POST /job.JobInterface/FindJob
```

**Request Body:**
```json
{
  "name": "myshow-shot001-comp"
}
```

### Get Job Frames

Retrieve frames for a specific job.

```http
POST /job.JobInterface/GetFrames
```

**Request Body:**
```json
{
  "job": {
    "id": "job-id-123"
  },
  "req": {
    "includeFinished": true,
    "page": 1,
    "limit": 100
  }
}
```

**Response:**
```json
{
  "frames": {
    "frames": [
      {
        "id": "frame-id-456",
        "name": "0001-layer_name",
        "layerName": "comp_layer",
        "number": 1,
        "state": "WAITING",
        "retryCount": 0,
        "exitStatus": -1,
        "startTime": 0,
        "stopTime": 0,
        "maxRss": "0",
        "usedMemory": "0",
        "lastResource": "/0.00/0"
      }
    ]
  }
}
```

### Pause Job

Pause a running or pending job.

```http
POST /job.JobInterface/Pause
```

**Request Body:**
```json
{
  "job": {
    "id": "job-id-123"
  }
}
```

**Response:**
```json
{}
```

### Resume Job

Resume a paused job.

```http
POST /job.JobInterface/Resume
```

**Request Body:**
```json
{
  "job": {
    "id": "job-id-123"
  }
}
```

### Kill Job

Terminate a job and all its frames.

```http
POST /job.JobInterface/Kill
```

**Request Body:**
```json
{
  "job": {
    "id": "job-id-123"
  }
}
```

---

## Frame Interface

Manage individual frame operations.

### Get Frame

Retrieve detailed information about a specific frame.

```http
POST /frame.FrameInterface/GetFrame
```

**Request Body:**
```json
{
  "id": "frame-id-456"
}
```

**Response:**
```json
{
  "frame": {
    "id": "frame-id-456",
    "name": "0001-layer_name",
    "layerName": "comp_layer",
    "number": 1,
    "state": "SUCCEEDED",
    "retryCount": 0,
    "exitStatus": 0,
    "startTime": 1694000000,
    "stopTime": 1694000300,
    "maxRss": "2147483648",
    "usedMemory": "1073741824",
    "totalCoreTime": 300
  }
}
```

### Retry Frame

Retry a failed frame.

```http
POST /frame.FrameInterface/Retry
```

**Request Body:**
```json
{
  "frame": {
    "id": "frame-id-456"
  }
}
```

### Kill Frame

Kill a running frame.

```http
POST /frame.FrameInterface/Kill
```

**Request Body:**
```json
{
  "frame": {
    "id": "frame-id-456"
  }
}
```

### Eat Frame

Mark a frame as completed (skip rendering).

```http
POST /frame.FrameInterface/Eat
```

**Request Body:**
```json
{
  "frame": {
    "id": "frame-id-456"
  }
}
```

---

## Layer Interface

Manage job layers and their properties.

### Get Layer

Retrieve layer information.

```http
POST /layer.LayerInterface/GetLayer
```

**Request Body:**
```json
{
  "id": "layer-id-789"
}
```

**Response:**
```json
{
  "layer": {
    "id": "layer-id-789",
    "name": "comp_layer",
    "type": "Render",
    "isEnabled": true,
    "minimumCores": 1,
    "maximumCores": 4,
    "minimumMemory": 2147483648,
    "layerStats": {
      "totalFrames": 25,
      "runningFrames": 0,
      "deadFrames": 0,
      "pendingFrames": 25,
      "succeededFrames": 0
    }
  }
}
```

### Find Layer

Find a layer within a job.

```http
POST /layer.LayerInterface/FindLayer
```

**Request Body:**
```json
{
  "job": {
    "id": "job-id-123"
  },
  "layer": "comp_layer"
}
```

### Get Layer Frames

Get all frames for a specific layer.

```http
POST /layer.LayerInterface/GetFrames
```

**Request Body:**
```json
{
  "layer": {
    "id": "layer-id-789"
  },
  "req": {
    "page": 1,
    "limit": 100
  }
}
```

### Kill Layer

Kill all frames in a layer.

```http
POST /layer.LayerInterface/Kill
```

**Request Body:**
```json
{
  "layer": {
    "id": "layer-id-789"
  }
}
```

### Set Layer Tags

Set tags on a layer for job categorization and routing. Tags help filter and organize layers by render type, software, or other attributes.

```http
POST /layer.LayerInterface/SetTags
```

**Request Body:**
```json
{
  "layer": {
    "id": "layer-id-789"
  },
  "tags": ["nuke", "comp", "high-priority"]
}
```

**Response:**
```json
{}
```

**Use Cases:**
- Tag layers by software (nuke, maya, blender, houdini)
- Tag by render type (comp, lighting, fx, sim)
- Tag by priority or department for resource allocation
- Filter jobs by layer tags in monitoring dashboards

**Note:** SetTags replaces all existing tags on the layer. To retrieve current tags, call GetLayer - the tags field is included in the layer response:

```json
{
  "layer": {
    "id": "layer-id-789",
    "name": "comp_layer",
    "tags": ["nuke", "comp", "high-priority"],
    "type": "Render",
    "isEnabled": true
  }
}
```

---

## Host Interface

Manage render hosts and their resources.

### Get All Hosts

Retrieve all hosts in the render farm.

```http
POST /host.HostInterface/GetHosts
```

**Request Body:**
```json
{}
```

**Response:**
```json
{
  "hosts": {
    "hosts": [
      {
        "id": "host-id-abc",
        "name": "render-node-01",
        "lockState": "OPEN",
        "bootTime": 1694000000,
        "pingTime": 1694001000,
        "os": "linux",
        "totalCores": 16,
        "idleCores": 12,
        "totalMemory": 68719476736,
        "freeMemory": 34359738368,
        "totalGpus": 2,
        "freeGpus": 2,
        "hostStats": {
          "totalFrames": 4,
          "runningFrames": 4
        }
      }
    ]
  }
}
```

### Find Host

Find a specific host by name.

```http
POST /host.HostInterface/FindHost
```

**Request Body:**
```json
{
  "name": "render-node-01"
}
```

### Get Host

Get detailed host information.

```http
POST /host.HostInterface/GetHost
```

**Request Body:**
```json
{
  "id": "host-id-abc"
}
```

### Lock Host

Prevent new jobs from being assigned to a host.

```http
POST /host.HostInterface/Lock
```

**Request Body:**
```json
{
  "host": {
    "id": "host-id-abc"
  }
}
```

### Unlock Host

Allow jobs to be assigned to a host.

```http
POST /host.HostInterface/Unlock
```

**Request Body:**
```json
{
  "host": {
    "id": "host-id-abc"
  }
}
```

### Add Tags to Host

Add one or more tags to a host for categorization and filtering.

```http
POST /host.HostInterface/AddTags
```

**Request Body:**
```json
{
  "host": {
    "id": "host-id-abc"
  },
  "tags": ["gpu", "high-memory", "linux"]
}
```

**Response:**
```json
{}
```

**Use Cases:**
- Tag hosts by hardware capabilities (gpu, cpu-only, high-memory)
- Tag hosts by location or department (studio-a, comp-team)
- Tag hosts for specific job routing and allocation

### Remove Tags from Host

Remove one or more tags from a host.

```http
POST /host.HostInterface/RemoveTags
```

**Request Body:**
```json
{
  "host": {
    "id": "host-id-abc"
  },
  "tags": ["gpu", "high-memory"]
}
```

**Response:**
```json
{}
```

### Rename Host Tag

Rename a tag across a host (useful for standardizing tag names).

```http
POST /host.HostInterface/RenameTag
```

**Request Body:**
```json
{
  "host": {
    "id": "host-id-abc"
  },
  "old_tag": "gpu",
  "new_tag": "nvidia-gpu"
}
```

**Response:**
```json
{}
```

### Get Host Tags

Retrieve tags for a host by calling GetHost - tags are included in the host object.

```http
POST /host.HostInterface/GetHost
```

**Request Body:**
```json
{
  "id": "host-id-abc"
}
```

**Response:**
```json
{
  "host": {
    "id": "host-id-abc",
    "name": "render-node-01",
    "tags": ["gpu", "high-memory", "linux"],
    "lockState": "OPEN",
    "totalCores": 16,
    "totalMemory": 68719476736,
    "totalGpus": 2
  }
}
```

---

## Group Interface

Manage resource groups and allocation.

### Find Group

Find a group within a show.

```http
POST /group.GroupInterface/FindGroup
```

**Request Body:**
```json
{
  "show": {
    "name": "myshow"
  },
  "name": "comp"
}
```

**Response:**
```json
{
  "group": {
    "id": "group-id-def",
    "name": "comp",
    "department": "compositing",
    "defaultJobPriority": 100,
    "defaultJobMinCores": 1,
    "defaultJobMaxCores": 8,
    "groupStats": {
      "runningFrames": 5,
      "deadFrames": 0,
      "pendingFrames": 20,
      "pendingJobs": 3
    }
  }
}
```

### Get Group

Get detailed group information.

```http
POST /group.GroupInterface/GetGroup
```

**Request Body:**
```json
{
  "id": "group-id-def"
}
```

### Set Minimum Cores

Set minimum core allocation for a group.

```http
POST /group.GroupInterface/SetMinCores
```

**Request Body:**
```json
{
  "group": {
    "id": "group-id-def"
  },
  "cores": 4
}
```

### Set Maximum Cores

Set maximum core allocation for a group.

```http
POST /group.GroupInterface/SetMaxCores
```

**Request Body:**
```json
{
  "group": {
    "id": "group-id-def"
  },
  "cores": 16
}
```

---

## Owner Interface

Manage resource ownership and allocation.

### Get Owner

Get owner information and resource allocation.

```http
POST /owner.OwnerInterface/GetOwner
```

**Request Body:**
```json
{
  "name": "artist1"
}
```

**Response:**
```json
{
  "owner": {
    "name": "artist1",
    "maxCores": 20,
    "minCores": 2,
    "maxGpus": 4,
    "minGpus": 0,
    "ownerStats": {
      "runningFrames": 8,
      "maxFrames": 50
    }
  }
}
```

### Set Maximum Cores

Set maximum core allocation for an owner.

```http
POST /owner.OwnerInterface/SetMaxCores
```

**Request Body:**
```json
{
  "owner": {
    "name": "artist1"
  },
  "cores": 32
}
```

### Take Ownership

Take ownership of a host.

```http
POST /owner.OwnerInterface/TakeOwnership
```

**Request Body:**
```json
{
  "host": {
    "id": "host-id-abc"
  },
  "owner": {
    "name": "artist1"
  }
}
```

---

## Proc Interface

Manage running processes on hosts.

### Get Process

Get information about a running process.

```http
POST /proc.ProcInterface/GetProc
```

**Request Body:**
```json
{
  "id": "proc-id-ghi"
}
```

**Response:**
```json
{
  "proc": {
    "id": "proc-id-ghi",
    "name": "render_process",
    "logPath": "/tmp/rqd/logs/render_process.log",
    "unbooked": false,
    "reserved": true,
    "bookedCores": 4,
    "virtualMemory": 8589934592,
    "usedMemory": 4294967296,
    "bookedGpus": 1,
    "usedGpuMemory": 2147483648
  }
}
```

### Kill Process

Terminate a running process.

```http
POST /proc.ProcInterface/Kill
```

**Request Body:**
```json
{
  "proc": {
    "id": "proc-id-ghi"
  }
}
```

### Unbook Process

Unbook resources from a process.

```http
POST /proc.ProcInterface/Unbook
```

**Request Body:**
```json
{
  "proc": {
    "id": "proc-id-ghi"
  }
}
```

---

## Deed Interface

Manage resource deeds and ownership records.

### Get Deed Owner

Get the owner of a deed.

```http
POST /deed.DeedInterface/GetOwner
```

**Request Body:**
```json
{
  "deed": {
    "id": "deed-id-jkl"
  }
}
```

**Response:**
```json
{
  "owner": {
    "name": "artist1",
    "maxCores": 20,
    "minCores": 2
  }
}
```

### Get Deed Host

Get the host associated with a deed.

```http
POST /deed.DeedInterface/GetHost
```

**Request Body:**
```json
{
  "deed": {
    "id": "deed-id-jkl"
  }
}
```

**Response:**
```json
{
  "host": {
    "id": "host-id-abc",
    "name": "render-node-01",
    "lockState": "OPEN",
    "totalCores": 16,
    "idleCores": 8
  }
}
```

---

## Allocation Interface

Manage resource allocations across facilities and shows.

### Get All Allocations

Retrieve all allocations in the system.

```http
POST /facility.AllocationInterface/GetAll
```

**Request Body:**
```json
{}
```

**Response:**
```json
{
  "allocations": {
    "allocations": [
      {
        "id": "alloc-id-123",
        "name": "cloud",
        "tag": "cloud",
        "facility": "aws-us-west",
        "billable": true,
        "stats": {
          "cores": 256,
          "availableCores": 128,
          "idleCores": 64,
          "runningCores": 64,
          "lockedCores": 0,
          "hosts": 16,
          "lockedHosts": 0,
          "downHosts": 0
        }
      }
    ]
  }
}
```

### Get Allocation

Get details for a specific allocation.

```http
POST /facility.AllocationInterface/Get
```

**Request Body:**
```json
{
  "id": "alloc-id-123"
}
```

### Find Allocation

Find an allocation by name.

```http
POST /facility.AllocationInterface/Find
```

**Request Body:**
```json
{
  "name": "cloud"
}
```

### Get Allocation Hosts

Get all hosts in an allocation.

```http
POST /facility.AllocationInterface/GetHosts
```

**Request Body:**
```json
{
  "allocation": {
    "id": "alloc-id-123"
  }
}
```

### Set Allocation Billable

Set whether an allocation is billable.

```http
POST /facility.AllocationInterface/SetBillable
```

**Request Body:**
```json
{
  "allocation": {
    "id": "alloc-id-123"
  },
  "value": true
}
```

---

## Facility Interface

Manage multi-site render farm facilities.

### Get Facility

Get facility information by name.

```http
POST /facility.FacilityInterface/Get
```

**Request Body:**
```json
{
  "name": "aws-us-west"
}
```

**Response:**
```json
{
  "facility": {
    "id": "facility-id-456",
    "name": "aws-us-west"
  }
}
```

### Create Facility

Create a new facility.

```http
POST /facility.FacilityInterface/Create
```

**Request Body:**
```json
{
  "name": "aws-us-east"
}
```

### Delete Facility

Mark a facility as inactive.

```http
POST /facility.FacilityInterface/Delete
```

**Request Body:**
```json
{
  "name": "aws-us-east"
}
```

### Get Facility Allocations

Get all allocations for a facility.

```http
POST /facility.FacilityInterface/GetAllocations
```

**Request Body:**
```json
{
  "facility": {
    "id": "facility-id-456"
  }
}
```

---

## Filter Interface

Manage job filters for automated job routing and actions.

### Find Filter

Find a filter by show and name.

```http
POST /filter.FilterInterface/FindFilter
```

**Request Body:**
```json
{
  "show": "myshow",
  "name": "auto_priority"
}
```

**Response:**
```json
{
  "filter": {
    "id": "filter-id-789",
    "name": "auto_priority",
    "type": "MATCH_ALL",
    "order": 1,
    "enabled": true
  }
}
```

### Get Filter Actions

Get all actions for a filter.

```http
POST /filter.FilterInterface/GetActions
```

**Request Body:**
```json
{
  "filter": {
    "id": "filter-id-789"
  }
}
```

**Response:**
```json
{
  "actions": {
    "actions": [
      {
        "id": "action-id-abc",
        "type": "SET_JOB_PRIORITY",
        "valueType": "INTEGER_TYPE",
        "integerValue": 200
      }
    ]
  }
}
```

### Get Filter Matchers

Get all matchers for a filter.

```http
POST /filter.FilterInterface/GetMatchers
```

**Request Body:**
```json
{
  "filter": {
    "id": "filter-id-789"
  }
}
```

**Response:**
```json
{
  "matchers": {
    "matchers": [
      {
        "id": "matcher-id-def",
        "subject": "JOB_NAME",
        "type": "CONTAINS",
        "input": "urgent"
      }
    ]
  }
}
```

### Set Filter Enabled

Enable or disable a filter.

```http
POST /filter.FilterInterface/SetEnabled
```

**Request Body:**
```json
{
  "filter": {
    "id": "filter-id-789"
  },
  "enabled": true
}
```

### Delete Filter

Delete a filter.

```http
POST /filter.FilterInterface/Delete
```

**Request Body:**
```json
{
  "filter": {
    "id": "filter-id-789"
  }
}
```

---

## Action Interface

Manage filter actions.

### Delete Action

Delete a filter action.

```http
POST /filter.ActionInterface/Delete
```

**Request Body:**
```json
{
  "action": {
    "id": "action-id-abc"
  }
}
```

### Commit Action

Update action properties.

```http
POST /filter.ActionInterface/Commit
```

**Request Body:**
```json
{
  "action": {
    "id": "action-id-abc",
    "type": "SET_JOB_PRIORITY",
    "integerValue": 250
  }
}
```

---

## Matcher Interface

Manage filter matchers.

### Delete Matcher

Delete a filter matcher.

```http
POST /filter.MatcherInterface/Delete
```

**Request Body:**
```json
{
  "matcher": {
    "id": "matcher-id-def"
  }
}
```

### Commit Matcher

Update matcher properties.

```http
POST /filter.MatcherInterface/Commit
```

**Request Body:**
```json
{
  "matcher": {
    "id": "matcher-id-def",
    "subject": "JOB_NAME",
    "type": "REGEX",
    "input": "^urgent.*"
  }
}
```

---

## Depend Interface

Manage job and frame dependencies.

### Get Dependency

Get a dependency by ID.

```http
POST /depend.DependInterface/GetDepend
```

**Request Body:**
```json
{
  "id": "depend-id-ghi"
}
```

**Response:**
```json
{
  "depend": {
    "id": "depend-id-ghi",
    "type": "JOB_ON_JOB",
    "target": "EXTERNAL",
    "anyFrame": false,
    "active": true,
    "dependerJob": "myshow-shot002-comp",
    "dependerLayer": "",
    "dependerFrame": "",
    "dependOnJob": "myshow-shot001-render",
    "dependOnLayer": "",
    "dependOnFrame": ""
  }
}
```

### Satisfy Dependency

Mark a dependency as satisfied.

```http
POST /depend.DependInterface/Satisfy
```

**Request Body:**
```json
{
  "depend": {
    "id": "depend-id-ghi"
  }
}
```

### Unsatisfy Dependency

Mark a dependency as unsatisfied (reactivate).

```http
POST /depend.DependInterface/Unsatisfy
```

**Request Body:**
```json
{
  "depend": {
    "id": "depend-id-ghi"
  }
}
```

---

## Subscription Interface

Manage show subscriptions to allocations.

### Get Subscription

Get a subscription by ID.

```http
POST /subscription.SubscriptionInterface/Get
```

**Request Body:**
```json
{
  "id": "sub-id-jkl"
}
```

**Response:**
```json
{
  "subscription": {
    "id": "sub-id-jkl",
    "name": "myshow.cloud",
    "showName": "myshow",
    "facility": "aws-us-west",
    "allocationName": "cloud",
    "size": 50,
    "burst": 25,
    "reservedCores": 45,
    "reservedGpus": 8
  }
}
```

### Find Subscription

Find a subscription by name.

```http
POST /subscription.SubscriptionInterface/Find
```

**Request Body:**
```json
{
  "name": "myshow.cloud"
}
```

### Delete Subscription

Delete a subscription.

```http
POST /subscription.SubscriptionInterface/Delete
```

**Request Body:**
```json
{
  "subscription": {
    "id": "sub-id-jkl"
  }
}
```

### Set Subscription Size

Set the base size of a subscription.

```http
POST /subscription.SubscriptionInterface/SetSize
```

**Request Body:**
```json
{
  "subscription": {
    "id": "sub-id-jkl"
  },
  "newSize": 75
}
```

### Set Subscription Burst

Set the burst capacity of a subscription.

```http
POST /subscription.SubscriptionInterface/SetBurst
```

**Request Body:**
```json
{
  "subscription": {
    "id": "sub-id-jkl"
  },
  "burst": 50
}
```

---

## Limit Interface

Manage resource limits for layer types.

### Get All Limits

Get all limits in the system.

```http
POST /limit.LimitInterface/GetAll
```

**Request Body:**
```json
{}
```

**Response:**
```json
{
  "limits": [
    {
      "id": "limit-id-mno",
      "name": "nuke_license",
      "maxValue": 50,
      "currentRunning": 32
    }
  ]
}
```

### Get Limit

Get a limit by ID.

```http
POST /limit.LimitInterface/Get
```

**Request Body:**
```json
{
  "id": "limit-id-mno"
}
```

### Find Limit

Find a limit by name.

```http
POST /limit.LimitInterface/Find
```

**Request Body:**
```json
{
  "name": "nuke_license"
}
```

### Create Limit

Create a new resource limit.

```http
POST /limit.LimitInterface/Create
```

**Request Body:**
```json
{
  "name": "maya_license",
  "maxValue": 100
}
```

**Response:**
```json
{
  "limit": {
    "id": "limit-id-new",
    "name": "maya_license",
    "maxValue": 100,
    "currentRunning": 0
  }
}
```

### Delete Limit

Delete a limit.

```http
POST /limit.LimitInterface/Delete
```

**Request Body:**
```json
{
  "name": "maya_license"
}
```

### Set Limit Max Value

Update the maximum value for a limit.

```http
POST /limit.LimitInterface/SetMaxValue
```

**Request Body:**
```json
{
  "name": "nuke_license",
  "maxValue": 75
}
```

---

## Service Interface

Manage service definitions and requirements.

### Get Service

Get a service by name.

```http
POST /service.ServiceInterface/GetService
```

**Request Body:**
```json
{
  "name": "nuke"
}
```

**Response:**
```json
{
  "service": {
    "id": "service-id-pqr",
    "name": "nuke",
    "threadable": true,
    "minCores": 1,
    "maxCores": 8,
    "minMemory": 4294967296,
    "minGpuMemory": 0,
    "tags": ["nuke", "comp"],
    "timeout": 0,
    "timeoutLlu": 0,
    "minGpus": 0,
    "maxGpus": 0,
    "minMemoryIncrease": 0
  }
}
```

### Get Default Services

Get all default services.

```http
POST /service.ServiceInterface/GetDefaultServices
```

**Request Body:**
```json
{}
```

**Response:**
```json
{
  "services": {
    "services": [
      {
        "id": "service-id-pqr",
        "name": "nuke",
        "threadable": true,
        "minCores": 1,
        "maxCores": 8,
        "minMemory": 4294967296
      },
      {
        "id": "service-id-stu",
        "name": "maya",
        "threadable": false,
        "minCores": 1,
        "maxCores": 1,
        "minMemory": 2147483648
      }
    ]
  }
}
```

### Create Service

Create a new service definition.

```http
POST /service.ServiceInterface/CreateService
```

**Request Body:**
```json
{
  "data": {
    "name": "blender",
    "threadable": true,
    "minCores": 1,
    "maxCores": 16,
    "minMemory": 2147483648,
    "tags": ["blender", "render"]
  }
}
```

### Update Service

Update service properties.

```http
POST /service.ServiceInterface/Update
```

**Request Body:**
```json
{
  "service": {
    "id": "service-id-pqr",
    "name": "nuke",
    "minMemory": 8589934592
  }
}
```

### Delete Service

Delete a service definition.

```http
POST /service.ServiceInterface/Delete
```

**Request Body:**
```json
{
  "service": {
    "id": "service-id-pqr"
  }
}
```

---

## ServiceOverride Interface

Manage service overrides for specific shows.

### Update Service Override

Update a service override.

```http
POST /service.ServiceOverrideInterface/Update
```

**Request Body:**
```json
{
  "service": {
    "id": "override-id-vwx",
    "minMemory": 16777216000
  }
}
```

### Delete Service Override

Delete a service override.

```http
POST /service.ServiceOverrideInterface/Delete
```

**Request Body:**
```json
{
  "service": {
    "id": "override-id-vwx"
  }
}
```

---

## Task Interface

Manage tasks for shot priorities and department resources.

### Delete Task

Remove a task.

```http
POST /task.TaskInterface/Delete
```

**Request Body:**
```json
{
  "task": {
    "id": "task-id-yz1"
  }
}
```

### Set Task Min Cores

Set minimum cores for a task.

```http
POST /task.TaskInterface/SetMinCores
```

**Request Body:**
```json
{
  "task": {
    "id": "task-id-yz1"
  },
  "newMinCores": 16
}
```

**Response:**
```json
{}
```

### Clear Task Adjustments

Clear any core adjustments made to a task.

```http
POST /task.TaskInterface/ClearAdjustments
```

**Request Body:**
```json
{
  "task": {
    "id": "task-id-yz1"
  }
}
```

---

## Data Types

### Common Types

#### Job States

```
PENDING    - Job is waiting to start
RUNNING    - Job has active frames
FINISHED   - Job completed successfully
KILLED     - Job was terminated
PAUSED     - Job is paused
```

#### Frame States

```
WAITING    - Frame is waiting to start
RUNNING    - Frame is currently executing
SUCCEEDED  - Frame completed successfully
DEAD       - Frame failed
EATEN      - Frame was skipped
```

#### Host Lock States

```
OPEN       - Host accepts new jobs
LOCKED     - Host locked by user
NIMBY      - Host locked automatically
```

### Request/Response Objects

#### Job Object

```json
{
  "id": "string",
  "name": "string",
  "state": "JobState",
  "shot": "string",
  "show": "string",
  "user": "string",
  "group": "string",
  "facility": "string",
  "priority": "int32",
  "minCores": "float",
  "maxCores": "float",
  "isPaused": "bool",
  "hasComment": "bool",
  "startTime": "int32",
  "stopTime": "int32",
  "jobStats": {
    "runningFrames": "int32",
    "deadFrames": "int32",
    "pendingFrames": "int32",
    "succeededFrames": "int32",
    "totalFrames": "int32"
  }
}
```

#### Frame Object

```json
{
  "id": "string",
  "name": "string",
  "layerName": "string",
  "number": "int32",
  "state": "FrameState",
  "retryCount": "int32",
  "exitStatus": "int32",
  "startTime": "int32",
  "stopTime": "int32",
  "maxRss": "string",
  "usedMemory": "string",
  "lastResource": "string",
  "totalCoreTime": "int32"
}
```

#### Host Object

```json
{
  "id": "string",
  "name": "string",
  "lockState": "LockState",
  "bootTime": "int32",
  "pingTime": "int32",
  "os": "string",
  "totalCores": "int32",
  "idleCores": "int32",
  "totalMemory": "int64",
  "freeMemory": "int64",
  "totalGpus": "int32",
  "freeGpus": "int32"
}
```

---

## Error Handling

### Error Response Format

```json
{
  "error": "string",
  "code": "int32",
  "message": "string"
}
```

### Common Error Codes

| Code | Status | Description |
|------|--------|-------------|
| `2` | `UNKNOWN` | Unknown error occurred |
| `3` | `INVALID_ARGUMENT` | Invalid request parameters |
| `5` | `NOT_FOUND` | Requested resource not found |
| `7` | `PERMISSION_DENIED` | Insufficient permissions |
| `16` | `UNAUTHENTICATED` | Authentication required |

### HTTP Status Codes

| Status | Meaning |
|--------|---------|
| `200` | Success |
| `400` | Bad Request - Invalid JSON or parameters |
| `401` | Unauthorized - Missing or invalid JWT |
| `403` | Forbidden - JWT validation failed |
| `404` | Not Found - Resource not found |
| `500` | Internal Server Error |

---

## Rate Limiting

The REST Gateway implements rate limiting to prevent abuse:

- **Default Limit**: 100 requests per second per client
- **Configurable**: Set via `RATE_LIMIT_RPS` environment variable
- **Headers**: Rate limit information in response headers

```http
X-RateLimit-Limit: 100
X-RateLimit-Remaining: 95
X-RateLimit-Reset: 1694001000
```

---

## Best Practices

### Performance

1. **Batch Requests**: Group related operations when possible
2. **Use Pagination**: Limit large data requests with page/limit parameters
3. **Cache Responses**: Implement client-side caching for static data
4. **Connection Pooling**: Reuse HTTP connections for multiple requests

### Security

1. **Token Expiration**: Use short-lived JWT tokens (1-2 hours)
2. **HTTPS Only**: Always use HTTPS in production
3. **Input Validation**: Validate all request parameters
4. **Error Handling**: Don't expose sensitive information in errors

### Reliability

1. **Retry Logic**: Implement exponential backoff for failed requests
2. **Circuit Breaker**: Use circuit breaker pattern for service calls
3. **Health Checks**: Monitor gateway health endpoints
4. **Graceful Degradation**: Handle partial failures gracefully

---

## SDK Examples

### Python Client

```python
import requests
import jwt
import time

class OpenCueClient:
    def __init__(self, base_url, jwt_secret):
        self.base_url = base_url
        self.jwt_secret = jwt_secret

    def _get_headers(self):
        token = jwt.encode({
            'sub': 'api-client',
            'exp': int(time.time()) + 3600
        }, self.jwt_secret, algorithm='HS256')

        return {
            'Authorization': f'Bearer {token}',
            'Content-Type': 'application/json'
        }

    def get_shows(self):
        response = requests.post(
            f'{self.base_url}/show.ShowInterface/GetShows',
            headers=self._get_headers(),
            json={}
        )
        return response.json()

    def pause_job(self, job_id):
        response = requests.post(
            f'{self.base_url}/job.JobInterface/Pause',
            headers=self._get_headers(),
            json={'job': {'id': job_id}}
        )
        return response.json()

# Usage
client = OpenCueClient('http://localhost:8448', 'your-secret')
shows = client.get_shows()
client.pause_job('job-id-123')
```

### JavaScript Client

```javascript
class OpenCueClient {
  constructor(baseUrl, jwtSecret) {
    this.baseUrl = baseUrl;
    this.jwtSecret = jwtSecret;
  }

  async getHeaders() {
    const token = await this.createJWT();
    return {
      'Authorization': `Bearer ${token}`,
      'Content-Type': 'application/json'
    };
  }

  async createJWT() {
    // Use jsonwebtoken library
    const jwt = require('jsonwebtoken');
    return jwt.sign({
      sub: 'web-client',
      exp: Math.floor(Date.now() / 1000) + 3600
    }, this.jwtSecret);
  }

  async getShows() {
    const headers = await this.getHeaders();
    const response = await fetch(
      `${this.baseUrl}/show.ShowInterface/GetShows`,
      {
        method: 'POST',
        headers,
        body: JSON.stringify({})
      }
    );
    return response.json();
  }

  async pauseJob(jobId) {
    const headers = await this.getHeaders();
    const response = await fetch(
      `${this.baseUrl}/job.JobInterface/Pause`,
      {
        method: 'POST',
        headers,
        body: JSON.stringify({ job: { id: jobId } })
      }
    );
    return response.json();
  }
}

// Usage
const client = new OpenCueClient('http://localhost:8448', 'your-secret');
const shows = await client.getShows();
await client.pauseJob('job-id-123');
```

---

## Tag Management

Tags are labels used to categorize and filter hosts and job layers in OpenCue. They enable resource allocation, job routing, and organizational workflows.

### Tag Use Cases

**Host Tags:**
- Hardware classification (gpu, high-memory, cpu-only)
- Location/facility identification (studio-a, datacenter-west)
- Department allocation (lighting-team, fx-team)
- Maintenance status (testing, production, maintenance)

**Layer Tags:**
- Software requirements (nuke, maya, blender, houdini)
- Render type (comp, lighting, fx, simulation, rendering)
- Priority classification (rush, standard, low-priority)
- Department routing (comp-dept, lighting-dept)

### Tag Operations Summary

| Operation | Host Endpoint | Layer Endpoint | Description |
|-----------|--------------|----------------|-------------|
| **Get Tags** | `GetHost` (returns tags field) | `GetLayer` (returns tags field) | Retrieve all tags |
| **Add Tags** | `AddTags` | N/A | Add tags (hosts only) |
| **Set Tags** | N/A | `SetTags` | Replace all tags (layers only) |
| **Remove Tags** | `RemoveTags` | N/A | Remove specific tags (hosts only) |
| **Rename Tag** | `RenameTag` | N/A | Rename a tag (hosts only) |

### Tag Management Workflows

#### Host Tagging Workflow

```bash
# 1. Get current host tags
curl -X POST http://localhost:8448/host.HostInterface/GetHost \
  -H "Authorization: Bearer $JWT_TOKEN" \
  -H "Content-Type: application/json" \
  -d '{"id": "host-id-abc"}'
# Response includes: "tags": ["existing-tag"]

# 2. Add new tags
curl -X POST http://localhost:8448/host.HostInterface/AddTags \
  -H "Authorization: Bearer $JWT_TOKEN" \
  -H "Content-Type: application/json" \
  -d '{
    "host": {"id": "host-id-abc"},
    "tags": ["gpu", "high-memory"]
  }'

# 3. Remove unwanted tags
curl -X POST http://localhost:8448/host.HostInterface/RemoveTags \
  -H "Authorization: Bearer $JWT_TOKEN" \
  -H "Content-Type: application/json" \
  -d '{
    "host": {"id": "host-id-abc"},
    "tags": ["existing-tag"]
  }'

# 4. Rename a tag for standardization
curl -X POST http://localhost:8448/host.HostInterface/RenameTag \
  -H "Authorization: Bearer $JWT_TOKEN" \
  -H "Content-Type: application/json" \
  -d '{
    "host": {"id": "host-id-abc"},
    "old_tag": "gpu",
    "new_tag": "nvidia-gpu"
  }'
```

#### Layer Tagging Workflow

```bash
# 1. Get current layer tags
curl -X POST http://localhost:8448/layer.LayerInterface/GetLayer \
  -H "Authorization: Bearer $JWT_TOKEN" \
  -H "Content-Type: application/json" \
  -d '{"id": "layer-id-789"}'
# Response includes: "tags": ["existing-tag"]

# 2. Set new tags (replaces all existing tags)
curl -X POST http://localhost:8448/layer.LayerInterface/SetTags \
  -H "Authorization: Bearer $JWT_TOKEN" \
  -H "Content-Type: application/json" \
  -d '{
    "layer": {"id": "layer-id-789"},
    "tags": ["nuke", "comp", "high-priority"]
  }'
```

### Best Practices

1. **Tag Naming Conventions:**
   - Use lowercase with hyphens (e.g., `high-memory`, not `HighMemory`)
   - Be consistent across the facility
   - Avoid special characters

2. **Tag Organization:**
   - Use a hierarchical scheme (e.g., `hw-gpu`, `hw-cpu`, `dept-lighting`)
   - Document tag meanings in a central location
   - Review and clean up unused tags regularly

3. **Security Considerations:**
   - Tags can affect job routing and resource allocation
   - Restrict tag modification permissions appropriately
   - Audit tag changes for compliance

4. **Integration with Job Routing:**
   - Use host tags to route jobs to specific hardware
   - Use layer tags to identify software requirements
   - Combine with filters for automated job management

### API Endpoints Reference

**Host Tag Endpoints:**
- Host tags: [Add Tags](#add-tags-to-host), [Remove Tags](#remove-tags-from-host), [Rename Tag](#rename-host-tag), [Get Tags](#get-host-tags)

**Layer Tag Endpoints:**
- Layer tags: [Set Tags](#set-layer-tags)

---

## What's next?

- [Using the REST API](/docs/user-guides/using-rest-api/) - Usage examples and integration
- [REST API Tutorial](/docs/tutorials/rest-api-tutorial/) - Step-by-step walkthrough
- [Deploying REST Gateway](/docs/getting-started/deploying-rest-gateway) - Deployment instructions
- [CueWeb Developer Guide](/docs/developer-guide/cueweb-development) - Integration examples with CueWeb<|MERGE_RESOLUTION|>--- conflicted
+++ resolved
@@ -2,11 +2,7 @@
 layout: default
 title: OpenCue REST API Reference
 parent: Reference
-<<<<<<< HEAD
-nav_order: 69
-=======
 nav_order: 66
->>>>>>> e143627e
 ---
 
 # OpenCue REST API Reference
