---
title: "CueWeb System"
layout: default
parent: Other Guides
<<<<<<< HEAD
nav_order: 56
=======
nav_order: 53
>>>>>>> e143627e
linkTitle: "CueWeb system"
date: 2025-02-04
description: >
   CueWeb system: First web-based release of CueGUI with many features from Cuetopia
---

# CueWeb

### A web-based CueGUI alternative with job filtering, inspection, and interactive controls

---

This guide provides an introduction to the CueWeb system, the web-based version of CueGUI.

## Introduction

[OpenCue](https://www.opencue.io/) has facilitated efficient management of rendering jobs through its application, CueGUI, which includes Cuetopia and CueCommander. Previously, OpenCue's capabilities were somewhat restricted as it was primarily limited to desktops/workstations running Qt-based applications. Because of that, the CueWeb system was created. CueWeb is a transformative, web-based application that extends access across multiple platforms, ensuring users can manage their rendering tasks from virtually anywhere.

## A seamless transition to web accessibility 

CueWeb replicates the core functionality of [CueGUI](https://www.opencue.io/docs/reference/cuegui-app/) (Cuetopia and Cuecommander) in a web-accessible format, enhancing usability while maintaining the familiar interface that users appreciate. This adaptation supports essential operations such as:

1. **Secure user authentication:**
   - Authentication through Github, Google, [Okta](https://www.okta.com/), LDAP, Apple, GitLab, Amazon, Microsoft Azure, LinkedIn, Atlassian, Auth0, etc. Other providers and login options can be easily configured and enabled in the CueWeb. LDAP authentication is particularly useful for intranet deployments using company directory credentials. See [NextAuth.js](https://next-auth.js.org/) authentication using email, credentials and providers: https://next-auth.js.org/providers/
2. **Customizable job management dashboard:** 
   - Manage jobs with a customizable table where users can select visible columns and filter jobs based on their state (active, paused, completed).
3. **Flexible monitoring controls:** 
   - Easily un-monitor jobs across all statuses.
4. **Detailed job inspection:** 
   - View job details with pop-up windows showing layers and frames associated with each job.
5. **Frame navigation and logs access:** 
   - Navigate frames using hyperlinks that lead to dedicated pages for frame data and logs.
6. **Advanced job search functionality:** 
   - Search for jobs by show name with dropdown suggestions for matching entries.
   - Search functionality requires `show-shot-` as the prefix to reduce the number of results returned.
7. **Dark mode toggle for user preference:** 
   - Switch between light and dark modes according to user preference.
8. **Enhanced search functionality:**
   - Users can enable regex searches by appending '!' to their queries, with tooltips provided for guidance.
   - Optimized loading times using virtualization and web workers, along with loading animations for a better user experience.
   - Users can add or remove multiple jobs directly from the search results, with existing jobs highlighted in green.
9. **Enhanced security using Opencue API:**
   - CueWeb uses JWT token generation for enhanced security in authorization headers.
10. **CueWeb actions and context menu are available:**

Job actions: Unmonitor, Pause, Retry dead frames, Eat dead frames, Kill.
   - _Layer actions:_ `Kill`, `Eat`, `Retry`, `Retry dead frames`.
   - _Frame actions:_ `Retry`, `Eat`, `Kill`.
   - Menu items are disabled if the job has finished, and the context menu is always rendered on-screen.

11. **Auto-reloading of tables:**
   - All tables (jobs, layers, frames) are auto-reloaded at regular intervals to display the latest data.

## CueWeb's user interface

Upon logging in through Okta/Google/GitHub/LDAP or another authentication method configured using [NextAuth.js](https://next-auth.js.org/) (Figures 1 or 2), users are welcomed by CueWeb's main dashboard, as shown in Figure 3 (light mode) or Figure 4 (dark mode).  The CueWeb main page contains a paginated table that is populated with the OpenCue jobs. 

#### Figure 1: CueWeb authentication page (light mode)
![CueWeb authentication page (light mode)](/assets/images/cueweb/figure1-auth-light.png)

#### Figure 2: CueWeb authentication page (dark mode)
![CueWeb authentication page (dark mode)](/assets/images/cueweb/figure2-auth-dark.png)

#### Figure 2b: CueWeb LDAP authentication button
![CueWeb LDAP authentication button](/assets/images/cueweb/cueweb-ldap-button.png)

#### Figure 2c: CueWeb LDAP login page
![CueWeb LDAP login page](/assets/images/cueweb/cueweb-ldap-login-password-page.png)

**Note:** If the CueWeb login is disabled, the image below displays the initial CueWeb page. This page includes a button labelled "CueWeb Home", which opens the main CueWeb interface. For instructions on how to disable the CueWeb login, refer to the [cueweb/README.md](https://github.com/AcademySoftwareFoundation/OpenCue/blob/master/cueweb/README.md) file.

![CueWeb home button page](/assets/images/cueweb/cueweb-home-button.png)

#### Figure 3: CueWeb main page (light mode)
![CueWeb main page (light mode)](/assets/images/cueweb/figure3-main-light.png)

#### Figure 4: CueWeb main page (dark mode)
![CueWeb main page (dark mode)](/assets/images/cueweb/figure4-main-dark.png)

## CueWeb dashboard (Jobs data table) - Similar to [CueGUI Cuetopia](https://www.opencue.io/docs/user-guides/monitoring-your-jobs/)'s functionalities

Here's what you can expect:

- **Visual modes:** Toggle between light and dark mode to suit your viewing preferences.

- **Customizable jobs tables:** Tailor your dashboard by selecting which columns to display, enhancing readability and focus on critical jobs metrics (see Figure 5)

#### Figure 5: Column visibility dropdown to choose display data table columns
![Column visibility dropdown](/assets/images/cueweb/figure5-column-visibility.png)

- **Efficient job filtering:** Filter jobs by state - `Finished`, `Failing`, `Dependency`, `In Progress`, `Paused` - to streamline management tasks  (see Figure 6).

#### Figure 6: Data table filtering based on job state
![Data table filtering based on job state](/assets/images/cueweb/figure6-job-filtering.png)

* **Advanced monitoring options:** Un-monitor jobs selectively or in bulk, providing flexibility in data visualization (see Figures 7 and 8).

#### Figure 7: Un-monitoring selected jobs (data table before un-monitor selection)
![Un-monitoring selected jobs (before)](/assets/images/cueweb/figure7-unmonitor-before.png)

#### Figure 8:  Un-monitoring selected jobs (data table after un-monitor selection)
![Un-monitoring selected jobs (after)](/assets/images/cueweb/figure8-unmonitor-after.png)

* **Detailed inspections:** A pop-up detail view for layers and frames associated with a selected job (see Figure 8 for light mode and Figure 10 for dark mode), offering deep dives into specific frame logs as shown in Figure 11 for light mode and Figure 12 for dark mode.

#### Figure 9: Pop-up window to view layers and frames information (light mode) 
![Pop-up window layers and frames (light mode)](/assets/images/cueweb/figure9-popup-light.png)

#### Figure 10: Pop-up window to view layers and frames information (dark mode) 
![Pop-up window layers and frames (dark mode)](/assets/images/cueweb/figure10-popup-dark.png)

#### Figure 11: Frame information and logs visualization (light mode) 
![Frame information and logs visualization (light mode)](/assets/images/cueweb/figure11-frame-logs-light.png)

#### Figure 12: Frame information and logs visualization (dark mode) 
![Frame information and logs visualization (dark mode)](/assets/images/cueweb/figure12-frame-logs-dark.png)

- **Job searching:** Search for a job by typing in a show name followed by a hyphen and then the shot followed by a hyphen (ex: "show-shot-") or by typing in a regex query followed by a "!" (ex: ".*character-name*!"). This will trigger a dropdown populated with jobs for that query (see Figure 13). Clicking jobs in this dropdown will add them to the jobs table. Jobs in the jobs table will be highlighted `green` in the dropdown.

#### Figure 13: Job search functionality 
![Job search functionality](/assets/images/cueweb/figure13-job-search.png)

### CueWeb Actions for Jobs / Layers / Frames

The CueWeb system includes actions like `eat dead frames`, `retry dead frames`, `pause`, `unpause`, and `kill` for selected jobs in the table. Also, the ability to right-click jobs, layers, and frames to get a context menu popup with actions for that object type. 

Figure 14 shows the `job` context menu with options to `un-monitor`, `pause`, `retry dead frames`, `eat dead frames` and `kill` jobs and Figure 15 shows the successful message after selecting `kill` a job.

#### Figure 14: CueWeb with job context menu open
![CueWeb with job context menu open](/assets/images/cueweb/figure14-job-context-menu.png)

#### Figure 15: Pop-up showing a successful message after selecting `kill` a job
![Pop-up showing successful kill job message](/assets/images/cueweb/figure15-kill-job-success.png)

Figure 16 shows the `layer` context menu with options to `kill`, `eat`, `retry`, and `retry dead frames` and Figure 17 shows the successful message after selecting `retry` a layer.

#### Figure 16: CueWeb with layer context menu open
![CueWeb with layer context menu open](/assets/images/cueweb/figure16-layer-context-menu.png)

#### Figure 17: Pop-up showing a successful message after selecting `retry` a layer
![Pop-up showing successful retry layer message](/assets/images/cueweb/figure17-retry-layer-success.png)

Finally, Figure 18 shows the `frame` context menu with options to `kill`, `eat`, and `retry` and Figure 19 shows the successful message after selecting `eat` a frame.

#### Figure 18: CueWeb with frame context menu open
![CueWeb with frame context menu open](/assets/images/cueweb/figure18-frame-context-menu.png)

#### Figure 19: Pop-up showing a successful message after selecting `eat` a frame
![Pop-up showing successful eat frame message](/assets/images/cueweb/figure19-eat-frame-success.png)


## Conclusion

In conclusion, the CueWeb system marks a significant advancement in rendering job management by providing a powerful, web-based interface that simplifies and enhances user interaction with the OpenCue system. With features like customizable job tables, efficient job filtering, and detailed inspections, along with the ability to view comprehensive logs and switch visual modes, CueWeb ensures that managing rendering jobs is more accessible and adaptable to a variety of user needs.<|MERGE_RESOLUTION|>--- conflicted
+++ resolved
@@ -2,11 +2,7 @@
 title: "CueWeb System"
 layout: default
 parent: Other Guides
-<<<<<<< HEAD
-nav_order: 56
-=======
 nav_order: 53
->>>>>>> e143627e
 linkTitle: "CueWeb system"
 date: 2025-02-04
 description: >
