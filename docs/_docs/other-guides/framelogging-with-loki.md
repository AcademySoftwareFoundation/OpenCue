---
title: "Configuring OpenCue with Loki for framelogs"
layout: default
parent: Other Guides
<<<<<<< HEAD
nav_order: 53
=======
nav_order: 50
>>>>>>> e143627e
linkTitle: "Configuring OpenCue with Loki for framelogs"
date: 2024-11-27
description: >
  Configuring OpenCue with Loki for framelogs
---

# Loki Frame Log Integration

### Stream and view frame logs via Loki with Cuebot and CueGUI configuration.

---

This page describes how to configure OpenCue to use Loki for framelogs

## How it works
The Loki framelog backend is configured on the cuebot server. When jobs are submitted to the
configured server it will register Loki-enablement on the job submitted together with the configured
address of the Loki instance. When jobs are dispatched to RQD the loki-enablement and address will
be sent to RQD and used for log writing instead of file based logs. Changing loki-enablement and/or
address will not change already submitted jobs.

The framelogs being sent to Loki can be read using a custom LokiView widget in cuegui

## Requirements
 - Loki version 2.4+

## How to setup Loki
Latest release can be downloaded from here : https://github.com/grafana/loki/releases

Install the package matching your platform (eg. .deb for Debian/Ubuntu) and architecture (eg. amd64 for x86_64)

This will install Loki with it's configuration file here : `/etc/loki/config.yml`

### Configuring Loki
By default Loki will not allow to query logs older than 30 days. This limitation can be removed with
following option :
```yaml
limits_config:
  max_query_length: 0h # Default: 721h
```
Refer to the Loki documentation on how to configure Loki
Note : When the Loki instance has just started, it can take a few seconds before it's ready to
receive requests. It can be "kickstarted" by accessing the <loki-url>/ready 
(eg. http://localhost:3100/ready)
## Configuring cuebot
The cuebot server can be configure to use Loki either by setting command line arguments or using the
opencue.properties file
#### Command line arguments :
```bash
# Enable loki
--log.loki.enabled=true
# Base url for the loki instance (eg. http://localhost:3100)
--log.loki.url=<loki-url>
```

#### opencue.properties file :
```toml
# Enable loki
log.loki.enabled=true
# Base url for the loki instance (eg. http://localhost:3100)
log.loki.url=<loki-url>
```


## LokiView widget
![LokiView Widget](/assets/images/lokiview_widget.png)<|MERGE_RESOLUTION|>--- conflicted
+++ resolved
@@ -2,11 +2,7 @@
 title: "Configuring OpenCue with Loki for framelogs"
 layout: default
 parent: Other Guides
-<<<<<<< HEAD
-nav_order: 53
-=======
 nav_order: 50
->>>>>>> e143627e
 linkTitle: "Configuring OpenCue with Loki for framelogs"
 date: 2024-11-27
 description: >
