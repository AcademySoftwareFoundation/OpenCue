--- conflicted
+++ resolved
@@ -2,11 +2,7 @@
 title: "Troubleshooting rendering"
 layout: default
 parent: Other Guides
-<<<<<<< HEAD
-nav_order: 50
-=======
 nav_order: 47
->>>>>>> e143627e
 linkTitle: "Troubleshooting rendering"
 date: 2019-02-22
 description: >
