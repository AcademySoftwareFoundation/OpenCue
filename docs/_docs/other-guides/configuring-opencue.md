---
title: "Configuring OpenCue"
layout: default
parent: Other Guides
<<<<<<< HEAD
nav_order: 45
=======
nav_order: 42
>>>>>>> e143627e
linkTitle: "Configuring OpenCue"
date: 2023-01-26
description: >
  Configure OpenCue with custom settings for your environment
---

# Configuring OpenCue

### Configure OpenCue with custom settings for your environment

---

This guide describes how to customize OpenCue's configuration settings for your environment.

## Cuebot

The available Cuebot settings are defined in
[`opencue.properties`](https://github.com/AcademySoftwareFoundation/OpenCue/blob/master/cuebot/src/main/resources/opencue.properties).

All of these settings can be overridden via commandline flags:

```
java -jar cuebot.jar \
  --datasource.cue-data-source.jdbc-url=jdbc:postgresql://my_database_host/cuebot_db_name \
  --datasource.cue-data-source.username=my_db_user \
  --datasource.cue-data-source.password=my_db_pass \
  --log.frame-log-root.default_os="/path/to/logs"
```

Alternatively, settings can be overridden via environment variables:

```
export datasource_cue_data_source_jdbc_url=jdbc:postgresql://my_database_host/cuebot_db_name
export datasource_cue_data_source_username=my_db_user
export datasource_cue_data_source_password=my_db_pass
export log_frame_log_root_default_os="/path/to/log"
java -jar cuebot.jar
```

Note that environment variable names have all dashes (`-`) and dots (`.`) replaced by underscores.

## RQD

The available RQD settings are defined in
[`rqconstants.py`](https://github.com/AcademySoftwareFoundation/OpenCue/blob/master/rqd/rqd/rqconstants.py).

This file defines several settings; look for the phrase `config.has_option` to see the settings
that may be overridden.

Override settings by creating a file `rqd.conf`:

* On Linux, `/etc/opencue/rqd.conf`
* On Windows, `%LOCALAPPDATA%/OpenCue/rqd.conf`

You may also specify your own custom path via the `-c` flag:

```
rqd -c /path/to/my/rqd.conf
```

`rqd.conf` should contain an `[Override]` heading followed by any settings you wish to override:

```
[Override]
RQD_BECOME_JOB_USER=false
```

Restart RQD to have the new settings take effect.

## GUI and Python tools

### Shared config directory

All of these tools share a single directory where configuration may be stored:

* On Windows, `%APPDATA%/opencue` (typically `C:/Users/<username>/AppData/Roaming/opencue`)
* On macOS and Linux, `~/.config/opencue`

Create this directory if it does not already exist.

### opencue module

The `opencue` module contains the main OpenCue Python API. Its settings will be inherited
by any of the other tools that utilize the OpenCue Python API, like CueGUI and the `cueadmin`
tool.

[`default.yaml`](https://github.com/AcademySoftwareFoundation/OpenCue/blob/master/pycue/opencue/default.yaml)
lists all default settings and provides an example for your own file.

To override these settings, create a file `opencue.yaml` following the same format.

This file may be stored in:
* the [shared config directory](#shared-config-directory)
* or at a path of your choosing, specified via the `OPENCUE_CONFIG_FILE` environment variable.

### outline module

The `outline` module contains a library for constructing OpenCue jobs. Its settings will
be inherited by any other tools that utilize that library, such as the CueSubmit tool.

[`outline.cfg`](https://github.com/AcademySoftwareFoundation/OpenCue/blob/master/pyoutline/etc/outline.cfg)
lists default settings and provides an example for your own file.

To override these settings, create a file `outline.cfg` following the same format.

This file may be stored in:
* the [shared config directory](#shared-config-directory)
* or at a path of your choosing, specified via the `OUTLINE_CONFIG_FILE` environment variable.

### CueGUI

[`cuegui.yaml`](https://github.com/AcademySoftwareFoundation/OpenCue/blob/master/cuegui/cuegui/config/cuegui.yaml)
lists default CueGUI settings and provides an example for your own file.

To override these settings, create a file `cuegui.yaml` following the same format.

This file may be stored in:
* the [shared config directory](#shared-config-directory)
* or at a path of your choosing, specified via the `CUEGUI_CONFIG_FILE` environment variable.

### CueSubmit

[`cuesubmit_config.example.yaml`](https://github.com/AcademySoftwareFoundation/OpenCue/blob/master/cuesubmit/cuesubmit_config.example.yaml)
lists default CueSubmit settings and provides an example for your own file.

To override these settings, create a file `cuesubmit.yaml` following the same format.

This file may be stored in:
* the [shared config directory](#shared-config-directory)
* or at a path of your choosing, specified via the `CUESUBMIT_CONFIG_FILE` environment variable.

### cueadmin

The `cueadmin` commandline tool does not utilize any additional settings beyond what is configured
by the [`opencue` module](#opencue-module).<|MERGE_RESOLUTION|>--- conflicted
+++ resolved
@@ -2,11 +2,7 @@
 title: "Configuring OpenCue"
 layout: default
 parent: Other Guides
-<<<<<<< HEAD
-nav_order: 45
-=======
 nav_order: 42
->>>>>>> e143627e
 linkTitle: "Configuring OpenCue"
 date: 2023-01-26
 description: >
