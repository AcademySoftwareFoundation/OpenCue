--- conflicted
+++ resolved
@@ -2,11 +2,7 @@
 title: "Running RQD at Docker mode"
 layout: default
 parent: Other Guides
-<<<<<<< HEAD
-nav_order: 52
-=======
 nav_order: 49
->>>>>>> e143627e
 linkTitle: "Running RQD at Docker mode"
 date: 2024-11-06
 description: >
