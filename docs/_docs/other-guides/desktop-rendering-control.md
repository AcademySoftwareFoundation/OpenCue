---
title: "Desktop rendering control"
<<<<<<< HEAD
nav_order: 54
=======
nav_order: 51
>>>>>>> e143627e
parent: Other Guides
layout: default
linkTitle: "Desktop rendering control"
date: 2025-10-03
description: >
  Understanding and configuring desktop rendering in OpenCue
---

# Desktop rendering control

### Understanding and configuring desktop rendering in OpenCue

---

This guide explains how OpenCue manages desktop workstations for rendering, including allocations, subscriptions, and NIMBY states.

## Table of contents
{: .no_toc .text-delta }

1. TOC
{:toc}

---

## Overview

Desktop rendering allows organizations to leverage user workstations as rendering resources during idle time. OpenCue provides fine-grained control over when and how desktop resources are used through:

* **Allocations**: Logical groupings of hosts (e.g., `local.desktop`, `local.general`)
* **Subscriptions**: Show-specific allocation access and resource limits
* **NIMBY States**: Host availability and locking mechanisms
* **Priorities**: Resource allocation between different shows and jobs

This guide focuses on the `local.desktop` allocation and how to control rendering on workstations.

## What does "locked" mean?

When a host is **locked**, it becomes unavailable for rendering jobs in OpenCue. Understanding the different lock states is crucial for managing desktop rendering.

### Lock states

CueNIMBY displays these states with professional icons featuring the OpenCue logo:

| State | Icon File | Emoji | Lock Type | Description |
|-------|-----------|-------|-----------|-------------|
| **STARTING** | `opencue-starting.png` | 🔄 | N/A | Application is initializing |
| **AVAILABLE** | `opencue-available.png` | 🟢 | Not locked | Host is idle and ready to accept jobs |
| **WORKING** | `opencue-working.png` | 🔴 | Not locked | Host is actively running frames (red dot in center) |
| **DISABLED** | `opencue-disabled.png` | 🔴 | Manual lock | User manually disabled rendering via CueGUI or CueNIMBY |
| **NIMBY_LOCKED** | `opencue-disabled.png` | 🔒 | Automatic lock | RQD locked the host due to user activity (keyboard/mouse) |
| **HOST_DOWN** | `opencue-disabled.png` | ❌ | System issue | RQD is not running on the host |
| **NO_HOST** | `opencue-error.png` | ❌ | System issue | Machine not found on CueBot, check if RQD is running |
| **HOST_LAGGING** | `opencue-warning.png` | ⚠️ | Connection issue | Host ping above 60 second limit |
| **CUEBOT_UNREACHABLE** | `opencue-error.png` | ❌ | Connection issue | Cannot connect to CueBot server |
| **REPAIR** | `opencue-repair.png` | 🔧 | Administrative | Host is under repair, check with tech team |
| **UNKNOWN** | `opencue-unknown.png` | ❓ | Unknown | Unknown status |

#### Icon Gallery

All CueNIMBY icons feature the OpenCue logo:

| Icon | File | Description |
|------|------|-------------|
| ![Available](/assets/images/cuenimby/icons/opencue-available.png) | `opencue-available.png` | Green - Ready for rendering |
| ![Working](/assets/images/cuenimby/icons/opencue-working.png) | `opencue-working.png` | Icon with red dot in center - Currently rendering |
| ![Disabled](/assets/images/cuenimby/icons/opencue-disabled.png) | `opencue-disabled.png` | Red - Locked/disabled |
| ![Error](/assets/images/cuenimby/icons/opencue-error.png) | `opencue-error.png` | Red X - Error/unreachable |
| ![Warning](/assets/images/cuenimby/icons/opencue-warning.png) | `opencue-warning.png` | Yellow - Warning/lagging |
| ![Repair](/assets/images/cuenimby/icons/opencue-repair.png) | `opencue-repair.png` | Orange - Under repair |
| ![Starting](/assets/images/cuenimby/icons/opencue-starting.png) | `opencue-starting.png` | Gray - Initializing |
| ![Unknown](/assets/images/cuenimby/icons/opencue-unknown.png) | `opencue-unknown.png` | Gray ? - Unknown |
| ![Default](/assets/images/cuenimby/icons/opencue-default.png) | `opencue-default.png` | Default fallback |

### Lock behavior

When a host is locked (either DISABLED or NIMBY_LOCKED):

1. **No new jobs dispatched**: Cuebot will not send new frames to the host
2. **Running frames affected**:
   - If `ignore_nimby=false` (default): Running frames are killed
   - If `ignore_nimby=true`: Running frames continue to completion
3. **Resources released**: Host cores/memory become unavailable to OpenCue
4. **State visible**: Lock state is visible in CueGUI and other tools

### Lock vs. Unlock

**Locking a host**:
```python
import opencue

host = opencue.api.findHost("workstation-01")
host.lock()  # Manually lock the host
```

**Unlocking a host**:
```python
host.unlock()  # Unlock to allow rendering
```

**Checking lock state**:
```python
from opencue_proto import host_pb2

lock_state = host.lockState()
if lock_state == host_pb2.LockState.Value('NIMBY_LOCKED'):
    print("Host is NIMBY locked")
elif lock_state == host_pb2.LockState.Value('LOCKED'):
    print("Host is manually locked")
elif lock_state == host_pb2.LockState.Value('OPEN'):
    print("Host is unlocked")
```

## Desktop allocation architecture

### The `local.desktop` allocation

OpenCue uses a special allocation called `local.desktop` to manage desktop workstations separately from dedicated render nodes.

**Why separate desktop allocation?**

1. **Different resource profiles**: Desktops often have different hardware than render nodes
2. **Availability patterns**: Desktops are only available during idle time
3. **Priority management**: Desktop resources typically have lower priority
4. **User control**: Artists need visibility and control over their machines
5. **License management**: Some software licenses should only run on specific machines

### Architecture diagram

```
┌─────────────────────────────────────────────────────────────┐
│                         Cuebot                              │
│                                                             │
│  ┌─────────────────────────────────────────────────────┐   │
│  │                  Allocations                        │   │
│  │                                                     │   │
│  │  ┌───────────────┐      ┌──────────────────┐      │   │
│  │  │ local.general │      │  local.desktop   │      │   │
│  │  │               │      │                  │      │   │
│  │  │  • node-001   │      │  • workstation-01│      │   │
│  │  │  • node-002   │      │  • workstation-02│      │   │
│  │  │  • node-003   │      │  • workstation-03│      │   │
│  │  │  • ...        │      │  • ...           │      │   │
│  │  └───────────────┘      └──────────────────┘      │   │
│  └─────────────────────────────────────────────────────┘   │
│                                                             │
│  ┌─────────────────────────────────────────────────────┐   │
│  │                Show Subscriptions                   │   │
│  │                                                     │   │
│  │  Show: "feature_film"                              │   │
│  │  ├─ local.general:  size=100, burst=200            │   │
│  │  └─ local.desktop:  size=0,   burst=0  [DISABLED]  │   │
│  │                                                     │   │
│  │  Show: "commercial"                                │   │
│  │  ├─ local.general:  size=50,  burst=100            │   │
│  │  └─ local.desktop:  size=10,  burst=20  [ENABLED]  │   │
│  └─────────────────────────────────────────────────────┘   │
└─────────────────────────────────────────────────────────────┘
```

### Host assignment to allocations

Hosts are assigned to allocations based on configuration:

**RQD configuration** (`rqd.conf` or environment variables):
```bash
# Assign this host to local.desktop allocation
# Note: Set DEFAULT_FACILITY to "local" and the host will be assigned
# to the default allocation (local.general) unless specified otherwise
export DEFAULT_FACILITY="local"
```

**CueGUI** (for administrators):
1. Open CueGUI
2. Navigate to Monitor Hosts
3. Right-click host
4. Edit > Allocation
5. Select `local.desktop`

## Show subscriptions

Shows access allocations through **subscriptions**. Each subscription defines how many resources a show can use from an allocation.

### Subscription parameters

| Parameter | Description | Desktop Typical |
|-----------|-------------|-----------------|
| **Size** | Guaranteed minimum cores | 0-20 |
| **Burst** | Maximum cores when available | 0-50 |
| **Priority** | Scheduling priority within allocation | 1-10 (lower) |

### Subscription size vs. burst

**Size**: Guaranteed minimum resources
* Show will always get at least this many cores (if available)
* Cuebot reserves these resources for the show
* Higher size = more guaranteed throughput

**Burst**: Maximum resources when available
* Show can use up to this many cores when allocation is idle
* Opportunistic resource usage
* Higher burst = better utilization of idle capacity

**Example**:
```
Show: "myshow"
Allocation: local.desktop
  - Size: 10 cores
  - Burst: 50 cores

Behavior:
  - Guaranteed at least 10 cores (if 10 desktop cores are unlocked)
  - Can use up to 50 cores when other shows aren't using them
  - If only 5 cores available, gets 5 cores
  - If 100 cores available and no competition, gets 50 cores
```

### Controlling desktop rendering

#### Disable desktop rendering for a show

Set subscription size and burst to zero:

**Using CueGUI**:
1. Open CueGUI
2. Navigate to Shows
3. Right-click show
4. Subscriptions
5. Find `local.desktop` subscription
6. Set size=0, burst=0

**Using PyCue**:
```python
import opencue

show = opencue.api.findShow("myshow")
for sub in show.getSubscriptions():
    if sub.data.allocation_name == "local.desktop":
        sub.setSize(0)
        sub.setBurst(0)
```

**Using CueAdmin (command-line)**:
```bash
cueadmin -size myshow local.desktop 0
cueadmin -burst myshow local.desktop 0
```

#### Enable desktop rendering for a show

Set appropriate size and burst values:

**Conservative** (10 cores guaranteed, up to 20):
```bash
cueadmin -size myshow local.desktop 10
cueadmin -burst myshow local.desktop 20
```

**Aggressive** (0 guaranteed, up to 100 opportunistic):
```bash
cueadmin -size myshow local.desktop 0
cueadmin -burst myshow local.desktop 100
```

**Balanced** (20 guaranteed, up to 50):
```bash
cueadmin -size myshow local.desktop 20
cueadmin -burst myshow local.desktop 50
```

#### Dynamic control during production

Shows often need different desktop access at different times:

**Normal operation** (no desktop rendering):
```bash
cueadmin -size myshow local.desktop 0
cueadmin -burst myshow local.desktop 0
```

**Crunch time** (enable desktop rendering):
```bash
cueadmin -size myshow local.desktop 20
cueadmin -burst myshow local.desktop 100
```

**Overnight only** (use CueNIMBY scheduler):
* Set subscription to allow desktop rendering
* Configure CueNIMBY scheduler on workstations
* Workstations auto-disable during work hours

## Practical workflows

### Workflow 1: Production show with emergency deadline

**Scenario**: Feature film needs to complete final renders by end of week.

**Solution**:
1. **Enable desktop rendering**:
   ```bash
   cueadmin -size feature_film local.desktop 50
   cueadmin -burst feature_film local.desktop 200
   ```

2. **Notify artists**:
   * Send email explaining desktop rendering will be enabled
   * Artists can use CueNIMBY to manually lock machines if needed
   * RQD NIMBY provides automatic protection

3. **Monitor usage**:
   * Check CueGUI to see desktop utilization
   * Verify jobs are using desktop resources
   * Monitor for user complaints

4. **Disable after deadline**:
   ```bash
   cueadmin -size feature_film local.desktop 0
   cueadmin -burst feature_film local.desktop 0
   ```

### Workflow 2: Scheduled overnight rendering

**Scenario**: Allow rendering on desktops only during off-hours (6pm-9am weekdays, all weekend).

**Solution**:
1. **Enable desktop rendering in OpenCue**:
   ```bash
   cueadmin -size myshow local.desktop 0
   cueadmin -burst myshow local.desktop 100
   ```

2. **Configure CueNIMBY scheduler** on each workstation (`~/.opencue/cuenimby.json`):
   ```json
   {
     "scheduler_enabled": true,
     "schedule": {
       "monday": {
         "start": "09:00",
         "end": "18:00",
         "state": "disabled"
       },
       "tuesday": {
         "start": "09:00",
         "end": "18:00",
         "state": "disabled"
       },
       "wednesday": {
         "start": "09:00",
         "end": "18:00",
         "state": "disabled"
       },
       "thursday": {
         "start": "09:00",
         "end": "18:00",
         "state": "disabled"
       },
       "friday": {
         "start": "09:00",
         "end": "18:00",
         "state": "disabled"
       }
     }
   }
   ```

3. **Result**:
   * 9am-6pm Mon-Fri: Workstations locked (disabled)
   * 6pm-9am weekdays + all weekend: Workstations available
   * Users receive notifications when renders start
   * Users can override schedule manually if needed

### Workflow 3: Department-specific rendering

**Scenario**: Only allow specific departments' machines to render.

**Solution**:
1. **Create department allocations**:
   ```bash
   cueadmin -create-allocation local.lighting
   cueadmin -create-allocation local.fx
   cueadmin -create-allocation local.anim
   ```

2. **Assign hosts to department allocations**:
   * Configure RQD on each machine with appropriate facility tag
   * Or use CueGUI to assign hosts to allocations

3. **Configure show subscriptions**:
   ```bash
   # Lighting show only uses lighting workstations
   cueadmin -subscribe myshow local.lighting
   cueadmin -size myshow local.lighting 0
   cueadmin -burst myshow local.lighting 50

   # FX show uses both FX and lighting workstations
   cueadmin -subscribe myshow local.fx
   cueadmin -size myshow local.fx 0
   cueadmin -burst myshow local.fx 30

   cueadmin -subscribe myshow local.lighting
   cueadmin -size myshow local.lighting 0
   cueadmin -burst myshow local.lighting 20
   ```

### Workflow 4: License-aware rendering

**Scenario**: Expensive software licenses should only run on specific machines.

**Solution**:
1. **Tag hosts with license info**:
   ```bash
   cueadmin -tag workstation-01 has_license_houdini
   cueadmin -tag workstation-02 has_license_houdini
   ```

2. **Configure job to require tag**:
   ```python
   import outline

   job = outline.cuerun.createJob(
       show="myshow",
       shot="shot01",
       tags=["has_license_houdini"]
   )
   ```

3. **Result**:
   * Jobs only run on tagged machines
   * Other workstations remain available for non-licensed work
   * Optimal license utilization

## Integration with NIMBY

Desktop rendering works in conjunction with NIMBY for user control:

### Two-layer control

**Layer 1: Show Subscriptions** (Administrator control)
* Controls whether show can access desktop allocation
* Sets resource limits
* Managed via CueAdmin/CueGUI

**Layer 2: NIMBY States** (User/automatic control)
* Controls whether individual hosts accept jobs
* Provides user visibility and control with professional icons
* Managed via RQD automatic detection and CueNIMBY manual control
* CueNIMBY provides enhanced status detection (connection issues, host registration, ping monitoring)
* Clear visual feedback with emoji hints (🔒❌⚠️🔧) for quick status recognition
* Resilient connection - CueNIMBY starts even when CueBot is unreachable

### Combined behavior

```
Can job run on desktop host?

1. Show subscription check:
   ├─ Is local.desktop subscription size > 0 OR burst > 0?
   │  ├─ NO  → Job cannot use desktop hosts
   │  └─ YES → Continue to step 2

2. Host availability check:
   ├─ Is host in AVAILABLE or WORKING state?
   │  ├─ NO  → Job cannot run on this host
   │  └─ YES → Continue to step 3

3. Resource availability check:
   ├─ Are cores/memory available?
   │  ├─ NO  → Job queued until resources available
   │  └─ YES → Job dispatched to host
```

### Example scenarios

**Scenario A**: Show enabled for desktop, host available
* Show subscription: size=10, burst=50
* Host state: AVAILABLE
* **Result**: ✅ Jobs can run

**Scenario B**: Show enabled for desktop, host locked
* Show subscription: size=10, burst=50
* Host state: NIMBY_LOCKED (user is working)
* **Result**: ❌ Jobs cannot run on this host

**Scenario C**: Show disabled for desktop, host available
* Show subscription: size=0, burst=0
* Host state: AVAILABLE
* **Result**: ❌ Jobs cannot use desktop allocation

**Scenario D**: Show enabled, user manually locked
* Show subscription: size=10, burst=50
* Host state: DISABLED (via CueNIMBY)
* **Result**: ❌ Jobs cannot run on this host

## Monitoring and reporting

### Check current desktop usage

**Using CueGUI**:
1. Monitor > Hosts
2. Filter by allocation: `local.desktop`
3. View current state and running frames

**Using CueAdmin**:
```bash
# List all desktop hosts
cueadmin -lh -allocation local.desktop
```

**Using PyCue**:
```python
import opencue

# Get all desktop hosts
hosts = opencue.api.getHosts(alloc=["local.desktop"])

for host in hosts:
    print(f"{host.name()}: {host.state()}")

# Get running frames on desktop
for host in hosts:
    procs = host.getProcs()
    if procs:
        print(f"{host.name()} running {len(procs)} frames")
```

### Check show subscription status

**Using CueGUI**:
- Check list of subscriptions by show on CueGUI > CueCommander > Subscriptions

**Using PyCue**:
```python
import opencue

# First, list available shows
shows = opencue.api.getShows()
print("Available shows:")
for show in shows:
    print(f"  - {show.name()}")

# Then check subscriptions for a specific show
show = opencue.api.findShow("your_show_name")  # Replace with actual show name
for sub in show.getSubscriptions():
    if "local.desktop" in sub.data.allocation_name:
        print(f"\nAllocation: {sub.data.allocation_name}")
        print(f"  Size: {sub.data.size}")
        print(f"  Burst: {sub.data.burst}")
        print(f"  Priority: {sub.data.priority}")
```

### Generate desktop usage report

```python
import opencue

def desktop_usage_report():
    """Generate report of desktop allocation usage."""

    # Get all desktop hosts
    hosts = opencue.api.getHosts(alloc=["local.desktop"])

    stats = {
        'total_hosts': len(hosts),
        'available': 0,
        'working': 0,
        'disabled': 0,
        'nimby_locked': 0,
        'total_cores': 0,
        'used_cores': 0,
        'frames_running': 0,
    }

    for host in hosts:
        stats['total_cores'] += host.data.cores

        state = host.state()
        if state == 'UP':
            stats['available'] += 1
        elif state == 'NIMBY_LOCKED':
            stats['nimby_locked'] += 1
        elif state == 'LOCKED':
            stats['disabled'] += 1

        procs = host.getProcs()
        if procs:
            stats['working'] += 1
            stats['frames_running'] += len(procs)
            stats['used_cores'] += len(procs)

    # Print report
    print("Desktop Allocation Usage Report")
    print("=" * 50)
    print(f"Total Hosts: {stats['total_hosts']}")
    print(f"  Available: {stats['available']}")
    print(f"  Working: {stats['working']}")
    print(f"  NIMBY Locked: {stats['nimby_locked']}")
    print(f"  Manually Disabled: {stats['disabled']}")
    print()
    print(f"Total Cores: {stats['total_cores']}")
    print(f"Used Cores: {stats['used_cores']}")

    if stats['total_cores'] > 0:
        utilization = stats['used_cores'] / stats['total_cores'] * 100
        print(f"Utilization: {utilization:.1f}%")
    else:
        print("Utilization: N/A (no hosts found)")

    print()
    print(f"Frames Running: {stats['frames_running']}")

    return stats

# Run report
desktop_usage_report()
```

## Troubleshooting

### Jobs not running on desktops

**Check 1: Show subscription**
* Check list of subscriptions by show on CueGUI > CueCommander > Subscriptions
* Verify `local.desktop` subscription exists
* Verify size > 0 OR burst > 0

**Check 2: Host availability**
```bash
cueadmin -lh -allocation local.desktop
```
* Verify hosts are in AVAILABLE or WORKING state
* Check for NIMBY_LOCKED or DISABLED hosts

**Check 3: Host allocation**
```bash
cueadmin -lh workstation-01
```
* Verify host is actually in `local.desktop` allocation

**Check 4: Job configuration**
* Verify job doesn't have conflicting service requirements
* Check job isn't limited to different allocation
* Verify job priority allows desktop resources

### Too many desktop jobs running

**Solution 1: Reduce burst limit**
```bash
cueadmin -burst myshow local.desktop 20  # Reduce from higher value
```

**Solution 2: Reduce priority**
```bash
cueadmin -priority myshow local.desktop 1  # Lower priority
```

**Solution 3: Disable temporarily**
```bash
cueadmin -size myshow local.desktop 0
cueadmin -burst myshow local.desktop 0
```

### Desktop hosts constantly NIMBY locked

**Causes**:
* Users are actively working (expected)
* RQD NIMBY sensitivity too high
* Spurious input events (mice, keyboards)

**Solutions**:
1. **Increase NIMBY idle timeout**:
   ```bash
   export MINIMUM_IDLE=600  # 10 minutes instead of 5
   ```

2. **Check for spurious events**:
   * Disconnect unused input devices
   * Check for background processes generating events

3. **Use CueNIMBY scheduler**:
   * Configure specific hours for rendering
   * Users won't be interrupted during work hours

### Users complaining about rendering on machines

**Immediate action**:
1. Tell users to open CueNIMBY and uncheck "Available"
2. Or manually lock via CueGUI: Right-click host > Lock
3. Users will see clear visual feedback with professional icons and emoji status

**Long-term solution**:
1. Deploy CueNIMBY to all workstations for enhanced visibility
2. Enable RQD NIMBY for automatic protection
3. Configure appropriate schedules in CueNIMBY
4. Communicate desktop rendering policy clearly
5. Leverage CueNIMBY's enhanced notifications for better user awareness

**CueNIMBY Benefits**:
* Professional icons with OpenCue logo for clear status
* Enhanced status detection shows connection issues proactively
* Emoji hints (🔒❌⚠️🔧) for quick recognition
* "Launch CueGUI" option for easy access to full controls
* Starts even when CueBot is unreachable
* Helpful notifications with troubleshooting guidance

## Best practices

### For administrators

1. **Start conservatively**: Begin with small size/burst values
2. **Monitor closely**: Watch desktop usage and user feedback
3. **Communicate clearly**: Inform users about desktop rendering policies
4. **Provide tools**: Deploy CueNIMBY for user visibility and control
5. **Use scheduling**: Limit desktop rendering to off-hours when possible
6. **Set priorities**: Desktop allocations should typically have lower priority
7. **Test thoroughly**: Verify NIMBY behavior before enabling widely
8. **Document policies**: Clear guidelines for users and operators

### For production teams

1. **Plan ahead**: Enable desktop rendering before crunch, not during
2. **Communicate**: Inform artists when desktop rendering is enabled
3. **Set expectations**: Explain impact and duration
4. **Provide support**: Help artists configure CueNIMBY
5. **Monitor impact**: Watch for complaints or performance issues
6. **Clean up**: Disable desktop rendering when deadline passes

### For users/artists

1. **Use CueNIMBY**: Install and run for enhanced visibility and control
   - Professional icons show status at a glance
   - Emoji hints (🔒❌⚠️🔧) for quick status recognition
   - Receive helpful notifications with troubleshooting guidance
2. **Configure schedules**: Match your work hours for automatic control
3. **Manual override**: Lock machine before intensive local work
4. **Use Launch CueGUI**: Quick access to full OpenCue controls from tray menu
5. **Monitor connection status**: CueNIMBY shows when CueBot is unreachable or host is not registered
6. **Report issues**: Help improve the system
7. **Be considerate**: Unlock when not actively working

## Related documentation

* [NIMBY concept guide](/docs/concepts/nimby) - Overview of NIMBY system
* [CueNIMBY user guide](/docs/user-guides/cuenimby-user-guide) - Complete CueNIMBY usage guide
* [Quick start: CueNIMBY](/docs/quick-starts/quick-start-cuenimby) - Get started quickly
* [Customizing RQD](/docs/other-guides/customizing-rqd) - RQD NIMBY configuration<|MERGE_RESOLUTION|>--- conflicted
+++ resolved
@@ -1,10 +1,6 @@
 ---
 title: "Desktop rendering control"
-<<<<<<< HEAD
-nav_order: 54
-=======
 nav_order: 51
->>>>>>> e143627e
 parent: Other Guides
 layout: default
 linkTitle: "Desktop rendering control"
