---
title: "Troubleshooting deployment"
layout: default
parent: Other Guides
<<<<<<< HEAD
nav_order: 49
=======
nav_order: 46
>>>>>>> e143627e
linkTitle: "Troubleshooting deployment"
date: 2019-02-22
description: >
  Troubleshoot common deployment issues
---

# Troubleshooting Deployment

### Troubleshoot common deployment issues

---

This page describes common issues you might encounter while deploying OpenCue
and how to debug them.

## Checking Cuebot logs

When using OpenCue client-side software such as CueGUI or CueSubmit you might
encounter unknown errors, such as the following, which require you to view the
Cuebot logs for more detail:

```
opencue.exception.CueException: Encountered a server error. StatusCode.UNKNOWN : No details found. Check server logs.
```

To troubleshoot this type of error message:

1.  Log into the machine on which Cuebot is running. If Cuebot is running in a
    Docker container, you must open a shell in that container.

    ```shell
    export CUEBOT_CONTAINER=<the name of your Cuebot container>
    docker exec -it $CUEBOT_CONTAINER bash
    ```

1.  The main Cuebot log file is located at `logs/spcue.log`. Use your editor or
    other tool of choice to view that file:

    ```shell
    tail -n 50 logs/spcue.log
    ```

The logs provide information that can help indicate what went wrong, such as
stacktraces and other more detailed error messages.

## Connecting from Cuebot to the database

If Cuebot has a problem connecting to its database, you might see error messages
like the following in the Cuebot logs:

```
org.postgresql.util.PSQLException: The connection attempt failed.
```

To troubleshoot this type of error message:

1.  **Make sure your PostgreSQL server is up and the PostgreSQL service is
    running.** The verification process differs depending on
    [how you deployed your PostgreSQL server](/docs/getting-started/setting-up-the-database).

1.  **Test networking from Cuebot.** Make sure that your networking is
    configured as intended by running a network test without PostgreSQL. You can
    run tests such as the following using `telnet`:

    ```shell
    export DB_HOST=<your database IP or hostname>
    export DB_PORT=<your database port, default is 5432>
    telnet $DB_HOST $DB_PORT
    ```

    The expected response is a `Connected` message.

    ```
    Trying <database IP>...
    Connected to <database IP>.
    Escape character is '^]'.
    ```

    If you don't, and telnet hangs or times out trying to connect, the problem
    is likely at the networking level, and the Cuebot host isn't able to reach
    the database server at all.

1.  **Test connecting to the database using the psql client.** Use the
    PostgreSQL client `psql` to test whether you can initiate a PostgreSQL
    shell, as follows:

    ```shell
    export DB_HOST=<your database IP or hostname>
    export DB_USER=cuebot
    export DB_NAME=cuebot
    psql -h $DB_HOST -U $DB_USER $DB_NAME
    ```

    The expected response is a prompt for your user's PostgreSQL password. Enter
    the password then connect to the PostgreSQL command prompt:

    ```
    Password for user postgres:
    SSL connection (cipher: ECDHE-RSA-AES128-GCM-SHA256, bits: 128)
    Type "help" for help.

    cuebot=>
    ```

    If the connection fails, the PostgreSQL error typically provides more detail
    about why it failed, such as the following common problems:

    -   Database does not exist - database creation failed or was skipped.
    -   Authentication failed - the database user doesn't exist, or an incorrect
        password was supplied.

1.  **Run a query using the psql client.** After following the previous step,
    run a SQL query directly:

    ```shell
    cuebot=> SELECT str_name FROM show;
    ```

    The expected response is a table printout of any shows in your database. The
    exact results can vary depending on the contents of your database.

    ```
     str_name
    ----------
     testing
    (1 row)
    ```

    Common problems are:

    -   `relation "show" does not exist` - this might mean:
        -   The database table doesn't exist. For example the population of the
            database schema might have failed or been skipped.
        -   The database user doesn't have access to that table. For example the
            user might not have been properly granted access to the database.

1.  **Check your Cuebot configuration.** Database parameters are passed to the
    Cuebot via command-line args to the Cuebot JAR file. Depending on your
    deployment method this might be passed multiple ways. For more details, see
    [Deploying Cuebot](/docs/getting-started/deploying-cuebot).

    Make sure that Cuebot is configured to use the same database parameters you
    used in the rest of these debugging steps, such as hostname, user, and
    password.

## Connections between Cuebot and RQD

If RQD is unable to reach the Cuebot, RQD might throw gRPC error messages like
the following:

```
grpc._channel._Rendezvous: <_Rendezvous of RPC that terminated with:
    status = StatusCode.UNAVAILABLE
    details = "Connect Failed"
  ...
```

To troubleshoot this type of error message:

1.  **Make sure your Cuebot server is up and that the Cuebot software is
    running.** The process here differs depending on
    [how you deployed your Cuebot server](/docs/getting-started/deploying-cuebot).
    If you deployed Cuebot within a Docker container, make sure the container is
    running and healthy.

1.  **Test networking from RQD.** Make sure that your networking is configured
    as intended by running a network test between the RQD host and the Cuebot
    host. You can run tests such as the following using `telnet`:

    ```shell
    export CUEBOT_HOST=<your Cuebot server IP or hostname>
    telnet $CUEBOT_HOST 8443
    ```

    The expected response is a `Connected` message:

    ```
    Trying <Cuebot IP>...
    Connected to <Cuebot IP>.
    Escape character is '^]'.
    ```

    If you don't, and telnet hangs or times out trying to connect, the problem
    is likely at the networking level, and the RQD host isn't able to reach the
    Cuebot server at all.

1.  **Check the RQD environment.** RQD uses the `CUEBOT_HOSTNAME` environment
    variable to determine which Cuebot server to connect to. The method of
    checking this depends on
    [how you deployed your RQD hosts](/docs/getting-started/deploying-rqd).

    For example, if you deployed RQD in a Docker container, you can inspect the
    container:

    ```shell
    docker inspect <RQD container name> | grep CUEBOT_HOSTNAME
    ```

    Ensure the hostname is defined in the container configuration:

    ```
                "CUEBOT_HOSTNAME=<Cuebot hostname or IP address>",
    ```

    Make sure that the value stored in `CUEBOT_HOSTNAME` matches what you've
    been using in the previous steps.<|MERGE_RESOLUTION|>--- conflicted
+++ resolved
@@ -2,11 +2,7 @@
 title: "Troubleshooting deployment"
 layout: default
 parent: Other Guides
-<<<<<<< HEAD
-nav_order: 49
-=======
 nav_order: 46
->>>>>>> e143627e
 linkTitle: "Troubleshooting deployment"
 date: 2019-02-22
 description: >
