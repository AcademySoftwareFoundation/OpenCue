---
title: "Configuring limits"
layout: default
parent: Other Guides
<<<<<<< HEAD
nav_order: 46
=======
nav_order: 43
>>>>>>> e143627e
linkTitle: "Configuring limits"
date: 2020-03-26
description: >
  Configure limits to set max number of concurrently running frames
---

# Configuring Limits

### Configure limits to set max number of concurrently running frames

---

This page describes how to configure limits which allow users to specify 
the maximum number of concurrently running frames associated with that limit.
Limits are specified on the Job Layer and all Frames within that Layer are 
considered to take 1 limit count. After the total limit count reaches the 
configured max value, the dispatcher will stop any additional frames from 
running until a frame with that limit has completed.

## Configuring a new limit

You can set a new limit by following these steps:

1.  Open CueGUI.

1.  Load **Limits** view from the **Views/Plugins->Cuecommander** menu.

1.  Click **Add Limit** button in the **Limits** view.

1. Enter a name for the new limit and press **OK**.

1. Right-click on the newly created limit and select **Edit Max Value**.

1. Enter the desired maximum number of concurrenstly running frames for this limit.

1. Your limit is now configured and ready for use. New submissions will be able select this limit in CueSubmit UI when creating a new job.

## What's next?
*  [Add or remove limits from existing layers.](/docs/user-guides/adding-removing-limits/)<|MERGE_RESOLUTION|>--- conflicted
+++ resolved
@@ -2,11 +2,7 @@
 title: "Configuring limits"
 layout: default
 parent: Other Guides
-<<<<<<< HEAD
-nav_order: 46
-=======
 nav_order: 43
->>>>>>> e143627e
 linkTitle: "Configuring limits"
 date: 2020-03-26
 description: >
