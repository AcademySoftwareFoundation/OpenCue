--- conflicted
+++ resolved
@@ -2,11 +2,7 @@
 title: "Monitoring with Prometheus, Loki, and Grafana"
 layout: default
 parent: Other Guides
-<<<<<<< HEAD
-nav_order: 51
-=======
 nav_order: 48
->>>>>>> e143627e
 linkTitle: "Monitoring with Prometheus, Loki, and Grafana"
 date: 2021-08-01
 description: >
