--- conflicted
+++ resolved
@@ -2,11 +2,7 @@
 title: "Applying database migrations"
 layout: default
 parent: Other Guides
-<<<<<<< HEAD
-nav_order: 48
-=======
 nav_order: 45
->>>>>>> e143627e
 linkTitle: "Applying database migrations"
 date: 2019-08-22
 description: >
