---
title: "Customizing RQD rendering hosts"
layout: default
parent: Other Guides
<<<<<<< HEAD
nav_order: 47
=======
nav_order: 44
>>>>>>> e143627e
linkTitle: "Customizing RQD rendering hosts"
date: 2019-12-10
description: >
  Build custom RQD container images to deploy as OpenCue rendering hosts
---

# Customizing RQD Rendering Hosts

### Build custom RQD container images to deploy as OpenCue rendering hosts

---

This guide describes how to customize the default [RQD container image published
on Docker Hub](https://hub.docker.com/r/opencue/rqd). The default RQD container
image doesn't include any rendering software. This guide explains how to create
a custom Dockerfile that builds on the basic `opencue/rqd` image to install
rendering software. You can adapt the basic ideas in this guide for many other types of
software, including commercial rendering packages, such as Maya.

## Before you begin

This guide follows on from the OpenCue
[quick starts for macOS and Linux](/docs/quick-starts/). Before you work
through the steps in this guide, make sure you have successfully started the
OpenCue sandbox environment and run a basic command-line test job. You'll
also need all of the software and source code you used in the quick start.

## Sample Dockerfiles

The OpenCue project includes [sample](https://github.com/AcademySoftwareFoundation/OpenCue/tree/master/samples/rqd/) `Dockerfiles` to illustrate how to install
additional software for RQD containers. 
OpenCue currently includes sample Dockerfiles showcasing the following:

- [Blender](https://www.blender.org/) installation
- [Nvidia CUDA](https://developer.nvidia.com/cuda-toolkit) installation for GPU accelerated rendering

To view the sample `Dockerfiles`:

1.  Open a terminal.

1.  Change to the directory you cloned or downloaded the OpenCue
    repository to. For example, if the `OpenCue` directory is in
    in your home directory, run the following command:

    ```bash
    cd ~/OpenCue
    ```
1. Change to the subdirectory which includes the sample `Dockerfiles`.

    ```bash
    cd samples/rqd
    ```

The sample `Dockerfiles` are listed within their respective subdirectories.

### Reviewing the sample Blender Dockerfile

The sample Blender `Dockerfile` showcases the Blender installation process and environment variable setup.
You can update the sandbox environment to build and run the sample `Dockerfile` so that you can submit and run a rendering job using Blender than just the basic command-line tools illustrated in the quick start. 

Before you update the sandbox to run the sample `Dockerfile`, you might find it useful to review the source code for the sample container.

Run the following command to review the sample `Dockerfile`:

```bash
cat blender/Dockerfile
```
The command outputs the contents of the Dockerfile.

The first section of the file indicates that this `Dockerfile`
builds on the basic `opencue/rqd` container image hosted on
Docker Hub:

```Dockerfile
# Builds on the latest base image of RQD from Docker Hub
FROM opencue/rqd
```

The next section installs all of the dependencies required
to run Blender 2.79 on the CentOS operating system installed in the
`opencue/rqd` container image:

```Dockerfile
# Install dependencies to run Blender on the opencue/rqd image
RUN yum -y update
RUN yum -y install \
        bzip2 \
        libfreetype6 \
        libgl1-mesa-dev \
        libXi-devel  \
        mesa-libGLU-devel \
        zlib-devel \
        libXinerama-devel \
        libXrandr-devel
```

The next section sets up parameters for the Blender installation directory and download source.

```Dockerfile
# Set Blender install directory
ARG BLENDER_INSTALL_DIR=/usr/local/blender

# Set Blender download source
ARG BLENDER_DOWNLOAD_SRC=https://download.blender.org/release/Blender3.3/blender-3.3.3-linux-x64.tar.xz
```

The final section downloads and extracts the archive for Blender
to the provided installation directory, in this case `/usr/local/blender`.:

```Dockerfile
# Download and install Blender
RUN mkdir ${BLENDER_INSTALL_DIR}
RUN curl -SL ${BLENDER_DOWNLOAD_SRC} \
        -o blender.tar.xz

RUN tar -xvf blender.tar.xz \
        -C ${BLENDER_INSTALL_DIR} \
        --strip-components=1

RUN rm blender.tar.xz
```

The final command verifies the Blender installation.

```Dockerfile
# Verify Blender installation
RUN ${BLENDER_INSTALL_DIR}/blender --version
```

If you'd like to learn more about the configuration of the default
`opencue/rqd` container image, view the source code for
[`rqd/Dockerfile`](https://github.com/AcademySoftwareFoundation/OpenCue/blob/master/rqd/Dockerfile)
in the `master` branch on GitHub.

### Reviewing the sample CUDA Dockerfile

The sample CUDA Dockerfile extends the default RQD container image to support GPU rendering on supported Nvidia Hardware. This requires Nvidia [Container Toolkit](https://docs.nvidia.com/datacenter/cloud-native/container-toolkit/latest/install-guide.html#installing-with-apt) to be installed on render nodes as a prerequisite.

Run the following command to review the sample `Dockerfile`:

```bash
cat cuda/Dockerfile
```
The command outputs the contents of the Dockerfile.


## Updating the sandbox environment

To build and run the sample `Dockerfile` in the sandbox environment, you need
to update the `docker-compose.yml` file that defines the deployment. For a
production system, you might make a similar change to update the configuration
files for a container management platform, such as Kubernetes.

Complete the following steps to configure the sandbox environment to build and
run the sample `Dockerfile`:

1.  Open the `sandbox/docker-compose.yml` file in your preferred text
    editor.

1.  Find the following lines:

    ```yaml
      rqd:
        image: opencue/rqd
    ```

1.  Replace the lines from the previous step with the following code:

    ```yaml
      rqd:
        build:
          context: ./
          dockerfile: ./samples/rqd/blender/blender2.79-docker/Dockerfile
    ```

    This change configures Docker Compose to build your local copy of the 
    Dockerfile in the `samples` directory instead of using the
    `opencue/rqd` image on Docker Hub.

1.  Save your changes.

1.  Before you start Docker Compose, delete any existing OpenCue sandbox
    environment containers:

    ```bash
    docker-compose --project-directory . -f sandbox/docker-compose.yml rm
    ```

1.  To re-deploy the sandbox environment, run the following command:

    ```bash
    docker-compose --project-directory . -f sandbox/docker-compose.yml up
    ```

## Submitting a rendering job

To run a sample rendering job, you'll need a sample `.blend` Blender file. If
you don't have an existing `.blend` file, the Blender project publishes a
variety of  [demo resources](https://www.blender.org/download/demo-files/).

> **Note**
> {: .callout .callout-info}Make sure you download a demo file that
works with version 2.79 of Blender or earlier.>

After you download a suitable `.blend` Blender file, move it to the
`/tmp/rqd/shots` directory. The sandbox environment is configured so that both
your host machine and the RQD container can access the `/tmp/rqd/shots`
directory.

If you're starting CueSubmit and CueGUI in the OpenCue sandbox, you need
to set the values of the following environment variables in the Python
`venv` environment you created in the quick start:

```bash
source venv/bin/activate
export OL_CONFIG=pyoutline/etc/outline.cfg
export CUEBOT_HOSTS=localhost
```

If you want to submit a Blender job type in the sandbox environment, then
you must also update the CueSubmit configuration:

1.  Copy the example CueSubmit config file:

    ```bash
    cp cuesubmit/cuesubmit_config.example.yaml sandbox/cuesubmit_config.yaml
    ```

1.  Open `sandbox/cuesubmit_config.yaml` in your preferred text editor.

1.  Update the value of `BLENDER_RENDER_CMD` to match the installation
    location in the RQD container image:

    ```yaml
    BLENDER_RENDER_CMD : "/usr/local/blender/blender"
    ```

1.  Set the value of the following environment variable to
    update the location of your custom CueSubmit configuration
    file:

    ```bash
    export CUESUBMIT_CONFIG_FILE=sandbox/cuesubmit_config.yaml
    ```

1.  Run the following command to start CueSubmit:

    ```bash
    cuesubmit &
    ```

To test submitting a Blender job to OpenCue, see
[Submitting jobs](/docs/user-guides/submitting-jobs/).

After you submit a job to OpenCue, you can
[monitor progress in CueGUI](/docs/user-guides/monitoring-your-jobs/).

## Stopping and deleting the sandbox environment

To delete the resources you created in this guide, run the following commands
from a shell:

1.  To stop the sandbox environment, run the following command:

    ```bash
    docker-compose --project-directory . -f sandbox/docker-compose.yml stop
    ```

1.  To free up storage space, delete the containers:

    ```bash
    docker-compose --project-directory . -f sandbox/docker-compose.yml rm
    ```

## What's next?

*   Learn more about [OpenCue concepts and terminology](/docs/concepts/).
*   Install the full [OpenCue infrastructure](/docs/getting-started/).<|MERGE_RESOLUTION|>--- conflicted
+++ resolved
@@ -2,11 +2,7 @@
 title: "Customizing RQD rendering hosts"
 layout: default
 parent: Other Guides
-<<<<<<< HEAD
-nav_order: 47
-=======
 nav_order: 44
->>>>>>> e143627e
 linkTitle: "Customizing RQD rendering hosts"
 date: 2019-12-10
 description: >
