---
title: "Hybrid RQD Setup for Testing"
<<<<<<< HEAD
nav_order: 96
=======
nav_order: 92
>>>>>>> e143627e
parent: "Developer Guide"
layout: default
date: 2025-10-29
description: >
  Learn how to run OpenCue with CueBot and a Linux RQD in Docker while adding
  your local macOS, Windows, or Linux machine as an additional render node for
  testing tools like CueNIMBY.
---

# Hybrid RQD Setup for Testing

This guide shows you how to run OpenCue with CueBot and a Linux RQD in Docker, while adding your local macOS, Windows, or Linux machine as an additional render node for testing tools like CueNIMBY.

## Overview

This hybrid setup consists of:
- **CueBot** (Docker): The central controller running in a container
- **PostgreSQL Database** (Docker): Database backend for CueBot
- **Linux RQD** (Docker): A Linux render node running in a container
- **macOS/Windows/Linux RQD** (Native): Your local workstation as a render node

## Prerequisites

- Docker Desktop installed and running
- Python 3.7+ installed on your local machine
- Git (to clone OpenCue repository)
- At least 6GB of RAM allocated to Docker Desktop (on macOS/Windows)

## Part 1: Start Docker Services (CueBot + Linux RQD)

### Important Note About RQD Ports

**CueBot connects to ALL RQD instances using a single configured port (default: 8444).** This means:
- If you want your native macOS/Windows RQD to be manageable by CueBot, it MUST run on port 8444
- To avoid port conflicts, the Docker RQD port mapping can be removed from `docker-compose.yml` (see example below)
- The Docker Linux RQD will still register with CueBot using internal container networking
- Both RQD instances (Docker Linux and native macOS/Windows) can coexist and be managed by CueBot

### Step 1: Update docker-compose.yml (If Not Already Done)

Edit `docker-compose.yml` and comment out the RQD port mapping:

```yaml
  rqd:
    image: opencue/rqd
    environment:
      - PYTHONUNBUFFERED=1
      - CUEBOT_HOSTNAME=cuebot
    depends_on:
      cuebot:
        condition: service_healthy
    links:
      - cuebot
    # Port mapping removed to allow native macOS/Windows RQD to use port 8444
    # ports:
    #   - "8444:8444"
    volumes:
      - /tmp/rqd/logs:/tmp/rqd/logs
      - /tmp/rqd/shots:/tmp/rqd/shots
```

### Step 2: Start the Docker Compose Stack

From the OpenCue root directory:

```bash
docker compose up
```

This will start:
- PostgreSQL database (port 5432)
- CueBot gRPC server (port 8443)
- Linux RQD (internal container port 8444, no host port mapping)

Wait for all services to be healthy. You should see messages like:
```
cuebot_1  | Started CuebotApplication in X.XXX seconds
rqd_1     | WARNING   rqd3-rqcore     RQD Started
```

### Step 3: Verify Docker Services

Check that all services are running:

```bash
docker compose ps
```

You should see `cuebot`, `db`, and `rqd` all in "Up" state.

## Part 2: Set Up Your Local Machine as a Render Node

### For macOS

#### Step 1: Create Required Directories

```bash
mkdir -p /tmp/rqd/logs /tmp/rqd/shots
```

#### Step 2: Set Up Python Virtual Environment

```bash
# Create virtual environment if it doesn't exist
python3 -m venv venv

# Activate the virtual environment
source venv/bin/activate

# Install OpenCue client packages (including RQD)
./sandbox/install-client-sources.sh

# Install RQD specifically
pip install ./rqd
```

#### Step 3: Create RQD Configuration File

Create a file named `rqd_macos.conf` in the OpenCue root directory (or use the provided `sandbox/rqd_macos.conf`):

```ini
# RQD configuration file for macOS workstation
# This configuration is optimized for testing CueNIMBY on a development machine

[Override]
# Don't switch to job user (important for macOS workstation)
RQD_BECOME_JOB_USER = False

# Use PATH environment variable
RQD_USE_PATH_ENV_VAR = 1

# Don't use IP as hostname
RQD_USE_IP_AS_HOSTNAME = 0

# Mark this as a desktop machine (important for workstation use)
OVERRIDE_IS_DESKTOP = True

# Enable NIMBY mode for workstation protection
OVERRIDE_NIMBY = True

# Number of seconds to wait before checking if the user has become idle
CHECK_INTERVAL_LOCKED = 60

# Seconds of idle time required before nimby unlocks (15 minutes)
MINIMUM_IDLE = 900

# Logging levels
CONSOLE_LOG_LEVEL = INFO
FILE_LOG_LEVEL = ERROR

# Don't prepend timestamps (cleaner logs)
RQD_PREPEND_TIMESTAMP = 0

# Set log size limit (1GB)
JOB_LOG_MAX_SIZE_IN_BYTES = 1073741824

# Use the standard RQD port 8444 (same as CueBot expects)
# This will NOT conflict with Docker RQD if you removed the port mapping
RQD_GRPC_PORT = 8444
```

#### Step 4: Start RQD

In a new terminal window:

```bash
# Activate virtual environment
source venv/bin/activate

# Start RQD connecting to CueBot on localhost
CUEBOT_HOSTNAME=localhost rqd -c rqd_macos.conf
```

You should see output like:
```
WARNING   openrqd-__main__  : RQD Starting Up
WARNING   openrqd-rqcore    : Nimby startup has been enabled via OVERRIDE_NIMBY
WARNING   openrqd-rqcore    : RQD Started
```

**Note:** You may see some pynput errors related to input monitoring. These are non-critical and don't affect RQD's core functionality.

### For Windows

#### Step 1: Create Required Directories

In PowerShell or Command Prompt:

```powershell
# PowerShell
New-Item -ItemType Directory -Force -Path C:\tmp\rqd\logs
New-Item -ItemType Directory -Force -Path C:\tmp\rqd\shots
```

```cmd
# Command Prompt
mkdir C:\tmp\rqd\logs
mkdir C:\tmp\rqd\shots
```

#### Step 2: Set Up Python Virtual Environment

```powershell
# PowerShell - from OpenCue root directory
python -m venv venv
.\venv\Scripts\Activate.ps1

# Install OpenCue client packages (including RQD)
.\sandbox\install-client-sources.sh

# Install RQD specifically
pip install .\rqd
```

```cmd
# Command Prompt - from OpenCue root directory
python -m venv venv
.\venv\Scripts\activate.bat

# Install OpenCue client packages (including RQD)
.\sandbox\install-client-sources.sh

# Install RQD specifically
pip install .\rqd
```

#### Step 3: Create RQD Configuration File

Create a file named `rqd_windows.conf` in the OpenCue root directory (or use the provided `sandbox/rqd_windows.conf`):

```ini
# RQD configuration file for Windows workstation
# This configuration is optimized for testing CueNIMBY on a development machine

[Override]
# Don't switch to job user (important for Windows workstation)
RQD_BECOME_JOB_USER = False

# Use PATH environment variable
RQD_USE_PATH_ENV_VAR = 1

# Don't use IP as hostname
RQD_USE_IP_AS_HOSTNAME = 0

# Mark this as a desktop machine (important for workstation use)
OVERRIDE_IS_DESKTOP = True

# Enable NIMBY mode for workstation protection
OVERRIDE_NIMBY = True

# Number of seconds to wait before checking if the user has become idle
CHECK_INTERVAL_LOCKED = 60

# Seconds of idle time required before nimby unlocks (15 minutes)
MINIMUM_IDLE = 900

# Logging levels
CONSOLE_LOG_LEVEL = INFO
FILE_LOG_LEVEL = ERROR

# Don't prepend timestamps (cleaner logs)
RQD_PREPEND_TIMESTAMP = 0

# Set log size limit (1GB)
JOB_LOG_MAX_SIZE_IN_BYTES = 1073741824

# Use the standard RQD port 8444 (same as CueBot expects)
# This will NOT conflict with Docker RQD if you removed the port mapping
RQD_GRPC_PORT = 8444

# Windows-specific: Set temp directory
RQD_TMPDIR = C:\tmp\rqd
```

#### Step 4: Start RQD

In a new terminal window:

```powershell
# PowerShell
.\venv\Scripts\Activate.ps1
$env:CUEBOT_HOSTNAME = "localhost"
rqd -c rqd_windows.conf
```

```cmd
# Command Prompt
.\venv\Scripts\activate.bat
set CUEBOT_HOSTNAME=localhost
rqd -c rqd_windows.conf
```

You should see output like:
```
WARNING   openrqd-__main__  : RQD Starting Up
WARNING   openrqd-rqcore    : Nimby startup has been enabled via OVERRIDE_NIMBY
WARNING   openrqd-rqcore    : RQD Started
```

### For Linux

#### Step 1: Create Required Directories

```bash
mkdir -p /tmp/rqd/logs /tmp/rqd/shots
```

#### Step 2: Set Up Python Virtual Environment

```bash
# Create virtual environment if it doesn't exist
python3 -m venv venv

# Activate the virtual environment
source venv/bin/activate

# Install OpenCue client packages (including RQD)
./sandbox/install-client-sources.sh

# Install RQD specifically
pip install ./rqd
```

#### Step 3: Create RQD Configuration File

Create a file named `rqd_linux.conf` in the OpenCue root directory (or use the provided `sandbox/rqd_linux.conf`):

```ini
# RQD configuration file for Linux workstation
# This configuration is optimized for testing CueNIMBY on a development machine

[Override]
# Don't switch to job user (set to True for production with proper user setup)
RQD_BECOME_JOB_USER = False

# Use PATH environment variable
RQD_USE_PATH_ENV_VAR = 1

# Don't use IP as hostname
RQD_USE_IP_AS_HOSTNAME = 0

# Mark this as a desktop machine (important for workstation use)
OVERRIDE_IS_DESKTOP = True

# Enable NIMBY mode for workstation protection
OVERRIDE_NIMBY = True

# Number of seconds to wait before checking if the user has become idle
CHECK_INTERVAL_LOCKED = 60

# Seconds of idle time required before nimby unlocks (15 minutes)
MINIMUM_IDLE = 900

# Logging levels
CONSOLE_LOG_LEVEL = INFO
FILE_LOG_LEVEL = ERROR

# Don't prepend timestamps (cleaner logs)
RQD_PREPEND_TIMESTAMP = 0

# Set log size limit (1GB)
JOB_LOG_MAX_SIZE_IN_BYTES = 1073741824

# Use the standard RQD port 8444 (same as CueBot expects)
# This will NOT conflict with Docker RQD if you removed the port mapping
RQD_GRPC_PORT = 8444

# Linux-specific: Temp directory for job data
# RQD_TMPDIR = /tmp

# Linux-specific: Default cores (leave commented to auto-detect)
# DEFAULT_CORES = 4

# Linux-specific: Default memory in MB (leave commented to auto-detect)
# DEFAULT_MEMORY = 8192
```

#### Step 4: Start RQD

In a new terminal window:

```bash
# Activate virtual environment
source venv/bin/activate

# Start RQD connecting to CueBot on localhost
CUEBOT_HOSTNAME=localhost rqd -c rqd_linux.conf
```

You should see output like:
```
WARNING   openrqd-__main__  : RQD Starting Up
WARNING   openrqd-rqcore    : Nimby startup has been enabled via OVERRIDE_NIMBY
WARNING   openrqd-rqcore    : RQD Started
```

**Note:** On some Linux distributions, you may need to grant accessibility permissions for input monitoring. Check your desktop environment's settings (e.g., GNOME Privacy settings, KDE System Settings).

## Part 3: Verify Your Setup

### Check Registered Hosts

With the virtual environment activated:

```bash
# macOS/Linux
source venv/bin/activate
cueadmin -server localhost:8443 -lh

# Windows PowerShell
.\venv\Scripts\Activate.ps1
cueadmin -server localhost:8443 -lh

# Windows Command Prompt
.\venv\Scripts\activate.bat
cueadmin -server localhost:8443 -lh
```

You should see both hosts listed:
```
Host            Load NIMBY freeMem  freeSwap freeMcp   Cores Mem   Idle             Os       Uptime   State  Locked    Alloc      Thread
123.456.789.0      275  False 4.6G     1.5G     142.0G    9.0   8.5G  [ 9.00 / 8.5G ]  Linux    08:01    UP     OPEN      local.general AUTO
your-hostname   0    True  1.1G     0K       69081.3G  1.0   12.2G [ 1.00 / 12.2G ] Darwin   20390:18 UP     OPEN      local.general ALL
```

- **123.456.789.0**: Your Docker Linux RQD
- **your-hostname**: Your local macOS/Windows/Linux machine

### Check Port Usage

Verify that your native RQD is listening on port 8444:

```bash
# macOS/Linux
lsof -i :8444  # Should show your native RQD (Python process)

# Windows PowerShell
netstat -an | Select-String "8444"

# Windows Command Prompt
netstat -an | findstr "8444"
```

Note: The Docker RQD runs on port 8444 inside its container but doesn't expose it to the host, so you won't see it in the host's port listings.

## Part 4: Run CueNIMBY

Now that your local machine is registered as a render node, you can test CueNIMBY.

### Start CueNIMBY

In a new terminal with the virtual environment activated:

```bash
# macOS/Linux
source venv/bin/activate
cuenimby --verbose

# Windows PowerShell
.\venv\Scripts\Activate.ps1
cuenimby --verbose

# Windows Command Prompt
.\venv\Scripts\activate.bat
cuenimby --verbose
```

You should see:
```
2025-10-29 10:58:09 - cuenimby.__main__ - INFO - Starting CueNIMBY v1.14.1+eaaa8689
2025-10-29 10:58:09 - cuenimby.__main__ - INFO - Connecting to Cuebot at localhost:8443
2025-10-29 10:58:09 - cuenimby.monitor - INFO - Connected to Cuebot at localhost:8443
2025-10-29 10:58:09 - cuenimby.tray - INFO - CueNIMBY tray initialized
```

CueNIMBY should now show your machine status and allow you to control NIMBY (prevent job execution when you're using your workstation).

## Part 5: Run Other OpenCue Tools

With both Docker and native RQD running, you can now test all OpenCue client tools:

### CueGUI (Graphical Interface)

```bash
# macOS/Linux
source venv/bin/activate
cuegui

# Windows
.\venv\Scripts\Activate.ps1
cuegui
```

### CueSubmit (Job Submission Tool)

```bash
# macOS/Linux
source venv/bin/activate
cuesubmit

# Windows
.\venv\Scripts\Activate.ps1
cuesubmit
```

### CueAdmin (Command-Line Administration)

```bash
# View all hosts
cueadmin -server localhost:8443 -lh

# View all shows
cueadmin -server localhost:8443 -ls

# View jobs
cueadmin -server localhost:8443 -lj
```

## Troubleshooting

### Issue: "Failed to find host" in CueNIMBY

**Cause:** RQD is not running or hasn't registered with CueBot.

**Solution:**
1. Check that your native RQD is running (`ps aux | grep rqd` on macOS/Linux or Task Manager on Windows)
2. Verify RQD is listening on port 8444
3. Check RQD logs for connection errors
4. Restart RQD if necessary

### Issue: Port 8444 Already in Use

**Cause:** Another process is using port 8444, or you didn't remove the Docker RQD port mapping.

**Solution:**
1. Ensure the Docker RQD port mapping is commented out in `docker-compose.yml` (see Part 1, Step 1)
2. Restart docker compose: `docker compose down && docker compose up`
3. If another process is using port 8444, find it: `lsof -i :8444` (macOS/Linux) or `netstat -ano | findstr 8444` (Windows)
4. Kill the conflicting process

### Issue: CueBot Can't Lock/Control the Host

**Cause:** CueBot is configured to connect to RQD instances on a specific port (default 8444). If your RQD is on a different port, CueBot can't control it.

**Solution:**
1. Ensure your native RQD is running on port 8444 (check `RQD_GRPC_PORT` in your config)
2. Verify port: `lsof -i :8444` should show your Python RQD process
3. Restart RQD if you changed the port configuration
4. Check CueBot can reach your RQD: `cueadmin -server localhost:8443 -lh` should show your hostname

### Issue: Permission Denied on macOS

**Cause:** macOS security restrictions on monitoring input devices.

**Solution:**
Grant Terminal/iTerm accessibility permissions:
1. System Preferences -> Security & Privacy -> Privacy tab
2. Select "Accessibility" from the list
3. Add your terminal application (Terminal.app or iTerm.app)
4. Restart RQD

### Issue: NIMBY Not Working

**Cause:** NIMBY requires input monitoring which may have permission issues.

**Solution:**
1. Check the RQD config has `OVERRIDE_NIMBY = True`
2. On macOS, ensure accessibility permissions are granted (see above)
3. On Windows, ensure Python has permissions to monitor input
4. On Linux, check desktop environment permissions for input monitoring
5. The core RQD functionality works even if NIMBY monitoring has errors

## Architecture Diagram

```
┌────────────────────────────────────────────────────────┐
│                     Your Computer                      │
│                                                        │
│  ┌─────────────────────────────────────────────────┐   │
│  │              Docker Containers                  │   │
│  │                                                 │   │
│  │  ┌──────────┐  ┌──────────┐  ┌──────────┐       │   │
│  │  │PostgreSQL│  │ CueBot   │  │Linux RQD │       │   │
│  │  │:5432     │◄─┤:8443     │◄─┤:8444     │       │   │
│  │  └──────────┘  └────▲─────┘  └──────────┘       │   │
│  │                     │                           │   │
│  └─────────────────────┼───────────────────────────┘   │
│                        │                               │
│                        │ gRPC                          │
│                        │                               │
│  ┌─────────────────────▼────────────────────────┐      │
│  │     Native RQD (macOS/Windows/Linux)         │      │
│  │                 :8444                        │      │
│  └───────────────────▲──────────────────────────┘      │
│                      │                                 │
│  ┌───────────────────┴───────────────────────────┐     │
│  │            CueNIMBY                           │     │
│  │         (Monitors & Controls RQD)             │     │
│  └───────────────────────────────────────────────┘     │
│                                                        │
│  ┌───────────────────────────────────────────────┐     │
│  │     Other Tools (CueGUI, CueSubmit, etc.)     │     │
│  └───────────────────────────────────────────────┘     │
└────────────────────────────────────────────────────────┘
```

## Key Configuration Files Reference

### rqd_macos.conf / rqd_windows.conf / rqd_linux.conf
- Location: OpenCue root directory (examples provided in `sandbox/` directory)
- Purpose: Configure native RQD behavior
- Key settings:
  - `RQD_GRPC_PORT`: Port for RQD gRPC server (default: 8444, same as CueBot expects)
  - `OVERRIDE_IS_DESKTOP`: Set to True for workstation use
  - `OVERRIDE_NIMBY`: Set to True to enable NIMBY protection
  - `MINIMUM_IDLE`: Seconds of idle time before NIMBY unlocks
- Platform-specific notes:
  - **macOS**: `RQD_BECOME_JOB_USER = False` required
  - **Windows**: Set `RQD_TMPDIR` to Windows path (e.g., `C:\tmp\rqd`)
  - **Linux**: Optional `RQD_TMPDIR`, `DEFAULT_CORES`, and `DEFAULT_MEMORY` settings

### docker-compose.yml
- Location: OpenCue root directory
- Purpose: Define Docker services
- Key services:
  - `db`: PostgreSQL database
  - `cuebot`: CueBot gRPC server
  - `rqd`: Linux render node

### Environment Variables

- `CUEBOT_HOSTNAME`: CueBot server address (use `localhost` for local Docker)
- `RQD_CONFIG_FILE`: Path to RQD config file (alternative to `-c` flag)

## Stopping Services

### Stop Native RQD
Press `Ctrl+C` in the terminal where RQD is running.

### Stop Docker Services
```bash
docker compose down
```

### Stop CueNIMBY
Press `Ctrl+C` in the terminal where CueNIMBY is running, or quit from the system tray icon.

## Summary

This hybrid setup allows you to:
- Run CueBot and a Linux RQD in Docker for consistent, isolated testing
- Add your local macOS, Windows, or Linux machine as a render node
- Test CueNIMBY and other client tools against a real OpenCue deployment
- Develop and test on your local machine without affecting the Docker environment

The key insight is that RQD instances are independent render nodes that connect to the same CueBot instance, allowing you to mix containerized and native RQD instances seamlessly.

## See also

- [Using the OpenCue Sandbox for Testing](/docs/developer-guide/sandbox-testing) - Basic sandbox setup
- [CueNIMBY Quick Start](/docs/quick-starts/quick-start-cuenimby) - Getting started with CueNIMBY
- [CueNIMBY Development Guide](/docs/developer-guide/cuenimby-development) - Contributing to CueNIMBY<|MERGE_RESOLUTION|>--- conflicted
+++ resolved
@@ -1,10 +1,6 @@
 ---
 title: "Hybrid RQD Setup for Testing"
-<<<<<<< HEAD
-nav_order: 96
-=======
 nav_order: 92
->>>>>>> e143627e
 parent: "Developer Guide"
 layout: default
 date: 2025-10-29
