---
title: "REST Gateway Development"
<<<<<<< HEAD
nav_order: 94
=======
nav_order: 90
>>>>>>> e143627e
parent: Developer Guide
layout: default
linkTitle: "Developing the OpenCue REST Gateway"
date: 2025-09-15
description: >
  Guide for developers working on the OpenCue REST Gateway
---

# REST Gateway Development

### Development guide for the OpenCue REST Gateway

---

This guide covers development workflows, architecture, and best practices for contributors working on the OpenCue REST Gateway. The gateway provides HTTP/REST endpoints for OpenCue's gRPC API using the grpc-gateway framework.

## Architecture Overview

The REST Gateway is built with:

- **Go 1.19+** - Primary programming language
- **grpc-gateway** - Automatic REST endpoint generation from protobuf definitions
- **Protocol Buffers** - Interface definitions and code generation
- **JWT authentication** - HMAC SHA256 token-based security
- **Docker** - Containerized deployment

### Project Structure

```
rest_gateway/
├── opencue_gateway/         # Main gateway application
│   ├── main.go              # Entry point and server setup
│   ├── main_test.go         # Unit tests
│   ├── go.mod               # Go module definition
│   └── go.sum               # Dependency checksums
├── gen/                     # Generated protobuf code
│   └── go/                  # Go-specific generated files
├── Dockerfile               # Container build definition
├── README.md                # Basic usage documentation
└── docs/                    # Detailed documentation
```

## Development Environment Setup

### Prerequisites

- Go 1.19 or later
- Protocol Buffers compiler (`protoc`)
- Docker and Docker Compose
- Git
- Make (optional, for automation)

### Initial Setup

- **Clone the repository:**

```bash
git clone https://github.com/AcademySoftwareFoundation/OpenCue.git
cd OpenCue
```

- **Quick Development Start with Docker:**

**Note:** The REST Gateway is not included in OpenCue's main docker-compose.yml and must be deployed separately.

```bash
# Start the OpenCue stack first
docker compose up -d

# Build and start REST Gateway separately
cd rest_gateway
docker build -f Dockerfile -t opencue-rest-gateway-dev .
docker run -d --name opencue-gateway-dev \
  --network opencue_default \
  -p 8448:8448 \
  -e CUEBOT_ENDPOINT=cuebot:8443 \
  -e JWT_SECRET=dev-secret-key \
  opencue-rest-gateway-dev

# The REST Gateway will be available at http://localhost:8448
# Cuebot gRPC will be available at localhost:8443
```

- **Install Go dependencies (for local development):**

```bash
cd rest_gateway/opencue_gateway
go mod download
```

- **Install protobuf dependencies:**

```bash
# On Ubuntu/Debian
sudo apt-get install protobuf-compiler

# On macOS with Homebrew
brew install protobuf

# On Rocky Linux/CentOS
sudo dnf install protobuf protobuf-devel protobuf-compiler
```

- **Install Go protobuf plugins:**

```bash
go install google.golang.org/protobuf/cmd/protoc-gen-go@latest
go install google.golang.org/grpc/cmd/protoc-gen-go-grpc@latest
go install github.com/grpc-ecosystem/grpc-gateway/v2/protoc-gen-grpc-gateway@latest
```

### Environment Configuration

Create a development environment file:

```bash
# .env.dev
GRPC_ENDPOINT=localhost:8443
HTTP_PORT=8448
JWT_SECRET=dev-secret-key-change-in-production
LOG_LEVEL=debug
CORS_ALLOWED_ORIGINS=*
```

## Building and Running

### Local Development

Build and run the gateway locally:

```bash
cd opencue_gateway

# Build the binary
go build -o opencue-rest-gateway

# Run with development settings
source ../.env.dev
./opencue-rest-gateway
```

### Using Docker

Build and run with Docker:

```bash
# Build Docker image
docker build -t opencue-rest-gateway-dev .

# Run container
docker run -d \
  --name opencue-gateway-dev \
  -p 8448:8448 \
  -e GRPC_ENDPOINT=host.docker.internal:8443 \
  -e JWT_SECRET=dev-secret-key \
  -e LOG_LEVEL=debug \
  opencue-rest-gateway-dev
```

### Integration Testing

Test with a running Cuebot instance:

```bash
# Start OpenCue stack using Docker Compose (from OpenCue root)
docker compose up -d

# In another terminal, start the gateway
cd rest_gateway/opencue_gateway
go run main.go

# Test service connectivity (expects 401 - confirms service is running)
response=$(curl -s -o /dev/null -w "%{http_code}" http://localhost:8448/)
if [ "$response" = "401" ]; then
    echo "Gateway is running and requiring authentication (as expected)"
else
    echo "Gateway may not be running (got HTTP $response)"
fi

# Test with JWT authentication (all endpoints require authentication)
export JWT_TOKEN=$(python3 -c "
import jwt, datetime
payload = {'user': 'dev', 'exp': datetime.datetime.now(datetime.timezone.utc) + datetime.timedelta(hours=1)}
print(jwt.encode(payload, 'dev-secret-key', algorithm='HS256'))
")
curl -H "Authorization: Bearer $JWT_TOKEN" \
     -H "Content-Type: application/json" \
     -X POST \
     "http://localhost:8448/show.ShowInterface/GetShows" \
     -d '{}'
```

## Code Generation

### Protocol Buffer Compilation

The gateway relies on generated code from OpenCue's protobuf definitions. When protobuf files change, regenerate the code:

```bash
# From the OpenCue root directory
# This generates both gRPC and grpc-gateway code
protoc \
  --proto_path=proto \
  --go_out=rest_gateway/gen/go \
  --go_opt=paths=source_relative \
  --go-grpc_out=rest_gateway/gen/go \
  --go-grpc_opt=paths=source_relative \
  --grpc-gateway_out=rest_gateway/gen/go \
  --grpc-gateway_opt=paths=source_relative \
  proto/*.proto
```

### Automation Script

Create a script to automate code generation:

```bash
#!/bin/bash
# scripts/generate_code.sh

set -e

SCRIPT_DIR="$(cd "$(dirname "${BASH_SOURCE[0]}")" && pwd)"
PROJECT_ROOT="$(dirname "$SCRIPT_DIR")"

cd "$PROJECT_ROOT"

echo "Generating protobuf code..."

# Clean existing generated code
rm -rf rest_gateway/gen/go/*

# Generate new code
protoc \
  --proto_path=proto \
  --go_out=rest_gateway/gen/go \
  --go_opt=paths=source_relative \
  --go-grpc_out=rest_gateway/gen/go \
  --go-grpc_opt=paths=source_relative \
  --grpc-gateway_out=rest_gateway/gen/go \
  --grpc-gateway_opt=paths=source_relative \
  proto/*.proto

echo "Code generation complete"
```

## Testing

### Unit Tests

Run the test suite:

```bash
cd rest_gateway/opencue_gateway

# Run all tests
go test .

# Run tests with coverage
go test -cover .

# Run tests with detailed output
go test -v .

# Generate coverage report
go test -coverprofile=coverage.out .
go tool cover -html=coverage.out -o coverage.html
```

### Integration Tests

The gateway includes comprehensive integration tests that verify all OpenCue interfaces:

```bash
# Automated Docker-based integration tests (recommended)
cd rest_gateway/opencue_gateway
./run_docker_integration_tests.sh

# Manual: Run integration tests (requires running Cuebot and REST Gateway)
go test -tags=integration -v

# Run specific test function
go test -tags=integration -run TestIntegration_ShowInterface

# Run tests with race detection
go test -race .

# Run benchmarks
go test -bench=. -tags=integration
```

The automated script (`run_docker_integration_tests.sh`) handles:
- Starting the OpenCue stack
- Generating JWT secrets
- Building and starting the REST Gateway
- Running all integration tests
- Cleanup

### Load Testing

Test gateway performance:

```bash
# Install Apache Bench
sudo apt-get install apache2-utils  # Ubuntu/Debian
brew install httpie                  # macOS

# Create test payload
echo '{}' > test_payload.json

# Run load test
ab -n 1000 -c 10 -T application/json -p test_payload.json \
   -H "Authorization: Bearer $JWT_TOKEN" \
   http://localhost:8448/show.ShowInterface/GetShows
```

## Code Style and Standards

### Go Code Standards

Follow standard Go conventions:

- Use `gofmt` for formatting
- Use `golint` for style checking
- Use `go vet` for static analysis
- Follow the [Effective Go](https://golang.org/doc/effective_go.html) guidelines

```bash
cd rest_gateway/opencue_gateway

# Format code
go fmt .

# Lint code
golint .

# Static analysis
go vet .

# Run all checks
go fmt . && golint . && go vet . && go test .
```

### Pre-commit Hooks

Set up pre-commit hooks for code quality:

```bash
# .git/hooks/pre-commit
#!/bin/bash

cd rest_gateway/opencue_gateway

echo "Running Go formatter..."
go fmt .

echo "Running linter..."
golint .

echo "Running static analysis..."
go vet .

echo "Running tests..."
go test .

if [ $? -ne 0 ]; then
    echo "Tests failed. Commit aborted."
    exit 1
fi
```

## Adding New Endpoints

### Step 1: Update Protobuf Definitions

When adding new OpenCue functionality:

1. Define the gRPC service in `proto/` directory
2. Add appropriate HTTP annotations for REST mapping
3. Regenerate code using the generation script

Example protobuf service:
```protobuf
service MyNewInterface {
  rpc GetSomething(GetSomethingRequest) returns (GetSomethingResponse) {
    option (google.api.http) = {
      post: "/my.MyNewInterface/GetSomething"
      body: "*"
    };
  }
}
```

### Step 2: Register Handler

Add the new handler registration in `main.go`:

```go
// Register new interface handler
err = myNewPb.RegisterMyNewInterfaceHandlerFromEndpoint(
    ctx, mux, grpcEndpoint, grpcDialOpts)
if err != nil {
    log.Fatalf("Failed to register MyNew interface handler: %v", err)
}
```

### Step 3: Add Tests

Create tests for the new endpoints:

```go
func TestMyNewEndpoints(t *testing.T) {
    tests := []EndpointTest{
        {
            name:     "GetSomething",
            endpoint: "/my.MyNewInterface/GetSomething",
            payload:  `{}`,
        },
    }
    
    for _, test := range tests {
        t.Run(test.name, func(t *testing.T) {
            testEndpoint(t, test)
        })
    }
}
```

## Debugging

### Enable Debug Logging

Set log level to debug for detailed output:

```bash
export LOG_LEVEL=debug
go run main.go
```

### Using Delve Debugger

Debug with Go's delve debugger:

```bash
# Install delve
go install github.com/go-delve/delve/cmd/dlv@latest

# Start debugging session
dlv debug main.go

# Set breakpoints and run
(dlv) break main.main
(dlv) continue
```

### Memory and CPU Profiling

Profile the application:

```go
// Add to main.go for development
import _ "net/http/pprof"

// In main function
go func() {
    log.Println(http.ListenAndServe("localhost:6060", nil))
}()
```

Access profiling endpoints:
- CPU: `http://localhost:6060/debug/pprof/profile`
- Memory: `http://localhost:6060/debug/pprof/heap`
- Goroutines: `http://localhost:6060/debug/pprof/goroutine`

## Security Considerations

### JWT Token Handling

- Never log JWT tokens
- Use secure random secrets in production
- Implement token rotation
- Validate expiration times

```go
// Example secure token validation
func validateJWT(tokenString, secret string) (*jwt.Token, error) {
    token, err := jwt.Parse(tokenString, func(token *jwt.Token) (interface{}, error) {
        if _, ok := token.Method.(*jwt.SigningMethodHMAC); !ok {
            return nil, fmt.Errorf("unexpected signing method: %v", token.Header["alg"])
        }
        return []byte(secret), nil
    })
    
    if err != nil {
        return nil, err
    }
    
    if !token.Valid {
        return nil, fmt.Errorf("invalid token")
    }
    
    return token, nil
}
```

### Input Validation

Validate all input data:

```go
func validateRequest(req *SomeRequest) error {
    if req == nil {
        return fmt.Errorf("request cannot be nil")
    }
    
    if req.Id == "" {
        return fmt.Errorf("id field is required")
    }
    
    // Additional validation...
    return nil
}
```

## Performance Optimization

### Connection Pooling

Optimize gRPC connections:

```go
// Configure connection pool
grpcDialOpts := []grpc.DialOption{
    grpc.WithTransportCredentials(insecure.NewCredentials()),
    grpc.WithKeepaliveParams(keepalive.ClientParameters{
        Time:                10 * time.Second,
        Timeout:             time.Second,
        PermitWithoutStream: true,
    }),
}
```

### Response Caching

Implement caching for expensive operations:

```go
type CacheEntry struct {
    Data      interface{}
    ExpiresAt time.Time
}

var cache = make(map[string]CacheEntry)
var cacheMutex sync.RWMutex

func getCachedResponse(key string) (interface{}, bool) {
    cacheMutex.RLock()
    defer cacheMutex.RUnlock()
    
    entry, exists := cache[key]
    if !exists || time.Now().After(entry.ExpiresAt) {
        return nil, false
    }
    
    return entry.Data, true
}
```

## Contributing Guidelines

### Pull Request Process

1. **Fork and branch**: Create a feature branch from `master`
2. **Develop**: Implement your changes with tests
3. **Test**: Run full test suite and integration tests
4. **Document**: Update relevant documentation
5. **Review**: Submit pull request for code review

### Commit Message Format

Use conventional commit format:

```
feat: add new endpoint for layer management
fix: resolve JWT token validation issue
docs: update REST API documentation
test: add integration tests for job operations
```

### Code Review Checklist

- [ ] Code follows Go conventions
- [ ] All tests pass
- [ ] Security considerations addressed
- [ ] Performance impact assessed
- [ ] Documentation updated
- [ ] Backward compatibility maintained

## Deployment for Development

### Local Kubernetes

Deploy to local Kubernetes for testing:

```yaml
# k8s-dev.yaml
apiVersion: apps/v1
kind: Deployment
metadata:
  name: opencue-rest-gateway-dev
spec:
  replicas: 1
  selector:
    matchLabels:
      app: opencue-rest-gateway-dev
  template:
    metadata:
      labels:
        app: opencue-rest-gateway-dev
    spec:
      containers:
      - name: gateway
        image: opencue-rest-gateway-dev:latest
        ports:
        - containerPort: 8448
        env:
        - name: GRPC_ENDPOINT
          value: "cuebot-service:8443"
        - name: JWT_SECRET
          value: "dev-secret-key"
        - name: LOG_LEVEL
          value: "debug"
```

### Docker Compose Development

Create development compose file (separate from main OpenCue stack):

```yaml
# rest-gateway-dev-compose.yml
version: '3.8'
services:
  rest-gateway-dev:
    build: 
      context: .
      dockerfile: Dockerfile
    ports:
      - "8448:8448"
    environment:
      - CUEBOT_ENDPOINT=cuebot:8443
      - JWT_SECRET=dev-secret-key
      - LOG_LEVEL=debug
    volumes:
      - ./opencue_gateway:/app/opencue_gateway
    networks:
      - opencue_default
    command: go run main.go

networks:
  opencue_default:
    external: true
```

```bash
# Deploy REST Gateway with separate compose file
docker compose -f rest-gateway-dev-compose.yml up -d
```

## Troubleshooting Development Issues

### Common Build Errors

**Missing protobuf compiler:**
```bash
# Install protobuf compiler
sudo apt-get install protobuf-compiler  # Ubuntu/Debian
brew install protobuf                    # macOS
sudo dnf install protobuf-compiler       # Rocky Linux/CentOS
```

**Go module issues:**
```bash
# Clean module cache
go clean -modcache

# Re-download dependencies
go mod download

# Verify dependencies
go mod verify
```

**Generated code out of date:**
```bash
# Regenerate protobuf code
./scripts/generate_code.sh

# Or manually
protoc --proto_path=proto --go_out=rest_gateway/gen/go proto/*.proto
```

### Runtime Issues

**Connection refused to Cuebot:**
```bash
# Check Cuebot is running
docker ps | grep cuebot

# Test connectivity
telnet localhost 8443

# Check logs
docker logs cuebot-container
```

**JWT authentication fails:**
```bash
# Verify token format
echo $JWT_TOKEN | cut -d. -f2 | base64 -d

# Check secret matches
echo $JWT_SECRET
```

## Resources

### Documentation
- [gRPC-Gateway Documentation](https://github.com/grpc-ecosystem/grpc-gateway)
- [Protocol Buffers Guide](https://developers.google.com/protocol-buffers)
- [Go Testing Documentation](https://golang.org/pkg/testing/)

### Community
- [OpenCue GitHub](https://github.com/AcademySoftwareFoundation/OpenCue)
- [Academy Software Foundation Slack](https://academysoftwarefdn.slack.com/archives/CMFPXV39Q)

## What's next?

- [Contributing to OpenCue](/docs/developer-guide/contributing/) - General contribution guidelines
- [Sandbox Testing](/docs/developer-guide/sandbox-testing/) - Test environment setup
- [REST API Reference](/docs/reference/rest-api-reference/) - Complete API documentation<|MERGE_RESOLUTION|>--- conflicted
+++ resolved
@@ -1,10 +1,6 @@
 ---
 title: "REST Gateway Development"
-<<<<<<< HEAD
-nav_order: 94
-=======
 nav_order: 90
->>>>>>> e143627e
 parent: Developer Guide
 layout: default
 linkTitle: "Developing the OpenCue REST Gateway"
