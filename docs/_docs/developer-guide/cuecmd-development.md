--- conflicted
+++ resolved
@@ -1,10 +1,6 @@
 ---
 title: "Cuecmd Development Guide"
-<<<<<<< HEAD
-nav_order: 91
-=======
 nav_order: 87
->>>>>>> e143627e
 parent: "Developer Guide"
 layout: default
 date: 2025-10-02
