---
title: "CueCommander Technical Reference"
layout: default
parent: "Developer Guide"
<<<<<<< HEAD
nav_order: 90
=======
nav_order: 86
>>>>>>> e143627e
linkTitle: "CueCommander Technical Reference"
date: 2025-01-13
description: >
  Technical reference for CueCommander plugins, APIs, and implementation details
---

# CueCommander Technical Reference

This document provides technical details about CueCommander's implementation, plugin architecture, data models, and API interfaces for developers and system integrators.

## Architecture Overview

CueCommander is built on the same Qt-based framework as Cuetopia but loads administrator-specific plugins. Each plugin is a self-contained module that communicates with the OpenCue backend through the Python API.

### Component Architecture

```
CueCommander
├── Main Application (cuegui.Main)
│   ├── MainWindow
│   ├── Plugin Manager
│   └── Settings Manager
├── Plugins
│   ├── AllocationsPlugin
│   ├── LimitsPlugin
│   ├── MonitorCuePlugin
│   ├── MonitorHostsPlugin
│   ├── RedirectPlugin
│   ├── ServicePlugin
│   ├── ShowsPlugin
│   ├── StuckFramePlugin
│   ├── SubscriptionsPlugin
│   └── SubscriptionsGraphPlugin
└── Core Components
    ├── AbstractDockWidget
    ├── AbstractTreeWidget
    └── MenuActions
```

## Plugin Specifications

### AllocationsPlugin

**Module**: `cuegui.plugins.AllocationsPlugin`  
**Widget**: `AllocationsDockWidget`  
**Data Source**: `opencue.api.getAllocations()`

#### Class Structure

```python
class AllocationsDockWidget(AbstractDockWidget):
    - __monitorAllocations: MonitorAllocations
    - pluginRegisterSettings()

class MonitorAllocations(AbstractTreeWidget):
    - Update interval: 60 seconds
    - Drag-drop support: Yes
    - Context menu: Via MenuActions
```

#### Data Model

| Field | Type | Source | Description |
|-------|------|--------|-------------|
| name | str | `alloc.data.name` | Allocation identifier |
| tag | str | `alloc.data.tag` | Allocation tag |
| cores | int | `alloc.data.stats.cores` | Total cores |
| idle | int | `alloc.totalAvailableCores()` | Available cores |
| locked | int | `alloc.totalLockedCores()` | Locked cores |
| hosts | int | `alloc.data.stats.hosts` | Host count |

#### Key Methods

- `_getUpdate()`: Fetches allocation list from Cuebot
- `dragEnterEvent()`: Handles host drag operations
- `dropEvent()`: Processes host reassignment
- `reparentHostIds()`: Moves hosts between allocations

---

### LimitsPlugin

**Module**: `cuegui.plugins.LimitsPlugin`  
**Widget**: `LimitsDockWidget`  
**Data Source**: `opencue.api.getLimits()`

#### Class Structure

```python
class LimitsDockWidget(AbstractDockWidget):
    - __limitsWidget: LimitsWidget
    - pluginRegisterSettings()
```

#### Data Model

| Field | Type | Description |
|-------|------|-------------|
| name | str | Limit identifier |
| max_value | int | Maximum concurrent value |
| current_running | int | Current active count |

#### Operations

- Create: `opencue.api.createLimit(name, max_value)`
- Update: `limit.setMaxValue(value)`
- Delete: `limit.delete()`
- Query: `opencue.api.findLimit(name)`

---

### MonitorCuePlugin

**Module**: `cuegui.plugins.MonitorCuePlugin`  
**Widget**: `MonitorCueDockWidget`  
**Data Source**: `opencue.api.getShows()`, `show.getGroups()`, `group.getJobs()`

#### Class Structure

```python
class MonitorCueDockWidget(AbstractDockWidget):
    - __monitorCue: CueJobMonitorTree
    - __toolbar: QToolBar
    - __showMenuActions: MenuActions
    - __cueStateBar: CueStateBarWidget (optional)
```

#### Tree Hierarchy

```
Show
├── RootGroup
│   ├── Group
│   │   ├── Job
│   │   └── Job
│   └── Group
└── Jobs (ungrouped)
```

#### Update Mechanism

- Default interval: 10 seconds
- Manual refresh: Spacebar
- Smart updates: Only refreshes visible items
- Differential updates: Compares object states

#### Column Data

| Column | Data Source | Update Type |
|--------|-------------|-------------|
| Name | `object.data.name` | Static |
| State | Calculated from stats | Real-time |
| Running | `stats.running_frames` | Real-time |
| Waiting | `stats.waiting_frames` | Real-time |
| Depend | `stats.depend_frames` | Real-time |
| Dead | `stats.dead_frames` | Real-time |
| Cores | `stats.reserved_cores` | Real-time |
| GPUs | `stats.reserved_gpus` | Real-time |

---

### MonitorHostsPlugin

**Module**: `cuegui.plugins.MonitorHostsPlugin`  
**Widget**: `HostMonitorDockWidget`  
**Data Source**: `opencue.api.getHosts()`, `host.getProcs()`

#### Class Structure

```python
class HostMonitorDockWidget(AbstractDockWidget):
    - __monitorHosts: HostMonitor
    - __monitorProcs: ProcMonitor
    - __splitter: QSplitter (vertical)
```

#### Host Data Model

| Field | Type | Source | Description |
|-------|------|--------|-------------|
| name | str | `host.data.name` | Host FQDN |
| load | float | `host.data.load` | Load average |
| cores | int | `host.data.cores` | Core count |
| memory | int | `host.data.memory` | Total memory |
| state | enum | `host.data.state` | UP/DOWN/REPAIR |
| locked | bool | `host.data.lock_state` | Lock status |
| alloc | str | `host.data.alloc_name` | Allocation |

#### Proc Data Model

| Field | Type | Description |
|-------|------|-------------|
| frame_name | str | Running frame |
| job_name | str | Parent job |
| cores | float | Allocated cores |
| memory | int | Memory usage |
| runtime | int | Seconds running |

#### Host States

```python
class HostState(Enum):
    UP = 0
    DOWN = 1
    REPAIR = 4

class LockState(Enum):
    OPEN = 0
    LOCKED = 1
    NIMBY_LOCKED = 2
```

---

### RedirectPlugin

**Module**: `cuegui.plugins.RedirectPlugin`  
**Widget**: `RedirectWidget`  
**Core Class**: `cuegui.Redirect.RedirectWidget`

#### Redirect Algorithm

```python
def redirect_procs(source_job, target_job, filters):
    """
    1. Get procs from source_job matching filters
    2. Check target_job can accept procs
    3. Call proc.redirectTo(target_job)
    4. Return redirect count
    """
```

#### Filter Parameters

| Parameter | Type | Default | Description |
|-----------|------|---------|-------------|
| allocations | list | [] | Target allocations |
| min_cores | int | 1 | Minimum cores |
| max_cores | int | None | Maximum cores |
| min_memory | int | 0 | Memory threshold MB |
| proc_hour_cutoff | float | 0 | Min runtime hours |
| services | list | [] | Required services |

---

### ServicePlugin

**Module**: `cuegui.plugins.ServicePlugin`  
**Widget**: `ServicesDockWidget`  
**Data Source**: `opencue.api.getDefaultServices()`

#### Service Configuration Model

```python
class ServiceConfig:
    name: str                   # Service identifier
    threadable: bool            # Threading support
    min_threads: int            # Min threads (x100)
    max_threads: int            # Max threads (x100)
    min_memory_mb: int          # Min RAM MB
    min_gpu_memory_mb: int      # Min GPU MB
    timeout: int                # Minutes
    timeout_llu: int            # LLU timeout
    oom_increase_mb: int        # OOM adjustment
    tags: List[str]             # Service tags
```

#### Service Operations

- Create: `opencue.api.createService(config)`
- Update: `service.update(config)`
- Delete: `service.delete()`
- Query: `opencue.api.findService(name)`

---

### ShowsPlugin

**Module**: `cuegui.plugins.ShowsPlugin`  
**Widget**: `ShowsDockWidget`  
**Data Source**: `opencue.api.getShows()`

#### Show Data Model

| Field | Type | Description |
|-------|------|-------------|
| name | str | Show identifier |
| active | bool | Active status |
| default_min_cores | float | Min cores per frame |
| default_max_cores | float | Max cores per frame |
| reservations | list | Host reservations |
| stats | ShowStats | Runtime statistics |

#### Show Creation

```python
def create_show(name, allocations):
    show = opencue.api.createShow(name)
    for alloc in allocations:
        show.createSubscription(alloc, size, burst)
    return show
```

---

### StuckFramePlugin

**Module**: `cuegui.plugins.StuckFramePlugin`  
**Widget**: `StuckWidget`  
**Detection Algorithm**: Time-based heuristics

#### Detection Criteria

```python
class StuckFrameFilter:
    service: str                # Service filter
    exclude_regex: str          # Exclusion pattern
    percent_since_llu: float    # % runtime since LLU
    min_llu: int               # Min seconds since LLU
    percent_avg_time: float    # % of average time
    min_runtime: int           # Min total runtime
    enabled: bool              # Filter active
```

#### Frame Analysis

1. **LLU Check**: Time since last log update
2. **Runtime Check**: Compare to average completion
3. **Pattern Match**: Check against known issues
4. **Service Filter**: Apply service-specific rules

---

### SubscriptionsPlugin

**Module**: `cuegui.plugins.SubscriptionsPlugin`  
**Widget**: `SubscriptionDockWidget`  
**Data Source**: `show.getSubscriptions()`

#### Subscription Model

```python
class Subscription:
    show: Show                  # Parent show
    allocation: Allocation      # Target allocation
    size: int                  # Guaranteed cores
    burst: int                 # Burst capacity
    priority: int              # Subscription priority
```

#### Subscription Operations

- Create: `show.createSubscription(alloc, size, burst)`
- Update: `sub.setSize(size)`, `sub.setBurst(burst)`
- Delete: `sub.delete()`
- Query: `show.getSubscriptions()`

---

### SubscriptionsGraphPlugin

**Module**: `cuegui.plugins.SubscriptionsGraphPlugin`  
**Widget**: `SubscriptionGraphDockWidget`  
**Visualization**: Qt-based bar graphs

#### Graph Components

```python
class SubscriptionGraph:
    - Shows dropdown selector
    - Allocation bars (horizontal)
    - Usage indicators (filled portion)
    - Burst visualization (extended bars)
    - Color coding by allocation
```

#### Data Updates

- Refresh interval: 5 seconds
- Data source: Combined subscription/allocation stats
- Calculation: `usage = running_cores / subscription_size`

---

## Event System

CueCommander uses Qt signals/slots for event handling:

### Application Events

| Signal | Description | Handlers |
|--------|-------------|----------|
| `facility_changed` | Facility switch | All plugins refresh |
| `view_object` | Object view request | Opens relevant plugin |
| `job_changed` | Job selection | Updates dependent views |
| `host_changed` | Host selection | Updates proc view |

### Plugin Events

```python
# Example event connection
self.app.facility_changed.connect(self.refresh)
self.tree.itemSelectionChanged.connect(self.selectionChanged)
```

---

## Performance Considerations

### Update Strategies

1. **Differential Updates**: Only update changed items
2. **Lazy Loading**: Load data on-demand
3. **Update Intervals**: Configurable per plugin
4. **Batch Operations**: Group API calls

### Memory Management

```python
# Plugins implement cleanup
def cleanup(self):
    self.timer.stop()
    self.clearItems()
    self.disconnect_signals()
```

### Threading

- Main GUI thread for UI updates
- Worker threads for API calls
- ThreadPool size: 3 (default)

---

## Configuration

### Settings Storage

Location: `~/.config/opencue/cuegui.ini`

```ini
[CueCommander]
AllocationsOpen=true
MonitorCueOpen=true
UpdateInterval=10
AutoRefresh=true

[Allocations]
columnVisibility=1,1,1,1,0,0,1,1
columnOrder=0,1,2,3,4,5,6,7
columnWidths=150,100,50,50,65,55,65,55

[MonitorCue]
shows=production,testing
expandGroups=false
showFinished=false
```

### Plugin Registration

```python
PLUGIN_NAME = "PluginName"
PLUGIN_CATEGORY = "Cuecommander"
PLUGIN_DESCRIPTION = "Description"
PLUGIN_REQUIRES = "CueCommander"
PLUGIN_PROVIDES = "WidgetClass"
```

---

## API Integration

### OpenCue Python API

All plugins use the OpenCue Python API:

```python
import opencue

# API initialization handled by framework
# Plugins access through opencue.api namespace
```

### Common API Patterns

```python
# List operations
allocations = opencue.api.getAllocations()
hosts = opencue.api.getHosts()
shows = opencue.api.getShows()

# Find operations
job = opencue.api.findJob("show-shot-user_v001")
host = opencue.api.findHost("rendernode01")

# Modification operations
job.kill()
host.lock()
allocation.reparentHosts(host_list)
```

---

## Extension Points

### Custom Plugins

Create custom CueCommander plugins:

```python
from cuegui.AbstractDockWidget import AbstractDockWidget

class CustomPlugin(AbstractDockWidget):
    def __init__(self, parent):
        super().__init__(parent, "CustomPlugin")
        # Add widgets and logic
```

### Menu Actions

Extend context menus:

```python
from cuegui.MenuActions import MenuActions

self.menu_actions = MenuActions(self, self.update, self.selection)
self.menu_actions.addAction("Custom Action", self.customHandler)
```

### Custom Filters

Add filtering capabilities:

```python
class CustomFilter:
    def matches(self, item):
        # Return True if item matches filter
        return custom_logic(item)
```

---

## Security Considerations

### Permission Model

- Read: All authenticated users
- Write: Requires admin role
- Delete: Requires admin role
- Service modification: Requires admin role

### Audit Logging

Operations logged to Cuebot:
- Allocation changes
- Service modifications
- Job kills
- Host state changes
- Show creation/deletion

### Best Practices

1. Validate all user input
2. Use API permission checks
3. Log administrative actions
4. Implement confirmation dialogs
5. Rate limit refresh operations

---

## Debugging

### Debug Mode

Enable debug logging:

```bash
export CUEGUI_LOG_LEVEL=DEBUG
cuecommander
```

### Common Debug Points

```python
import cuegui.Logger
logger = cuegui.Logger.getLogger(__file__)

logger.debug("Update started")
logger.info("Loaded %d items", count)
logger.warning("Connection timeout")
logger.error("API call failed: %s", error)
```<|MERGE_RESOLUTION|>--- conflicted
+++ resolved
@@ -2,11 +2,7 @@
 title: "CueCommander Technical Reference"
 layout: default
 parent: "Developer Guide"
-<<<<<<< HEAD
-nav_order: 90
-=======
 nav_order: 86
->>>>>>> e143627e
 linkTitle: "CueCommander Technical Reference"
 date: 2025-01-13
 description: >
