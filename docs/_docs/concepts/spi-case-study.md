--- conflicted
+++ resolved
@@ -1,10 +1,6 @@
 ---
 title: "OpenCue Sony Pictures Imageworks case study"
-<<<<<<< HEAD
-nav_order: 19
-=======
 nav_order: 18
->>>>>>> e143627e
 parent: Concepts
 layout: default
 linkTitle: "OpenCue Sony Pictures Imageworks case study"
