--- conflicted
+++ resolved
@@ -2,11 +2,7 @@
 title: "Creating Multi-Layer Jobs"
 layout: default
 parent: Tutorials
-<<<<<<< HEAD
-nav_order: 76
-=======
 nav_order: 73
->>>>>>> e143627e
 linkTitle: "Creating Multi-Layer Jobs"
 date: 2025-01-29
 description: >
