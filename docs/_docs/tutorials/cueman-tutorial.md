---
title: "Cueman Tutorial"
<<<<<<< HEAD
nav_order: 78
=======
nav_order: 75
>>>>>>> e143627e
parent: "Tutorials"
layout: default
date: 2025-08-06
description: >
  Learn how to use Cueman for efficient OpenCue job management with 
  practical examples and real-world scenarios.
---

# Cueman Tutorial

This tutorial will guide you through using Cueman for OpenCue job management with practical examples and real-world scenarios.

## Prerequisites

Before starting this tutorial, ensure you have:
- Access to an OpenCue server
- Cueman installed (`pip install opencue-cueman`)
- Environment variables configured:
  ```bash
  export OPENCUE_HOSTS="your-cuebot-server:8443"
  export OPENCUE_FACILITY="your-facility-code"
  ```

## Part 1: Basic Operations

### Getting Help

Start by exploring Cueman's capabilities:

```bash
# Display all available commands
cueman -h

# Running without arguments also shows help
cueman
```

### Viewing Job Information

Let's start with basic job inspection:

```bash
# List all jobs (using cueadmin)
cueadmin -lj

# Get detailed information about a specific job
cueman -info show_shot_lighting_v001
```

Example output:
```
------------------------------------------------------------
job: show_shot_lighting_v001

   start time: 08/03 21:08
        state: IN_PROGRESS
     services: arnold, nuke
Min/Max cores: 8.00 / 100.00

total number of frames: 250
                  done: 158
               running: 15
       waiting (ready): 75
                failed: 2
```

### Listing Frames

View frames with different levels of detail:

```bash
# List all frames
cueman -lf show_shot_lighting_v001

# List only running frames
cueman -lf show_shot_lighting_v001 -state RUNNING

# List frames 1-50
cueman -lf show_shot_lighting_v001 -range 1-50
```

## Part 2: Job Management

### Pausing and Resuming Jobs

Control job execution:

```bash
# Pause a single job
cueman -pause show_shot_lighting_v001

# Pause multiple jobs
cueman -pause show_shot_001,show_shot_002,show_shot_003

# Pause all test jobs using wildcards
cueman -pause "test_*"

# Resume specific jobs
cueman -resume show_shot_001,show_shot_002
```

### Setting Job Parameters

Configure job behavior:

```bash
# Set maximum retries to 5
cueman -retries show_shot_lighting_v001 5

# Enable auto-eat (automatically eat dead frames)
cueman -autoeaton show_shot_lighting_v001

# Disable auto-eat
cueman -autoeatoff show_shot_lighting_v001
```

## Part 3: Frame Operations

### Managing Running Frames

```bash
# Kill all running frames in a job
cueman -kill show_shot_lighting_v001

# Kill only frames running longer than 6 hours
cueman -kill show_shot_lighting_v001 -duration gt6

# Kill frames using more than 16GB memory
cueman -kill show_shot_lighting_v001 -memory gt16
```

### Retrying Failed Frames

```bash
# Retry all dead frames
cueman -retry show_shot_lighting_v001 -state DEAD

# Retry specific frame range
cueman -retry show_shot_lighting_v001 -range 1-50 -state DEAD

# Retry frames on specific layer
cueman -retry show_shot_lighting_v001 -layer render_layer -state DEAD
```

### Eating Frames

Mark frames as completed without running them:

```bash
# Eat all waiting frames
cueman -eat show_shot_lighting_v001 -state WAITING

# Eat specific problematic frames
cueman -eat show_shot_lighting_v001 -range 45,67,89

# Eat all frames in preview layer
cueman -eat show_shot_lighting_v001 -layer preview_layer
```

## Part 4: Advanced Filtering

### Combining Multiple Filters

Cueman's power comes from combining filters:

```bash
# List running frames on render_layer using more than 8GB
cueman -lf show_shot_lighting_v001 \
  -state RUNNING \
  -layer render_layer \
  -memory gt8

# Kill frames running more than 12 hours with high memory
cueman -kill show_shot_lighting_v001 \
  -duration gt12 \
  -memory gt16

# Retry dead frames in specific range on specific layer
cueman -retry show_shot_lighting_v001 \
  -state DEAD \
  -range 1-100 \
  -layer heavy_sim
```

### Working with Memory Filters

Memory filters accept three formats:

```bash
# Range: 2-4 GB (both values must be non-negative, min < max)
cueman -lf show_shot_lighting_v001 -memory 2-4

# Less than: Less than 2 GB
cueman -lf show_shot_lighting_v001 -memory lt2

# Greater than: More than 32 GB
cueman -kill show_shot_lighting_v001 -memory gt32
```

**Important:** Invalid formats like `8-2` (reversed), `2--5` (double dash), `2-3-5` (multiple dashes), or `2-2` (equal min/max) will be rejected with clear error messages.

### Working with Duration Filters

Duration filters accept three formats (values in hours):

```bash
# Range: 1-2 hours (both values must be non-negative, min < max)
cueman -lf show_shot_lighting_v001 -duration 1-2

# Greater than: More than 3.5 hours
cueman -lf show_shot_lighting_v001 -duration gt3.5

# Less than: Less than 0.5 hours
cueman -lf show_shot_lighting_v001 -duration lt0.5

# Kill frames stuck for more than 24 hours
cueman -kill show_shot_lighting_v001 -duration gt24
```

**Important:** Invalid formats like `5-2` (reversed), `2--5` (double dash), `2-3-5` (multiple dashes), `-5` (negative), or `1-1` (equal min/max) will be rejected with clear error messages.

## Part 5: Frame Manipulation

### Staggering Frames

Prevent resource spikes by staggering frame starts:

```bash
# Stagger frames 1-100 by 5 frame increments
cueman -stagger show_shot_lighting_v001 1-100 5

# Stagger simulation frames to avoid concurrent starts
cueman -stagger show_shot_lighting_v001 1-50 10 -layer sim_layer
```

**Note:** The increment must be a positive integer. Values like `0`, `-5`, or `abc` will be rejected.

### Reordering Frames

Control execution priority:

```bash
# Move frames 50-100 to front of queue
cueman -reorder show_shot_lighting_v001 50-100 FIRST

# Move frames 1-49 to back of queue
cueman -reorder show_shot_lighting_v001 1-49 LAST

# Reverse frame order for debugging
cueman -reorder show_shot_lighting_v001 1-100 REVERSE
```

**Note:** The position must be one of `FIRST`, `LAST`, or `REVERSE`. Other values like `MIDDLE` will be rejected.

## Part 6: Real-World Scenarios

### Scenario 1: Morning Farm Cleanup

Start your day by cleaning up overnight issues:

```bash
# 1. Check for stuck frames from overnight
cueman -lf "*" -duration gt12

# 2. Kill frames stuck for more than 12 hours
for job in show_shot_001 show_shot_002; do
    echo "Checking $job for stuck frames..."
    cueman -kill $job -duration gt12
done

# 3. Retry the killed frames
for job in show_shot_001 show_shot_002; do
    cueman -retry $job -state DEAD
done

# 4. Clean up test jobs
cueman -term "test_*_overnight" -force
```

### Scenario 2: Emergency Priority Change

Client needs urgent delivery:

```bash
# 1. Pause all non-critical jobs
cueman -pause "dev_*,test_*,rnd_*" -force

# 2. Move hero frames to front
cueman -reorder hero_shot_final 1-100 FIRST

# 3. Increase retry limit for critical job
cueman -retries hero_shot_final 10

# 4. Kill and retry any stuck hero frames
cueman -kill hero_shot_final -duration gt2
cueman -retry hero_shot_final -state DEAD
```

### Scenario 3: Memory Crisis Management

Handle out-of-memory situations:

```bash
# 1. Identify high memory frames
echo "=== High Memory Frames ==="
cueman -lf show_heavy_sim -memory gt16

# 2. Kill frames using excessive memory
cueman -kill show_heavy_sim -memory gt32

# 3. Analyze failure patterns
cueman -lf show_heavy_sim -state DEAD

# 4. Eat problematic frames if necessary
cueman -eat show_heavy_sim -range 145,267,389 -force

# 5. Retry remaining dead frames
cueman -retry show_heavy_sim -state DEAD
```

### Scenario 4: Weekend Batch Processing

Set up jobs for weekend processing:

```bash
# 1. Pause all jobs
cueman -pause "*"

# 2. Resume jobs in priority order with delays
cueman -resume "hero_*"
sleep 600  # Wait 10 minutes

cueman -resume "show1_*"
sleep 600

cueman -resume "show2_*"
sleep 600

# 3. Set conservative retry limits
for job in $(cueadmin -lj | grep show_ | awk '{print $1}'); do
    cueman -retries $job 3
    cueman -autoeaton $job
done
```

### Scenario 5: Debugging Frame Failures

Investigate systematic failures:

```bash
# 1. Get overview of failed frames
job="show_shot_problem_v001"
cueman -info $job

# 2. List all dead frames with details
echo "=== Dead Frames ==="
cueman -lf $job -state DEAD

# 3. Check if failures are memory-related
echo "=== High Memory Dead Frames ==="
cueman -lf $job -state DEAD -memory gt8

# 4. Check if failures are in specific layer
echo "=== Dead Frames by Layer ==="
for layer in render_layer sim_layer comp_layer; do
    echo "Layer: $layer"
    cueman -lf $job -state DEAD -layer $layer | wc -l
done

# 5. Retry frames selectively
cueman -retry $job -state DEAD -range 1-50
sleep 300  # Wait 5 minutes

# 6. If still failing, eat and continue
cueman -eat $job -range 45 -force
```

## Part 7: Monitoring and Reporting

### Process Monitoring

Track active processes:

```bash
# List all running processes
cueman -lp show_shot_lighting_v001

# Monitor high memory processes
cueman -lp show_shot_lighting_v001 -memory gt8

# Monitor long-running processes
cueman -lp show_shot_lighting_v001 -duration gt2
```

### Layer Analysis

Understand job structure:

```bash
# List all layers with statistics
cueman -ll show_shot_lighting_v001

# Check specific layer progress
cueman -lf show_shot_lighting_v001 -layer render_layer | \
  awk '{print $2}' | sort | uniq -c
```

## Part 8: Best Practices

### 1. Always Preview Before Acting

```bash
# First, see what will be affected
cueman -lf show_shot_001 -state RUNNING -duration gt6

# Review the output, then act if correct
cueman -kill show_shot_001 -state RUNNING -duration gt6
```

### 2. Use Specific Filters

```bash
# Too broad - might affect unintended frames
cueman -kill show_shot_001

# Better - specific targeting
cueman -kill show_shot_001 -layer sim_layer -range 1-50 -state RUNNING
```

### 3. Document Your Actions

```bash
# Add comments when terminating jobs
cueman -term failed_test_001
# Then document in your tracking system why it was terminated
```

### 4. Test on Small Sets First

```bash
# Test on a few frames first
cueman -retry show_shot_001 -state DEAD -range 1-5

# If successful, apply to all
cueman -retry show_shot_001 -state DEAD
```

## Part 9: Troubleshooting

### Debugging Connection Issues

```bash
# Enable verbose logging
cueman -v -info show_shot_001

# Specify server explicitly
cueman -server cuebot.example.com:8443 -lf show_shot_001

# Check environment
echo "OPENCUE_HOSTS: $OPENCUE_HOSTS"
echo "OPENCUE_FACILITY: $OPENCUE_FACILITY"
```

### Common Error Messages

**Job doesn't exist:**
```bash
$ cueman -lf nonexistent_job
Error: Job 'nonexistent_job' does not exist.
```

**No frames match criteria:**
```bash
$ cueman -kill show_shot_001 -state SUCCEEDED
No frames found matching criteria
```

**Invalid stagger increment:**
```bash
$ cueman -stagger show_shot_001 1-100 0
Error: Increment must be a positive integer.
```

**Invalid reorder position:**
```bash
$ cueman -reorder show_shot_001 1-50 MIDDLE
Error: Position must be one of FIRST, LAST, or REVERSE.
```

**Invalid frame range:**
```bash
$ cueman -eat show_shot_001 -range 50-10
Error: Invalid range format: 50-10
```

**Invalid duration values:**
```bash
$ cueman -lp show_shot_001 -duration 5-2
Invalid duration range '5-2'. Minimum value must be less than maximum value.

$ cueman -lp show_shot_001 -duration 2--5
Invalid duration format '2--5'. Expected format: x-y where x and y are non-negative numbers.

$ cueman -lp show_shot_001 -duration -5
Invalid duration format '-5'. Value cannot be negative.
```

**Invalid memory values:**
```bash
$ cueman -lp show_shot_001 -memory 8-2
Invalid memory range '8-2'. Minimum value must be less than maximum value.

$ cueman -lp show_shot_001 -memory 2-3-5
Invalid memory format '2-3-5'. Expected format: x-y where x and y are non-negative numbers.
```

## Summary

You've learned how to:
- Perform basic job and frame operations
- Use advanced filtering for precise control
- Combine filters for complex selections
- Handle real-world production scenarios
- Monitor and troubleshoot render farm issues

Cueman provides capabilities for OpenCue management. Start with simple operations and gradually incorporate more advanced features as you become comfortable with the tool.

## Next Steps

- Explore the [Cueman Reference](/docs/reference/tools/cueman/) for complete command documentation
- Practice with test jobs before using on production
- Create scripts combining Cueman commands for automated workflows
- Learn about [Cueman development and testing](/docs/reference/tools/cueman/#development-and-testing) if you want to contribute

## Development and Contributing

Cueman is actively developed with:
- **Comprehensive test suite** covering unit and integration scenarios
- **Modern testing infrastructure** using pytest, coverage reporting, and CI/CD integration
- **Development tools** including linting, formatting, and multi-Python version testing

To contribute or run tests locally:

```bash
# Install with development dependencies
pip install -e ".[dev]"

# Run the test suite
pytest --cov=cueman --cov-report=term-missing

# Format and lint code
black cueman tests && isort cueman tests
pylint cueman tests
```<|MERGE_RESOLUTION|>--- conflicted
+++ resolved
@@ -1,10 +1,6 @@
 ---
 title: "Cueman Tutorial"
-<<<<<<< HEAD
-nav_order: 78
-=======
 nav_order: 75
->>>>>>> e143627e
 parent: "Tutorials"
 layout: default
 date: 2025-08-06
