---
title: "CueNIMBY tutorial"
<<<<<<< HEAD
nav_order: 80
=======
nav_order: 77
>>>>>>> e143627e
parent: Tutorials
layout: default
linkTitle: "CueNIMBY tutorial"
date: 2025-10-01
description: >
  Step-by-step tutorial for configuring and using CueNIMBY
---

# CueNIMBY tutorial

### Step-by-step tutorial for configuring and using CueNIMBY

---

This tutorial guides you through setting up and using CueNIMBY, a Qt-based system tray application with professional icons featuring the OpenCue logo, to control your workstation's rendering availability. You'll learn how to install CueNIMBY, configure it for your environment, understand the enhanced status states with emoji hints (🔒❌⚠️🔧), set up time-based scheduling, and integrate it with your daily workflow. CueNIMBY starts even when CueBot is unreachable and provides clear visual feedback for connection issues.

## What you'll learn

* How to install and configure CueNIMBY
* How to understand the icon states with OpenCue logo
* How to monitor your workstation's rendering state with enhanced status detection
* How to manually control rendering availability
* How to use the "Launch CueGUI" feature for quick access
* How to set up time-based scheduling
* How to customize notifications with emoji hints
* How to handle connection issues (CueBot unreachable, host not found, host lagging)
* How to integrate CueNIMBY with RQD

## Prerequisites

* OpenCue environment set up and running
* Access to a Cuebot server
* RQD running on your workstation (optional but recommended)
* Basic familiarity with JSON configuration files

---

## Step 1: Install CueNIMBY

### 1.1 Verify prerequisites

First, ensure you have Python 3.7 or later:

```bash
python --version
# or
python3 --version
```

You should see output like `Python 3.9.x` or higher.

### 1.2 Install OpenCue client libraries

If not already installed:

```bash
pip install opencue-pycue
```

### 1.3 Install CueNIMBY

From the OpenCue repository:

```bash
cd OpenCue/cuenimby
pip install .
```

### 1.4 Verify installation

```bash
cuenimby --version
```

You should see the CueNIMBY version number.

**Checkpoint**: CueNIMBY is installed and ready to use.

---

## Step 2: First run and initial configuration

### 2.1 Start CueNIMBY

Run CueNIMBY from the terminal:

```bash
cuenimby --verbose
```

The `--verbose` flag helps you see what's happening during first run.

### 2.2 Observe the output

You should see output similar to:

```
2025-10-01 10:00:00 - cuenimby - INFO - Starting CueNIMBY v1.0.0
2025-10-01 10:00:00 - cuenimby - INFO - Connecting to Cuebot at localhost:8443
2025-10-01 10:00:00 - cuenimby.config - INFO - Created config file: /home/user/.opencue/cuenimby.json
2025-10-01 10:00:00 - cuenimby.monitor - INFO - Connected to Cuebot
2025-10-01 10:00:00 - cuenimby.monitor - INFO - Monitor started
2025-10-01 10:00:00 - cuenimby.tray - INFO - CueNIMBY tray started
```

### 2.3 Find the tray icon

Look for the CueNIMBY icon in your system tray:

* **macOS**: Menu bar (top-right corner)
* **Windows**: Notification area (bottom-right corner, may be hidden)
* **Linux**: System tray (location depends on desktop environment)

The icon color indicates your workstation's current state.

### 2.4 Examine the configuration file

CueNIMBY created a default configuration file. Let's look at it:

```bash
cat ~/.opencue/cuenimby.json
```

You should see:

```json
{
  "cuebot_host": "localhost",
  "cuebot_port": 8443,
  "hostname": null,
  "poll_interval": 5,
  "show_notifications": true,
  "notification_duration": 5,
  "scheduler_enabled": false,
  "schedule": {}
}
```

You can also open the configuration file directly from the tray menu using the **Open Config File** option:

**macOS:**

![CueNIMBY Open Config File on macOS](/assets/images/cuenimby/macos/cuenimby_open_config_file_option-macos.png)

**Checkpoint**: CueNIMBY is running and you can see the tray icon.

---

## Step 3: Configure Cuebot connection

### 3.1 Stop CueNIMBY

Press `Ctrl+C` in the terminal where CueNIMBY is running, or right-click the tray icon and select "Quit".

### 3.2 Edit the configuration

Open the configuration file in your text editor:

```bash
nano ~/.opencue/cuenimby.json
# or
vim ~/.opencue/cuenimby.json
# or
code ~/.opencue/cuenimby.json
```

### 3.3 Update Cuebot connection settings

Replace `localhost` with your Cuebot server's hostname:

```json
{
  "cuebot_host": "cuebot.example.com",
  "cuebot_port": 8443,
  "hostname": null,
  "poll_interval": 5,
  "show_notifications": true,
  "notification_duration": 5,
  "scheduler_enabled": false,
  "schedule": {}
}
```

Save the file.

### 3.4 Restart CueNIMBY

```bash
cuenimby
```

Note: We're not using `--verbose` this time since we verified it works.

### 3.5 Verify connection

Right-click the tray icon and select "About". You should see:
* CueNIMBY version
* CueBot server address (e.g., cuebot.example.com:8443)
* Monitored hostname
* Application description

This enhanced About dialog helps with troubleshooting connection issues.

**macOS:**

![CueNIMBY About Window on macOS](/assets/images/cuenimby/macos/cuenimby_about_window-macos.png)

**Checkpoint**: CueNIMBY is connected to your Cuebot server.

---

## Step 4: Test manual control

### 4.1 Check current state

Look at the tray icon (professional icons with OpenCue logo):

* 🔄 Starting (`opencue-starting.png`) = Application initializing
* 🟢 Available (`opencue-available.png`) = Ready for rendering
* 🔴 Working (`opencue-working.png`) = Currently rendering (red dot in center)
* 🔴 Disabled (`opencue-disabled.png`) = Manually locked, NIMBY locked, or host down
* ❌ Error (`opencue-error.png`) = CueBot unreachable or host not found
* ⚠️ Warning (`opencue-warning.png`) = Host lagging (ping > 60s)
* 🔧 Repair (`opencue-repair.png`) = Under repair
* ❓ Unknown (`opencue-unknown.png`) = Unknown status

**macOS - Available status:**

![CueNIMBY Available Status on macOS](/assets/images/cuenimby/macos/cuenimby_status_available-macos.png)

**Windows - Available status:**

![CueNIMBY Available Status on Windows](/assets/images/cuenimby/windows/cuenimby_status_available-windows.png)

#### Icon Gallery

Visual representation of all CueNIMBY icons:

| Icon | File | Description |
|------|------|-------------|
| ![Available](/assets/images/cuenimby/icons/opencue-available.png) | `opencue-available.png` | Green - Ready for rendering |
| ![Working](/assets/images/cuenimby/icons/opencue-working.png) | `opencue-working.png` | Icon with red dot in center - Currently rendering |
| ![Disabled](/assets/images/cuenimby/icons/opencue-disabled.png) | `opencue-disabled.png` | Red - Locked/disabled |
| ![Error](/assets/images/cuenimby/icons/opencue-error.png) | `opencue-error.png` | Red X - Error/unreachable |
| ![Warning](/assets/images/cuenimby/icons/opencue-warning.png) | `opencue-warning.png` | Yellow - Warning/lagging |
| ![Repair](/assets/images/cuenimby/icons/opencue-repair.png) | `opencue-repair.png` | Orange - Under repair |
| ![Starting](/assets/images/cuenimby/icons/opencue-starting.png) | `opencue-starting.png` | Gray - Initializing |
| ![Unknown](/assets/images/cuenimby/icons/opencue-unknown.png) | `opencue-unknown.png` | Gray ? - Unknown |
| ![Default](/assets/images/cuenimby/icons/opencue-default.png) | `opencue-default.png` | Default fallback |

### 4.2 Disable rendering

1. Right-click the CueNIMBY icon
2. Uncheck "Available"

**macOS:**

![CueNIMBY Menu on macOS](/assets/images/cuenimby/macos/cuenimby_about-macos.png)

Observe:
* Icon turns red (🔴)
* You receive a notification: "Host Disabled"
* Title shows "CueNIMBY - Disabled"

**macOS - Disabled status:**

![CueNIMBY Disabled Status on macOS](/assets/images/cuenimby/macos/cuenimby_status_disabled_host_down-macos.png)

### 4.3 Verify in CueGUI (if available)

You can launch CueGUI directly from the CueNIMBY tray menu:

**macOS:**

![CueNIMBY Launch CueGUI on macOS](/assets/images/cuenimby/macos/cuenimby_open_cuegui_option-macos.png)

If you have CueGUI open:

1. Go to the Hosts view
2. Find your workstation
3. Observe the lock icon indicating the host is locked

### 4.4 Re-enable rendering

1. Right-click the CueNIMBY icon
2. Check "Available"

Observe:
* Icon turns green (🟢)
* You receive a notification: "Host Enabled"
* Title shows "CueNIMBY - Available"

**Checkpoint**: You can manually control your workstation's availability.

---

## Step 5: Test job notifications

### 5.1 Ensure notifications are enabled

Right-click the tray icon and verify "Notifications" is checked.

### 5.2 Submit a test job

Submit a simple test job to OpenCue that will run on your workstation:

```bash
# Example using cuesubmit or cuerun
echo "#!/bin/bash\necho 'Test frame'\nsleep 10" > /tmp/test_job.sh
chmod +x /tmp/test_job.sh

# Submit job (adjust for your environment)
cuerun -s myshow -shot test /tmp/test_job.sh
```

### 5.3 Observe notifications

When the job starts on your workstation, you should receive a notification:

```
OpenCue - Frame Started
Rendering: myshow/test
```

### 5.4 Watch state changes

* Icon shows red dot in center (🔴) when frame starts
* Icon turns green (🟢) when frame completes

**Checkpoint**: You receive notifications when jobs start on your machine.

---

## Step 6: Configure time-based scheduling

Now let's set up automatic scheduling to disable rendering during work hours.

### 6.1 Stop CueNIMBY

Quit CueNIMBY (right-click -> Quit).

### 6.2 Edit configuration

Open `~/.opencue/cuenimby.json`:

```json
{
  "cuebot_host": "cuebot.example.com",
  "cuebot_port": 8443,
  "hostname": null,
  "poll_interval": 5,
  "show_notifications": true,
  "notification_duration": 5,
  "scheduler_enabled": true,
  "schedule": {
    "monday": {
      "start": "09:00",
      "end": "18:00",
      "state": "disabled"
    },
    "tuesday": {
      "start": "09:00",
      "end": "18:00",
      "state": "disabled"
    },
    "wednesday": {
      "start": "09:00",
      "end": "18:00",
      "state": "disabled"
    },
    "thursday": {
      "start": "09:00",
      "end": "18:00",
      "state": "disabled"
    },
    "friday": {
      "start": "09:00",
      "end": "18:00",
      "state": "disabled"
    }
  }
}
```

This configuration:
* Disables rendering Mon-Fri 9am-6pm
* Enables rendering 6pm-9am and weekends

### 6.3 Restart CueNIMBY

```bash
cuenimby
```

### 6.4 Verify scheduler is active

Right-click the tray icon and verify "Scheduler" is checked.

### 6.5 Test scheduler behavior

**During work hours (9am-6pm):**
* Icon should be red (🔴)
* Manual toggle temporarily overrides, but scheduler resets every minute

**Outside work hours:**
* Icon should be green (🟢) if idle, or show red dot in center (🔴) if rendering

**Checkpoint**: Scheduler automatically controls your workstation based on time.

---

## Step 7: Customize notification behavior

### 7.1 Adjust notification duration

Edit `~/.opencue/cuenimby.json`:

```json
{
  "notification_duration": 10
}
```

This makes notifications stay visible for 10 seconds instead of 5.

### 7.2 Test with a job

Submit another test job and observe the longer notification duration.

### 7.3 Disable notifications temporarily

If notifications become distracting:

1. Right-click tray icon
2. Uncheck "Notifications"

State changes still occur, but without desktop alerts.

### 7.4 Re-enable when needed

Check "Notifications" again to resume alerts.

**Checkpoint**: You can customize notification behavior.

---

## Step 8: Configure for production use

### 8.1 Optimize poll interval

For production, you might want to adjust the poll interval based on your needs:

```json
{
  "poll_interval": 10
}
```

* Lower (5): More responsive, slightly higher resource usage
* Higher (10-30): Less responsive, lower resource usage

### 8.2 Set up automatic startup

**macOS:**

Create `~/Library/LaunchAgents/com.opencue.cuenimby.plist`:

```xml
<?xml version="1.0" encoding="UTF-8"?>
<!DOCTYPE plist PUBLIC "-//Apple//DTD PLIST 1.0//EN" "http://www.apple.com/DTDs/PropertyList-1.0.dtd">
<plist version="1.0">
<dict>
    <key>Label</key>
    <string>com.opencue.cuenimby</string>
    <key>ProgramArguments</key>
    <array>
        <string>/usr/local/bin/cuenimby</string>
    </array>
    <key>RunAtLoad</key>
    <true/>
    <key>KeepAlive</key>
    <false/>
</dict>
</plist>
```

Load it:
```bash
launchctl load ~/Library/LaunchAgents/com.opencue.cuenimby.plist
```

**Linux:**

Create `~/.config/autostart/cuenimby.desktop`:

```ini
[Desktop Entry]
Type=Application
Exec=cuenimby
Hidden=false
NoDisplay=false
X-GNOME-Autostart-enabled=true
Name=CueNIMBY
Comment=OpenCue workstation control
```

**Windows:**

1. Press `Win+R`
2. Type `shell:startup`
3. Create a shortcut to `cuenimby` in the startup folder

**Checkpoint**: CueNIMBY starts automatically on login.

---

## Step 9: Integration with RQD

If you have RQD running on your workstation, you can use both together.

### 9.1 Configure RQD for NIMBY

Ensure RQD is configured with NIMBY enabled (this is usually the default for workstations).

### 9.2 Test automatic locking

With both RQD and CueNIMBY running:

1. Start a job on your workstation
2. Move your mouse or type on keyboard
3. Observe:
   * RQD detects activity and locks the host
   * CueNIMBY icon shows disabled state (🔒)
   * You receive "🔒 NIMBY Locked" notification with emoji hint
   * Running job is killed

### 9.3 Test automatic unlocking

1. Stop using keyboard/mouse
2. Wait 5 minutes (default RQD idle timeout)
3. Observe:
   * RQD detects idle and unlocks
   * CueNIMBY icon turns green (🟢)
   * You receive "NIMBY Unlocked" notification

### 9.4 Understand the interaction

* **RQD**: Automatic protection based on activity
* **CueNIMBY**: Visual feedback + manual control + scheduling

Both work together seamlessly!

**Checkpoint**: RQD and CueNIMBY work together for complete control.

---

## Step 10: Advanced configurations

### 10.1 Split shift schedule

For users with split shifts:

```json
{
  "schedule": {
    "monday": {
      "start": "09:00",
      "end": "17:00",
      "state": "disabled"
    }
  }
}
```

Note: Current version supports one period per day. Choose the most important period.

### 10.2 Lunch hour availability

Enable rendering during lunch:

```json
{
  "schedule": {
    "monday": {
      "start": "12:00",
      "end": "13:00",
      "state": "available"
    }
  }
}
```

### 10.3 Remote monitoring

Monitor a different host:

```bash
cuenimby --hostname render-node-05
```

Useful for administrators monitoring multiple machines.

**Checkpoint**: You understand advanced configuration options.

---

## Troubleshooting

### Issue: Icon doesn't appear

**Linux:**
Ensure your desktop environment supports system tray with Qt6. Works on GNOME, KDE, XFCE, and others.

**macOS/Windows:**
Check system tray settings and restart CueNIMBY.

### Issue: Can't connect to Cuebot

CueNIMBY will now start even when CueBot is unreachable and show an ❌ error icon.

**macOS - Connection error:**

![CueNIMBY Connection Error on macOS](/assets/images/cuenimby/macos/cuenimby_status_error_cant_connect_to_cuebot-macos.png)

**Windows - Connection error:**

![CueNIMBY Connection Error on Windows](/assets/images/cuenimby/windows/cuenimby_status_error_cant_connect_to_cuebot-windows.png)

```bash
# Check the tray icon tooltip for specific error message
# Verify configuration
cat ~/.opencue/cuenimby.json

# Test connection
telnet cuebot.example.com 8443

# Run with verbose logging
cuenimby --verbose
```

CueNIMBY will automatically reconnect when CueBot becomes available.

### Issue: Host not found

If you see ❌ "Machine not found on CueBot, check if RQD is running":

```bash
# Check if RQD is running
ps aux | grep rqd

# Check RQD logs
tail -f /var/log/rqd.log

# Verify hostname matches
hostname
```

Use `--hostname` flag if needed: `cuenimby --hostname your-exact-hostname`

### Issue: Host lagging

If you see ⚠️ "Host ping above limit" warning:

**macOS - Host lagging:**

![CueNIMBY Host Lagging on macOS](/assets/images/cuenimby/macos/cuenimby_status_warning_host_ping_above_limit-macos.png)

**Windows - Host lagging:**

![CueNIMBY Host Lagging on Windows](/assets/images/cuenimby/windows/cuenimby_status_warning_host_ping_above_limit-windows.png)

* Check if RQD is still running
* Verify network connection is stable
* Review RQD logs for connection errors
* Consider restarting RQD

### Issue: Host under repair

If you see 🔧 "Under Repair" status:

**macOS - Under repair:**

![CueNIMBY Under Repair on macOS](/assets/images/cuenimby/macos/cuenimby_status_repair_host_set_to_repair_state-macos.png)

**Windows - Under repair:**

![CueNIMBY Under Repair on Windows](/assets/images/cuenimby/windows/cuenimby_status_repair_host_set_to_repair_state-windows.png)

* Contact your technical team
* Host has been marked for maintenance
* No rendering will occur until cleared

### Issue: Notifications not working

**macOS:**
```bash
# Best option: install terminal-notifier
brew install terminal-notifier

# Alternative: install pync
pip install pync
```

**Windows:**
```bash
pip install win10toast
```

**Linux:**
```bash
pip install notify2
```

---

## Summary

Congratulations! You've completed the CueNIMBY tutorial. You now know how to:

* Install and configure CueNIMBY
* Understand the icon states with professional OpenCue logo
* Monitor your workstation's rendering state with enhanced status detection
* Handle connection issues (CueBot unreachable, host not found, host lagging, under repair)
* Recognize emoji hints (🔒❌⚠️🔧) for quick status recognition
* Manually control rendering availability
* Use the "Launch CueGUI" feature for quick access (when available)
* Open and edit the configuration file directly from the tray
* Set up time-based scheduling
* Customize notifications
* Integrate with RQD for complete NIMBY control

CueNIMBY is a Qt-based application that starts even when CueBot is unreachable and provides clear visual feedback for all states!

## Further reading

* [Desktop rendering control guide](/docs/other-guides/desktop-rendering-control) - Learn about allocations, subscriptions, and how desktop rendering is controlled in OpenCue
* [CueNIMBY user guide](/docs/user-guides/cuenimby-user-guide) - Complete reference for all CueNIMBY features
* [NIMBY concept guide](/docs/concepts/nimby) - Understand the NIMBY system architecture
* [CueNIMBY command reference](/docs/reference/tools/cuenimby) - All command-line options and configuration parameters<|MERGE_RESOLUTION|>--- conflicted
+++ resolved
@@ -1,10 +1,6 @@
 ---
 title: "CueNIMBY tutorial"
-<<<<<<< HEAD
-nav_order: 80
-=======
 nav_order: 77
->>>>>>> e143627e
 parent: Tutorials
 layout: default
 linkTitle: "CueNIMBY tutorial"
