--- conflicted
+++ resolved
@@ -2,11 +2,7 @@
 title: "DCC Integration Tutorial"
 layout: default
 parent: Tutorials
-<<<<<<< HEAD
-nav_order: 85
-=======
 nav_order: 81
->>>>>>> e143627e
 linkTitle: "DCC Integration Tutorial"
 date: 2025-01-29
 description: >
