--- conflicted
+++ resolved
@@ -1,11 +1,7 @@
 ---
 layout: default
 title: Tutorials
-<<<<<<< HEAD
-nav_order: 71
-=======
 nav_order: 68
->>>>>>> e143627e
 has_children: true
 permalink: /docs/tutorials
 ---
