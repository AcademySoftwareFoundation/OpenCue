--- conflicted
+++ resolved
@@ -1,10 +1,6 @@
 ---
 title: "Cuecmd Tutorial"
-<<<<<<< HEAD
-nav_order: 79
-=======
 nav_order: 76
->>>>>>> e143627e
 parent: Tutorials
 layout: default
 date: 2025-10-02
