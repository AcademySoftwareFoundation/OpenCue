---
title: "CueWeb Tutorial"
<<<<<<< HEAD
nav_order: 83
=======
nav_order: 80
>>>>>>> e143627e
parent: Tutorials
layout: default
linkTitle: "Getting Started with CueWeb"
date: 2024-09-17
description: >
  Step-by-step tutorial for using CueWeb to manage OpenCue render jobs
---

# CueWeb Tutorial
{: .no_toc }

Learn how to use CueWeb's web interface to monitor jobs, manage frames, and control your OpenCue render farm.

<details open markdown="block">
  <summary>
    Table of contents
  </summary>
  {: .text-delta }
1. TOC
{:toc}
</details>

---

## Overview

This tutorial will guide you through using CueWeb, OpenCue's web-based interface. You'll learn how to monitor jobs, manage frames, search for specific jobs, and perform common render farm operations through your browser.

### What you'll learn

- How to navigate the CueWeb interface
- Job monitoring and management techniques
- Frame-level operations and troubleshooting
- Search and filtering capabilities
- Team collaboration features

### Prerequisites

- CueWeb deployed and accessible
- OpenCue render farm with some test jobs
- Basic understanding of render farm concepts

---

## Getting Started

### Accessing CueWeb

1. Open your web browser
2. Navigate to your CueWeb URL (e.g., `http://cueweb.company.com:3000`)
3. If authentication is enabled, sign in with your credentials

You should see the main CueWeb dashboard with the jobs table.

### Interface Overview

The CueWeb interface consists of:

- **Header**: Navigation, theme toggle, and user menu
- **Filter Bar**: Show selection, status filters, and search
- **Jobs Table**: Main view of all jobs with sortable columns
- **Action Buttons**: Job control operations

---

## Monitoring Jobs

### Viewing Your Jobs

1. **Select Your Show**: Use the show dropdown to filter jobs for your project
2. **Apply Status Filters**: Click filter buttons to show only:
   - Active jobs (running or pending)
   - Paused jobs
   - Failed jobs
   - All jobs

3. **Sort Jobs**: Click column headers to sort by:
   - Priority (highest first)
   - Progress (completion percentage)
   - Start time (newest first)

### Understanding Job Status

Jobs are color-coded for quick identification:

- **🟢 Green**: Jobs with running frames
- **🔵 Blue**: Paused jobs
- **🟠 Orange**: Pending jobs waiting for resources
- **🔴 Red**: Jobs with failed frames
- **⚫ Gray**: Completed jobs

### Find Problem Jobs

1. Click the "Failed" filter to show jobs with errors
2. Look for jobs with red status indicators
3. Note the frame counts in the Progress column
4. Sort by "Dead Frames" to prioritize the most problematic jobs

---

## Basic Job Management

### Pausing and Resuming Jobs

Sometimes you need to pause jobs to free up resources or fix issues.

#### Pause a Job

1. Find the job you want to pause
2. Click the **Pause** button in the Actions menu
3. The job status should change to "PAUSED" with a blue indicator

#### Resume a Job

1. Find a paused job (blue indicator)
2. Click the **Unpause** button in the Actions menu
3. The job should return to "PENDING" or "RUNNING"

### Pause and Resume Practice

1. Find an active job with running frames
2. Pause the job and watch the status change
3. Wait 30 seconds for the interface to refresh
4. Resume the job
5. Observe how the job returns to the queue

---

## Job Details and Frame Management

### Viewing Job Details

1. Click on any job name in the table
2. This opens the job details panel with tabs:
   - **Layers**: Shows render layers and their status
   - **Frames**: Individual frame information
   - **Comments**: Job notes and updates

### Understanding Layers

Each job contains one or more layers representing different render passes:

1. **Layer Information**:
   - Layer name and type
   - Frame range (start-end frames)
   - Core and memory requirements
   - Progress statistics

2. **Layer Actions**:
   - Kill all frames in layer
   - Retry failed frames
   - View frame details

### Working with Frames

Frames are the individual rendering tasks within each layer.

#### Frame Status Colors

- **🟢 Green**: Successfully completed
- **🟡 Yellow**: Currently running
- **🔴 Red**: Failed frames
- **⚫ Gray**: Waiting/pending
- **🔵 Blue**: Being retried

#### Frame Operations

1. **View Frame Logs**:
   - Click on a frame number
   - Select log version from dropdown
   - View error messages or progress

2. **Retry Failed Frames**:
   - Right-click on red (failed) frames
   - Select "Retry Frame"
   - Monitor the frame as it re-enters the queue

3. **Kill Running Frames**:
   - Right-click on yellow (running) frames
   - Select "Kill Frame"
   - Use when frames are stuck or consuming too many resources

### Frame Troubleshooting

1. Open job details for a job with failed frames
2. Click on the "Frames" tab
3. Find a red (failed) frame
4. Click on the frame number to view logs
5. Look for error messages in the log output
6. Right-click the frame and select "Retry"
7. Watch the frame change from red to gray (pending)

---

## Advanced Search and Filtering

### Basic Search

The search bar supports multiple search patterns:

#### Simple Text Search
```
# Find jobs containing "comp"
comp

# Find jobs starting with show name
myshow-

# Find specific shot
shot_010
```

#### Show-Shot Search
```
# Find jobs by show-shot pattern
show-shot-

# Find specific shots
myshow-shot_010-
```

### Advanced Regex Search

Prefix searches with `!` to enable regex patterns:

#### Regex Examples
```
# Find jobs matching pattern
!^myshow-.*comp.*$

# Find jobs with specific frame ranges
!.*_[0-9]{3}-[0-9]{3}_.*

# Find jobs by multiple criteria
!(lighting|comp).*shot_[0-9]+
```

### Search Results Management

1. **View Suggestions**: Type to see dropdown suggestions
2. **Add to Monitor**: Click to add jobs to your dashboard
3. **Green Indicators**: Shows jobs already in your monitor
4. **Batch Selection**: Use checkboxes for multiple jobs

### Search Practice

1. **Basic Search**:
   - Type your show name followed by a hyphen
   - Note the dropdown suggestions
   - Select a job to add to monitoring

2. **Show-Shot Search**:
   - Search using `show-shot-` pattern for show-based filtering
   - Try `myshow-` to find jobs from a specific show

3. **Regex Search**:
   - Use `!.*lighting.*` to find lighting jobs
   - Try `!^[a-z]+_shot_[0-9]+` for pattern matching

---

## Table Customization

### Column Management

Customize the jobs table to show relevant information:

1. **Show/Hide Columns**:
   - Click on the "Columns" dropdown
   - Toggle checkboxes for desired columns
   
2. **Sort and Filter**:
   - Click headers to sort ascending/descending

## Real-time Monitoring

### Auto-refresh Settings

* **Refresh Interval**: CueWeb uses a fixed 5-second update interval for all tables

### Monitoring Best Practices

#### Active Job Monitoring
1. **Filter to Active Jobs**: Hide completed jobs for focus
2. **Sort by Priority**: High-priority jobs at the top
3. **Watch Progress**: Monitor completion percentages
4. **Check Failed Counts**: Red numbers indicate problems

#### Problem Job Identification
1. **Failed Frame Alerts**: Look for red indicators
2. **Stuck Jobs**: Jobs with no progress over time
3. **Resource Hogs**: Jobs using excessive memory/cores
4. **Long-running Frames**: Individual frames taking too long

---

## Mobile and Remote Monitoring

### Mobile Interface

CueWeb has basic responsive design for mobile devices:

1. **Access on Mobile**:
   - Open CueWeb URL in mobile browser
   - Interface automatically adapts to smaller screen
   - Core functionality available

2. **Mobile Best Practices**:
   - Use simplified column views
   - Focus on status and progress columns
   - Note that mobile interface is basic compared to desktop

3. **Mobile Limitations**:
   - Limited responsive design implementation
   - Detailed log viewing may be difficult
   - Complex frame operations better on desktop
   - Primarily designed for desktop use

### Mobile Monitoring

If you have a mobile device available:

1. **Access Mobile Interface**:
   - Open CueWeb on your phone/tablet
   - Note the responsive layout
   - Test basic navigation

2. **Monitor Jobs**:
   - Check job status
   - View progress indicators
   - Try pausing/resuming a job

---

## Troubleshooting Common Issues

### Frame Failures

When frames fail repeatedly:

1. **Check Frame Logs**:
   - Click failed frame numbers
   - Look for error patterns
   - Note resource usage

2. **Common Issues**:
   - **Memory errors**: Frames running out of RAM
   - **File not found**: Missing assets or incorrect paths
   - **License errors**: Software license unavailable
   - **Timeout errors**: Frames taking too long

3. **Resolution Steps**:
   - Retry individual frames
   - Adjust memory requirements
   - Check asset availability
   - Contact technical support

### Performance Issues

When jobs run slowly:

1. **Check Resource Allocation**:
   - Verify core and memory settings
   - Look for resource conflicts
   - Monitor host utilization

2. **Optimization Strategies**:
   - Increase priority for urgent jobs
   - Pause non-critical jobs
   - Adjust core allocations
   - Balance workload across hosts

---

### Additional Resources

- **[CueWeb User Guide](/docs/user-guides/cueweb-user-guide)** - Complete reference manual
- **[CueWeb Developer Guide](/docs/developer-guide/cueweb-development)** - For customization and development
- **[REST API Reference](/docs/reference/rest-api-reference/)** - For automation and integration
- **[OpenCue Community](/docs/concepts/opencue-overview#contact-us)** - Support and discussion<|MERGE_RESOLUTION|>--- conflicted
+++ resolved
@@ -1,10 +1,6 @@
 ---
 title: "CueWeb Tutorial"
-<<<<<<< HEAD
-nav_order: 83
-=======
 nav_order: 80
->>>>>>> e143627e
 parent: Tutorials
 layout: default
 linkTitle: "Getting Started with CueWeb"
