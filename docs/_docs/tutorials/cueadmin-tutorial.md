--- conflicted
+++ resolved
@@ -1,10 +1,6 @@
 ---
 title: "CueAdmin Tutorial"
-<<<<<<< HEAD
-nav_order: 77
-=======
 nav_order: 74
->>>>>>> e143627e
 parent: "Tutorials"
 layout: default
 date: 2025-08-11
