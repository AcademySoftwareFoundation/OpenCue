--- conflicted
+++ resolved
@@ -2,11 +2,7 @@
 title: "Managing Jobs and Frames"
 layout: default
 parent: Tutorials
-<<<<<<< HEAD
-nav_order: 75
-=======
 nav_order: 72
->>>>>>> e143627e
 linkTitle: "Managing Jobs and Frames"
 date: 2025-01-29
 description: >
