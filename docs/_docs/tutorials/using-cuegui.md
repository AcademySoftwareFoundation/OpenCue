--- conflicted
+++ resolved
@@ -2,11 +2,7 @@
 title: "Using CueGUI for Job Monitoring"
 layout: default
 parent: Tutorials
-<<<<<<< HEAD
-nav_order: 74
-=======
 nav_order: 71
->>>>>>> e143627e
 linkTitle: "Using CueGUI for Job Monitoring" 
 date: 2025-01-29
 description: >
