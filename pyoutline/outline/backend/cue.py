--- conflicted
+++ resolved
@@ -351,11 +351,7 @@
     xml = [
         '<?xml version="1.0"?>',
         '<!DOCTYPE spec PUBLIC "SPI Cue  Specification Language" '
-<<<<<<< HEAD
-        '"http://localhost:8080/spcue/dtd/cjsl-1.9.dtd">',
-=======
             '"http://localhost:8080/spcue/dtd/cjsl-1.10.dtd">',
->>>>>>> 62b07263
         Et.tostring(root).decode()
     ]
 
