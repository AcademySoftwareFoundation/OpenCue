#  Copyright Contributors to the OpenCue Project
#
#  Licensed under the Apache License, Version 2.0 (the "License");
#  you may not use this file except in compliance with the License.
#  You may obtain a copy of the License at
#
#    http://www.apache.org/licenses/LICENSE-2.0
#
#  Unless required by applicable law or agreed to in writing, software
#  distributed under the License is distributed on an "AS IS" BASIS,
#  WITHOUT WARRANTIES OR CONDITIONS OF ANY KIND, either express or implied.
#  See the License for the specific language governing permissions and
#  limitations under the License.


"""Load and parse outline scripts."""


from __future__ import absolute_import
from __future__ import print_function
from __future__ import division

from builtins import str
from builtins import object
import os
import logging
import json
import time
import uuid
import yaml

import six

import FileSequence

import outline.constants
import outline.depend
import outline.exception
# pylint: disable=cyclic-import
import outline.session
import outline.util


logger = logging.getLogger("outline.loader")

__all__ = ["Outline",
           "load_outline",
           "load_json",
           "parse_outline_script",
           "current_outline"]


def load_outline(path):
    """
    Load an outline script. The path can be either an
    outline script or serialized outline script.

    :type  path: str
    :param path: The path to the outline file. Serialized
                 outline files must be named with the .yaml
                 extension. Anything else is considered a python
                 outline script.

    :rtype: Outline
    :return: The resulting Outline object.
    """
    logger.info("loading outline: %s", path)

    # The wan cores may not see this file right away
    # The avere cache will hold a negative cache for 30 seconds, extending every time it is checked
    # The local cache will cache for 30 seconds as well
    if path and not os.path.exists(path):
        logger.info(
            'Outline file does not exist, sleeping 35 seconds before checking again due to '
            'possible file cache latency.')
        time.sleep(35)

    ext = os.path.splitext(path)
    if ext[1] == ".yaml" or path.find("cue_archive") != -1:
        with open(path) as file_object:
            ol = yaml.load(file_object, Loader=yaml.FullLoader)
        Outline.current = ol
        if not isinstance(ol, Outline):
            raise outline.exception.OutlineException("The file %s did not produce "
                                   "an Outline object." % path)
    else:
        # If the file is not .yaml, assume its a python script
        ol = Outline(path=path, current=True)

    # If the script is inside of a session
    if outline.session.is_session_path(path):
        ol.load_session()

    return ol


def load_json(json_str):
    """
    Parse a json representation of an outline file.

    :type  json_str: str
    :param json_str: A json string.

    :rtype: L{Outline}
    :return: The resulting outline object.
    """

    def decode_layer(layer):
        """
        Python 2.5.1 doesn't accept unicode strings as keyword
        arguments in class constructors.  For this reason, they
        must be converted to byte strings.
        """
        result = {}
        for k, v in layer.items():
            result[str(k)] = v
        del result["module"]
        del result["name"]
        return result

    data = json.loads(json_str)
    ol = Outline(current=True)

    if "name" in data:
        ol.set_name(data["name"])
    if "facility" in data:
        ol.set_facility(data["facility"])
    if "maxcores" in data:
        ol.set_maxcores(data["maxcores"])
    if "maxgpus" in data:
        ol.set_maxgpus(data["maxgpus"])
    if "range" in data:
        ol.set_frame_range(data["range"])

    for layer in data["layers"]:
        s_class = None
        try:
            # Get the fully qualified module name, foo.bar.blah
            s_module = ".".join(layer["module"].split(".")[0:-1])
            # Get the class to instantiated.
            s_class = layer["module"].split(".")[-1]

            # Import the module and instantiate the class.
            module = __import__(s_module, globals(), locals(), [s_class])
            cls = getattr(module, s_class)
            cls(layer["name"], **decode_layer(layer))

        except KeyError:
            error = "Json error, layer missing 'name' or 'module' definition"
            raise outline.exception.OutlineException(error)

        except Exception as e:
            msg = "Failed to load plugin: %s , %s"
            raise outline.exception.OutlineException(msg % (s_class, e))

    return ol


def parse_outline_script(path):
    """
    Parse a native outline script and add any layers to
    the current outline's layer list. The current outline
    is optionally set when an outline oject is created by
    passing current=True to the constructor.

    Once the current outline is set, you can execute as many
    outline scripts as you want and the resulting layers become
    part of the current outline.

    :type  path: str
    :param path: The path to the outline file.
    """
    try:
        logger.info("parsing outline file %s", path)
        with open(path) as fp:
            code = compile(fp.read(), path, 'exec')
            exec(code)  # pylint: disable=exec-used
    except Exception as exp:
        logger.warning("failed to parse as python file, %s", exp)
        raise outline.exception.OutlineException(
            "failed to parse outline file: %s, %s" % (path, exp))


def current_outline():
    """
    Return the current outline. The current outline is where all
    new layers are registered. If the current outline is None and
    a new layer is created, you have to explicitiy register the
    layer with an outline object.

    Example:
    I{outline = Outline()}
    I{outline.add_layer(Shell("shell_cmd",["/bin/ls"]))}

    :rtype: L{Outline}
    :return: The current Outline object.
    """
    return Outline.current


def quick_outline(layer):
    """
    Create an instance of an outline, add the given
    layer, and return the outline.

    :type  layer: L{Layer}
    :param layer: A L{Layer} object.

    :rtype: L{Outline}
    :return: An outline file containing the given layer.
    """
    ol = Outline(name=layer.get_name(), current=True)
    ol.add_layer(layer)
    return ol


class Outline(object):
    """The outline class represents a single outline script."""

    # The current outline is maintained here so layers can
    # obtain it to register themselves when the script is
    # being parsed.
    current = None

    def __init__(self, name=None, frame_range=None, path=None,
                 serialize=True, name_unique=False, current=False,
                 shot=None, show=None, user=None, facility=None,
                 maxcores=None, maxgpus=None):
        """
        :type  name: string
        :param name: A name for the outline instance.  This will become
                     part of the job name.

        :type  path: string
        :param path: An optional path to a native outline script.  If your
                     building an outline procedurally this argument
                     is not required.  If a name is not set, the name of
                     the file becomes the name.

        :type  frame_range: string
        :param frame_range: The frame range. Defaults to a single frame.

        :type  current: boolean
        :param current: If true, all newly created layers are
                        automatically parented to this instance.
                        Default to false.
        :type  shot: string
        :param shot: The shot name for this outline instance. If a shot
                     is not provided, it will be looked up using the
                     util.get_shot function.
        :type  show: string
        :param show: The show name for this outline instance. If a show
                     is not provided, it will be looked up using the
                     util.get_show function.
        :type  user: string
        :param user: The user name for this outline instance. If a user
                     name is not provided, it will be looked up using
                     the util.get_user function.
        :type  facility: string
        :param facility: The launch facility to be used. If not specified
                     the RENDER_TO and FACILITY environment variables
                     will be checked.
        :type  maxcores: int
        :param maxcores: The maximum number of CPU cores for the job.

        :type  maxgpus: int
        :param maxgpus: The maximum number of GPU units for the job.
        """
        object.__init__(self)

        # If current is true, then all layer objects that get
        # created will automatically parent to this outline instance.
        if current:
            Outline.current = self

        #
        # The name of the outline. This is appended to
        # SHOW-SHOT-USER_ to form the basis of the job name.
        #
        self.__name = name

        #
        # The default frame range for an outline.  The frame range
        # must be part of the outline data so chunked frames can
        # figure out their frame sets.
        #
        self.__frame_range = None
        self.set_frame_range(frame_range)

        #
        # The shot name for the outline.
        #
        self.__shot = shot

        #
        # The show name for the outline.
        #
        self.__show = show

        #
        # The user name for the outline.
        #
        self.__user = user

        #
        # A user-controlled hash of key value pairs that are
        # serialized with the outline data.
        #
        self.__args = {}

        #
        # See constants for the description of outline modes
        #
        self.__mode = outline.constants.OUTLINE_MODE_INIT

        #
        # Stores the array of layers for this outline.  To
        # add a new layer, use register_layer.
        #
        self.__layers = []

        #
        # A hash of environment variables that are passed up
        # to opencue and then set before each frame is run.
        # These are set "pre" setshot, so they can be used
        # to modify setshot behavior.
        #
        self.__env = {}

        #
        # The launch facility to use, or None.
        #
        self.__facility = facility

        #
        # The maximum number of CPU cores to use, or None.
        #
        self.__maxcores = maxcores

        #
        # The maximum number of CPU cores to use, or None.
        #
        self.__maxgpus = maxgpus

        #
        # The outline session.  The session is setup during the setup
        # phase.  Every job has a unique session which maps to a
        #
        self.__session = None

        #
        # If true, an outline file is yamlized before being
        # copied into the outline session.  If not, the script
        # is copied as is.  Default is True.
        self.__serialize = serialize

        #
        # The path to a native outline script.  If a path
        # is specified in the constructor, then it must
        # be a path to a native (not serialized) outline
        # script.
        #
        self.__path = None

        if path:
            self.__path = path

            # If the name was not previously set, use the name
            # of the outline file.  This allows the user to override
            # the auto-naming based on the outline file name if needed.
            if not self.__name:
                self.__name = self.__get_name_by_path()

            # Now parse the outline script.
            self.parse_outline_script(path)
        else:
            # If the user does not pass in a name or a path to an
            # outline,  give the outline a default name.
            if not self.__name:
                self.__name = "outline"

        if name_unique:
            self.__name = "%s_%s" % (self.__name, str(uuid.uuid4())[0:7])

    def __get_name_by_path(self):
        """Return the name of the session based on the outline."""
        return os.path.splitext(os.path.basename(self.__path))[0]

    def parse_outline_script(self, path):
        """
        Parse an outline script and add the resulting layers
        to this instance.
        """
        Outline.current = self
        parse_outline_script(path)

    def load_session(self):
        """
        Reloads the session
        """
        if outline.session.is_session_path(self.get_path()):
            self.__session = outline.session.Session(self)
        else:
            msg = "failed to load outline %s, not part of a session."
            raise outline.exception.OutlineException(msg % self.get_path())

    def setup(self):
        """
        Sets up the outline to run frames.

        A new session is created for the outline and setup()
        methods are run for each layer.

           - Creates a new session
           - Checks require arguments on all layers.
           - Runs tge setup() method for all layers.
           - Serializes outline structure into the session.
           - Sets the outline state to READY.

        """
        if self.__mode >= outline.constants.OUTLINE_MODE_SETUP:
            raise outline.exception.OutlineException("This outline is already setup.")

        self.setup_depends()

        self.__mode = outline.constants.OUTLINE_MODE_SETUP
        self.__session = outline.session.Session(self)

        # Run setup() for every layer assuming the frame range
        # can be determined.  If there is no frame range, the layer
        # is not going to be launched to the cue.
        for layer in self.__layers:
            if layer.get_frame_range():
                layer.setup()

        # Remove self from the current outline.
        if Outline.current == self:
            Outline.current = None

        if self.__serialize:
            yaml_file = os.path.join(self.__session.get_path(),
                                     "outline.yaml")

            # Set a new path before serialzing the outline file.
            logger.info("setting new outline path: %s", yaml_file)
            self.set_path(yaml_file)

            # Copy the session over to a local variable and unset
            # self.__session. We do not want the session to be
            # archived with the outline because relaunching the
            # job using the serialized outline will fail.
            session = self.__session
            self.__session = None

            # Now copy outline file in.
            logger.info("serializing outline script to session path.")
            session.put_data(os.path.basename(yaml_file), self)

            # Switch the session back in.
            self.__session = session

        elif not self.__serialize and self.get_path():
            logger.info("copying outline script to session path.")
            self.__session.put_file(self.get_path(), None, "script.outline")
        else:
            raise outline.exception.OutlineException(
                "Failed to serialize outline, Procedural outlines must always use serialization.")

        # Set our new mode and save.
        self.set_mode(outline.constants.OUTLINE_MODE_READY)
        self.__session.save()

    def setup_depends(self):
        """
        Iterate through layers and setup any dependencies passed in
        via the "require" argument.
        """
        logger.info("Setting up dependencies")
        for layer in self.get_layers():
            # Setup dependencies passed in via the layer's require argument.
            if layer.get_arg("require", False):
                if not isinstance(layer.get_arg("require"), (tuple, list, set)):
                    require, dtype = outline.depend.parse_require_str(layer.get_arg("require"))
                    try:
                        layer.depend_on(self.get_layer(require), dtype)
                    except outline.exception.OutlineException:
                        logger.warning("Invalid layer in depend %s, skipping", require)
                        continue
                else:
                    # Process the require argument.
                    for require in layer.get_arg("require"):
                        require, dtype = outline.depend.parse_require_str(require)
                        try:
                            layer.depend_on(self.get_layer(str(require)), dtype)
                        except outline.exception.OutlineException:
                            logger.warning("Invalid layer in depend %s, skipping", require)
                            continue

    def add_layer(self, layer):
        """Adds a new layer."""

        if not layer.get_arg("register"):
            return

        if layer in self.__layers:
            logger.info("The layer %s was already added to this outline.", layer.get_name())
            return

        if self.is_layer(layer.get_name()):
            raise outline.exception.OutlineException(
                "The layer %s already exists" % layer.get_name())

        self.__layers.append(layer)
        layer.set_outline(self)
        layer.after_init(self)

        try:
            if getattr(layer, "get_children"):
                for child in layer.get_children():
                    child.set_outline(self)
                    child.after_init(self)
        except AttributeError:
            pass

        # If we're in setup mode, run setup ASAP
        if self.__mode == outline.constants.OUTLINE_MODE_SETUP:
            layer.setup()

        logger.info("adding layer: %s", layer.get_name())

    def remove_layer(self, layer):
        """Remove an existing layer."""

        if self.__mode >= outline.constants.OUTLINE_MODE_SETUP:
            msg = "Cannot remove layers to an outline not in init mode."
            raise outline.exception.OutlineException(msg)

        if layer in self.__layers:
            self.__layers.remove(layer)

    def get_layer(self, name):
        """Return an later by name."""

        layer_map = {evt.get_name(): evt for evt in self.__layers}
        try:
            return layer_map[name]
        except Exception as e:
            raise outline.exception.OutlineException("invalid layer name: %s, %s" % (name, e))

    def get_layers(self):
        """Return the outline's layers

        Modifying the result of this method will not alter the actual
        layer list.  To add a new layer, use register_layer.
        """
        return list(self.__layers)

    def is_layer(self, name):
        """Return true if a layer exists with the specified name."""
        layer_map = {evt.get_name(): evt for evt in self.__layers}
        return name in layer_map

    def get_path(self):
        """Return the path to the outline file."""
        return self.__path

    def set_path(self, path):
        """Return the path to the outline file."""
        self.__path = path

    def set_name(self, name):
        """Set the name of this outline.

        The name is usually based on the name of the outline
        script but its possible to set it manually.  Do not
        include the show-shot-user prefix when setting the
        name.

        Once the outline is setup to launch, changing
        the name has no effect.
        """
        self.__name = name

    def get_name(self):
        """Return the name of the outline."""
        return self.__name

    def get_full_name(self):
        """
        Return the full name of the Outline instance, which
        includes the show, shot, user, and file name.
        """
        if self.__session:
            return self.get_session().get_name().split("/")[0]
        return "%s-%s-%s_%s" % (self.get_show(),
                                self.get_shot(),
                                self.get_user(),
                                self.get_name())

    def get_shot(self):
        """Return the shot for this outline."""
        if self.__shot is None:
            return outline.util.get_shot()
        return self.__shot

    def set_shot(self, shot):
        """Set the shot name for this outline instance.

        :type shot: string
        :param shot: The name of shot to set.
        """
        self.__shot = shot

    def get_show(self):
        """Return the show for this outline."""
        if self.__show is None:
            return outline.util.get_show()
        return self.__show

    def set_show(self, show):
        """Set the show name for this outline instance.

        :type show: string
        :param show: The name of show to set.
        """
        self.__show = show

    def get_user(self):
        """Return the user for this outline."""
        if self.__user is None:
            return outline.util.get_user()
        return self.__user

    def set_user(self, user):
        """Set the user name for this outline instance.

        :type user: string
        :param user: The name of user to set.
        """
        self.__user = user

    def get_facility(self):
        """Return the launch facility for this outline."""
        return self.__facility

    def set_facility(self, facility):
        """Set the launch facility for this outline instance.

        :type facility: string
        :param facility: The name of the facility to set.
        """
        self.__facility = facility

    def get_maxcores(self):
        """Return the maximum number of CPU cores fot this outline."""
        return self.__maxcores

    def set_maxcores(self, maxcores):
        """Set the maximum number of CPU cores for this outline instance.

        :type maxcores: int
        :param maxcores: The maximum number of CPU cores to set.
        """
        self.__maxcores = maxcores

    def get_maxgpus(self):
        """Return the maximum number of GPU units fot this outline."""
        return self.__maxgpus

    def set_maxgpus(self, maxgpus):
        """Set the maximum number of GPU units for this outline instance.

        :type maxcores: int
        :param maxcores: The maximum number of GPU units to set.
        """
        self.__maxgpus = maxgpus

    def get_mode(self):
        """Return the current mode of this outline object.

        See outline.constants for a list of possible modes.  The mode
        cannot be set from outside of the module.
        """
        return self.__mode

    def set_mode(self, mode):
        """Set the current mode of the outline."""
        if mode < self.__mode:
            raise outline.exception.OutlineException("You cannot go back to previous modes.")
        self.__mode = mode

    def get_session(self):
        """
        Return the session object.  An OutlineException is raised if the
        session has not been setup.

        :rtype: outline.session.Session
        :return: The outline's session object.
        """
        if not self.__session:
            raise outline.exception.SessionException("A session has not been created yet.")
        return self.__session

    def set_frame_range(self, frame_range):
        """Set the outline's frame set.  The frame set must be
        assigned before the outline can go into the setup phase.

        :type   frame_range: str or list or set or tuple or FileSequence.FrameSet
        :param  frame_range: The frame range for this outline.
        """
        if isinstance(frame_range, FileSequence.FrameSet):
            self.__frame_range = str(frame_range)
        elif isinstance(frame_range, (list, set, tuple)):
            self.__frame_range = ",".join([str(frame) for
                                           frame in frame_range])
        else:
            self.__frame_range = frame_range

    def get_frame_range(self):
        """Return the outline's default frame range.

        :rtype: String
        :return: The full frame range for the outline.

        """
        return self.__frame_range

    def set_env(self, key, value):
        """
        Set an environment variable that is propagated to
        every frame.

        :type  key:  str
        :param key: Name of environment variable.

        :type value: str
        :param value: Value to associate with the name.
<<<<<<< HEAD
=======

        :type pre: boolean
        :param pre: If this value is set to true, the environment
                    variable is applied pre-setshot.  The default
                    is for the environment variable to be set
                    post set shot.

>>>>>>> 3e2a9321
        """
        if key in self.__env:
            logger.warning(
                "Overwriting outline env var: %s, from %s to %s", key, self.__env[key], value)

        if not isinstance(key, six.string_types):
            raise outline.exception.OutlineException(
                "Invalid key type for env var: %s" % type(key))

        if not isinstance(value, six.string_types):
            raise outline.exception.OutlineException(
                "Invalid value type for env var: %s" % type(value))

        self.__env[key] = value

    def get_env(self, key=None):
        """
        Return the environment hash setup using set_env.

        :rtype: dict
        :return: the dictionary of values that will be propagated into
                 every frame's environment on the cue.
        """
        if key:
            return self.__env[key][0]
        return dict(self.__env)

    def get_args(self):
        """
        Return the full dictionary of user defined outline arguments.

        :rtype: dict
        :return: a dict of arbitrary user defined outline arguments.
        """
        return dict(self.__args)

    def set_arg(self, key, value):
        """
        Associate a value with the given key.  Print a warning
        if the key is already associated with another value.

        :type  key:  string
        :param key: Name for the argument.

        :type value: mixed
        :param value: Value to associate with the given key.
        """
        if key in self.__args:
            logger.warning(
                "Overwriting outline argument: %s, from %s to %s", key, self.__args[key], value)
        self.__args[key] = value

    def get_arg(self, key, default=None):
        """
        Return the value associated with the given key.  Throw an
        OutlineException if the key does not exist.  If a default value
        is provided then that value is returned instead of throwing
        an OutlineException.

        If the default value is None, an OutlineException is thrown.

        :type  key:  string
        :param key: The name of the argument.

        :rtype: mixed
        :return: The value associated with the given key.
        """
        try:
            if default is None:
                return self.__args.get(key)
            return self.__args.get(key, default)
        except KeyError:
            raise outline.exception.OutlineException(
                "No arg mapping exists for the value %s" % key)

    def put_file(self, src, rename=None):
        """
        Copy the given file into the job's session path.  If
        the optional rename argument is set, the file will be
        renamed during the copy.

        :type src:  string
        :param src: The path to the source file.

        :type rename: string
        :param rename: Rename the src file during the copy.

        :rtype: str
        :return: The full path to the new file in the session.
        """
        return self.__session.put_file(src, rename=rename)

    def get_file(self, name, check=True, new=False):
        """
        Retrieve the session path path to the given file.  The
        file does not have to exist.

        :type name: str
        :param name: The base name of the file.

        :type check: boolean<True>
        :param check: If check is set, an exception is thrown if
                      the file does not exist.

        :type new: boolean <False>
        :param new: If new is set and the file your getting already
                    exists, a SessionException is thrown.  This ensures
                    if your getting a new path to open in the session that
                    the file does not already exist. If new is specified,
                    check is automatically set to false.

        :rtype: str
        :return: the full path to the file stored under the given name.
        """
        return self.__session.get_file(name, check=check, new=new)

    def put_data(self, key, value, force=False):
        """
        Copy a variable into the layer's session.

        :type   key: string
        :param  key: a unique name for the data.
        :type   value: object
        :param  value: the variable you wish to store.
        """
        self.get_session().put_data(key, value, force=force)

    def get_data(self, key):
        """
        Retrieve a previously saved variable from the session.

        :type  key: string
        :param key: the name that was used to store the value.
        """
        return self.get_session().get_data(key)<|MERGE_RESOLUTION|>--- conflicted
+++ resolved
@@ -735,16 +735,6 @@
 
         :type value: str
         :param value: Value to associate with the name.
-<<<<<<< HEAD
-=======
-
-        :type pre: boolean
-        :param pre: If this value is set to true, the environment
-                    variable is applied pre-setshot.  The default
-                    is for the environment variable to be set
-                    post set shot.
-
->>>>>>> 3e2a9321
         """
         if key in self.__env:
             logger.warning(
