--- conflicted
+++ resolved
@@ -63,18 +63,10 @@
     </bean>
 
     <bean id="whiteboardDao" class="com.imageworks.spcue.dao.postgres.WhiteboardDaoJdbc">
-<<<<<<< HEAD
-        <constructor-arg index="0" ref="manageIceServer" />
-=======
->>>>>>> d58f05ab
         <property name="dataSource" ref="cue3DataSource" />
     </bean>
 
     <bean id="nestedWhiteboardDao" class="com.imageworks.spcue.dao.postgres.NestedWhiteboardDaoJdbc">
-<<<<<<< HEAD
-        <constructor-arg index="0" ref="manageIceServer" />
-=======
->>>>>>> d58f05ab
         <property name="dataSource" ref="cue3DataSource" />
     </bean>
 
