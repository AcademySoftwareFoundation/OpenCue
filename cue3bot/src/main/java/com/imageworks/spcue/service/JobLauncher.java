
/*
 * Copyright (c) 2018 Sony Pictures Imageworks Inc.
 *
 * Licensed under the Apache License, Version 2.0 (the "License");
 * you may not use this file except in compliance with the License.
 * You may obtain a copy of the License at
 *
 *   http://www.apache.org/licenses/LICENSE-2.0
 *
 * Unless required by applicable law or agreed to in writing, software
 * distributed under the License is distributed on an "AS IS" BASIS,
 * WITHOUT WARRANTIES OR CONDITIONS OF ANY KIND, either express or implied.
 * See the License for the specific language governing permissions and
 * limitations under the License.
 */



package com.imageworks.spcue.service;

import java.io.File;
import java.util.HashSet;
import java.util.Set;

import org.apache.log4j.Logger;
import org.springframework.beans.BeansException;
import org.springframework.context.ApplicationContext;
import org.springframework.context.ApplicationContextAware;
import org.springframework.dao.DataIntegrityViolationException;
import org.springframework.dao.EmptyResultDataAccessException;
import org.springframework.scheduling.concurrent.ThreadPoolTaskExecutor;

import com.imageworks.spcue.BuildableJob;
import com.imageworks.spcue.EntityCreationError;
import com.imageworks.spcue.JobDetail;
import com.imageworks.spcue.LocalHostAssignment;
import com.imageworks.spcue.ShowEntity;
import com.imageworks.spcue.dispatcher.commands.DispatchLaunchJob;
import com.imageworks.spcue.grpc.renderpartition.RenderPartitionType;

/**
 * Job launching functions.
 */
public class JobLauncher implements ApplicationContextAware {
    private static final Logger logger = Logger.getLogger(JobLauncher.class);
    private ApplicationContext context;

    private JobManager jobManager;
    private DepartmentManager departmentManager;
    private AdminManager adminManager;
    private ThreadPoolTaskExecutor launchQueue;
    private EmailSupport emailSupport;
    private JmsMover jmsMover;
    private LocalBookingSupport localBookingSupport;

    /**
     * When true, disables log path creation and
     * proc points sync.
     */
    public volatile boolean testMode = false;

    @Override
    public void setApplicationContext(ApplicationContext context)
            throws BeansException {
        this.context = context;
    }

    public JobSpec parse(String xml) {
        JobSpec spec = (JobSpec) this.context.getBean("jobSpec");
        spec.parse(xml);
        return spec;
    }

    public JobSpec parse(File file) {
        JobSpec spec = (JobSpec) this.context.getBean("jobSpec");
        spec.parse(file);
        return spec;
    }

    public void launch(String xml) {
        JobSpec spec = (JobSpec) this.context.getBean("jobSpec");
        spec.parse(xml);
        launch(spec);
    }

    public void launch(File file) {
        JobSpec spec = (JobSpec) this.context.getBean("jobSpec");
        spec.parse(file);
        launch(spec);
    }

    public void launch(final JobSpec spec) {

        verifyJobSpec(spec);

        //try {
        jobManager.launchJobSpec(spec);

<<<<<<< HEAD
        for (BuildableJob job: spec.getJobs()) {
            /*
             * If isLocal is set, need to create local host assignment.
             */
            JobDetail d = job.detail;
            if (d.isLocal) {
                logger.info(d.localHostName + " will do local dispatch. " + d.getJobId() + " " + d.localHostName);
                LocalHostAssignment lha = new LocalHostAssignment();
                lha.setJobId(d.getJobId());
                lha.setThreads(d.localThreadNumber);
                lha.setMaxCoreUnits(d.localMaxCores * 100);
                lha.setMaxMemory(d.localMaxMemory);
                lha.setMaxGpu(d.localMaxGpu);
                lha.setType(RenderPartitionType.JobPartition);

                try {
                    localBookingSupport.bookLocal(d, d.localHostName, d.user, lha);
                }
                catch (DataIntegrityViolationException e) {
                    logger.info(d.name + " failed to create host local assignment.");
=======
            for (BuildableJob job: spec.getJobs()) {
                /*
                 * If isLocal is set, need to create local host assignment.
                 */
                JobDetail d = job.detail;
                if (d.isLocal) {
                    logger.info(d.localHostName + " will do local dispatch. " + d.getJobId() + " " + d.localHostName);
                    LocalHostAssignment lha = new LocalHostAssignment();
                    lha.setJobId(d.getJobId());
                    lha.setThreads(d.localThreadNumber);
                    lha.setMaxCoreUnits(d.localMaxCores * 100);
                    lha.setMaxMemory(d.localMaxMemory);
                    lha.setMaxGpu(d.localMaxGpu);
                    lha.setType(RenderPartitionType.JOB_PARTITION);

                    try {
                        localBookingSupport.bookLocal(d, d.localHostName, d.user, lha);
                    }
                    catch (DataIntegrityViolationException e) {
                        logger.info(d.name + " failed to create host local assignment.");
                    }
>>>>>>> d58f05ab
                }
            }
        }

        /*
         * This has to happen outside of the job launching transaction
         * or else it can lock up booking because it updates the
         * job_resource table.  It can take quite some time to launch
         * a job with dependencies, so the transaction should not
         * touch any rows that are currently in the "live" data set.
         */
        if (!testMode) {
            Set<String> depts = new HashSet<String>();
            for (BuildableJob job: spec.getJobs()) {
                JobDetail d = jobManager.getJobDetail(job.detail.id);
                jmsMover.send(d);
                if (departmentManager.isManaged(d)) {
                    if (!depts.contains(d.deptId)) {
                        departmentManager.syncJobsWithTask(d);
                        depts.add(d.deptId);
                    }
                }
            }
        }
        /*} catch (Exception e) {
            // Catch anything and email the user a report as to
            // why the job launch failed.
            emailSupport.reportLaunchError(spec, e);
        }*/
    }

    public void verifyJobSpec(JobSpec spec) {

        for (BuildableJob job: spec.getJobs()) {
            if (jobManager.isJobPending(job.detail.name)) {
                throw new EntityCreationError("The job " + job.detail.name
                        + " is already pending");
            }
        }

        try {
            ShowEntity s = adminManager.findShowEntity(spec.getShow());
            if (!s.active) {
                throw new EntityCreationError("The " + spec.getShow() +
                        " show has been deactivated.  Please contact " +
                        "psr-resources@imageworks.com to reactivate " +
                        "this show.");
            }
        }
        catch (EmptyResultDataAccessException e) {
            throw new EntityCreationError("The " + spec.getShow() +
                    " does not exist. Please contact " +
                    "psr-resources@imageworks.com to have this show " +
                    "created.");
        }
    }

    public void queueAndLaunch(final JobSpec spec) {
        verifyJobSpec(spec);
        launchQueue.execute(new DispatchLaunchJob(spec, this));
    }

    public EmailSupport getEmailSupport() {
        return emailSupport;
    }

    public void setEmailSupport(EmailSupport emailSupport) {
        this.emailSupport = emailSupport;
    }

    public JobManager getJobManager() {
        return jobManager;
    }

    public void setJobManager(JobManager jobManager) {
        this.jobManager = jobManager;
    }

    public DepartmentManager getDepartmentManager() {
        return departmentManager;
    }

    public void setDepartmentManager(DepartmentManager departmentManager) {
        this.departmentManager = departmentManager;
    }

    public AdminManager getAdminManager() {
        return adminManager;
    }

    public void setAdminManager(AdminManager adminManager) {
        this.adminManager = adminManager;
    }

    public ThreadPoolTaskExecutor getLaunchQueue() {
        return launchQueue;
    }

    public void setLaunchQueue(ThreadPoolTaskExecutor launchQueue) {
        this.launchQueue = launchQueue;
    }

    public JmsMover getJmsMover() {
        return jmsMover;
    }

    public void setJmsMover(JmsMover jmsMover) {
        this.jmsMover = jmsMover;
    }

    public LocalBookingSupport getLocalBookingSupport() {
        return localBookingSupport;
    }

    public void setLocalBookingSupport(LocalBookingSupport localBookingSupport) {
        this.localBookingSupport = localBookingSupport;
    }
}
<|MERGE_RESOLUTION|>--- conflicted
+++ resolved
@@ -97,7 +97,6 @@
         //try {
         jobManager.launchJobSpec(spec);
 
-<<<<<<< HEAD
         for (BuildableJob job: spec.getJobs()) {
             /*
              * If isLocal is set, need to create local host assignment.
@@ -111,36 +110,13 @@
                 lha.setMaxCoreUnits(d.localMaxCores * 100);
                 lha.setMaxMemory(d.localMaxMemory);
                 lha.setMaxGpu(d.localMaxGpu);
-                lha.setType(RenderPartitionType.JobPartition);
+                lha.setType(RenderPartitionType.JOB_PARTITION);
 
                 try {
                     localBookingSupport.bookLocal(d, d.localHostName, d.user, lha);
                 }
                 catch (DataIntegrityViolationException e) {
                     logger.info(d.name + " failed to create host local assignment.");
-=======
-            for (BuildableJob job: spec.getJobs()) {
-                /*
-                 * If isLocal is set, need to create local host assignment.
-                 */
-                JobDetail d = job.detail;
-                if (d.isLocal) {
-                    logger.info(d.localHostName + " will do local dispatch. " + d.getJobId() + " " + d.localHostName);
-                    LocalHostAssignment lha = new LocalHostAssignment();
-                    lha.setJobId(d.getJobId());
-                    lha.setThreads(d.localThreadNumber);
-                    lha.setMaxCoreUnits(d.localMaxCores * 100);
-                    lha.setMaxMemory(d.localMaxMemory);
-                    lha.setMaxGpu(d.localMaxGpu);
-                    lha.setType(RenderPartitionType.JOB_PARTITION);
-
-                    try {
-                        localBookingSupport.bookLocal(d, d.localHostName, d.user, lha);
-                    }
-                    catch (DataIntegrityViolationException e) {
-                        logger.info(d.name + " failed to create host local assignment.");
-                    }
->>>>>>> d58f05ab
                 }
             }
         }
