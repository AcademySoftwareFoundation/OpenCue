--- conflicted
+++ resolved
@@ -16,8 +16,7 @@
  */
 
 
-
- package com.imageworks.spcue.service;
+package com.imageworks.spcue.service;
 
 import java.util.HashMap;
 import java.util.HashSet;
@@ -46,6 +45,7 @@
 import com.imageworks.spcue.dao.TrackitDao;
 import com.imageworks.spcue.util.CueUtil;
 
+
 @Transactional
 public class DepartmentManagerService implements DepartmentManager {
 
@@ -175,11 +175,10 @@
 
     @Override
     @Transactional(propagation = Propagation.NOT_SUPPORTED)
-<<<<<<< HEAD
-    public void updateManagedTasks(Point pd) {
+    public void updateManagedTasks(PointInterface pd) {
         if (env.getRequiredProperty("trackit.enabled", Boolean.class)) {
 
-            Show show = showDao.getShowDetail(pd.getShowId());
+            ShowInterface show = showDao.getShowDetail(pd.getShowId());
             PointDetail p = pointDao.getPointConfDetail(pd.getPointId());
             pointDao.updatePointConfUpdateTime(p);
 
@@ -200,30 +199,8 @@
                 rawPoints = ((task.frameCount / 10f) / task.weeks);
                 rawCache.put(task.shot, rawPoints);
                 totalRawPoints = totalRawPoints + rawPoints;
-=======
-    public void updateManagedTasks(PointInterface pd ) {
-
-        ShowInterface show = showDao.getShowDetail(pd.getShowId());
-        PointDetail p = pointDao.getPointConfDetail(pd.getPointId());
-        pointDao.updatePointConfUpdateTime(p);
-
-        /*
-         * First calculate raw point ratios, which will be used to calculate
-         * the normalized proc point values
-         */
-        float totalRawPoints = 0f;
-        float rawPoints = 0f;
-
-        List<TrackitTaskDetail> tasks = trackitDao.getTasks(show.getName(), p.tiTask);
-        HashMap<String,Float> rawCache = new HashMap<String,Float>(tasks.size());
-
-        for (TrackitTaskDetail task: tasks) {
-            if (!IN_PROGRESS_TASK_STATUS.contains(task.status)) {
-                continue;
->>>>>>> b76f5297
-            }
-
-<<<<<<< HEAD
+            }
+
             /*
              * Now create TaskDetail objects which will be merged into
              * the current data set.  Tasks with a 0 minCores value will
@@ -232,7 +209,7 @@
             float normalizedRawPoints = p.cores / totalRawPoints;
             for (TrackitTaskDetail task : tasks) {
 
-                TaskDetail td = new TaskDetail();
+                TaskEntity td = new TaskEntity();
                 td.pointId = p.getPointId();
                 td.deptId = p.getDepartmentId();
                 td.showId = p.getShowId();
@@ -245,21 +222,6 @@
                     if (td.minCoreUnits < CueUtil.ONE_CORE) {
                         td.minCoreUnits = CueUtil.ONE_CORE;
                     }
-=======
-            TaskEntity td = new TaskEntity();
-            td.pointId = p.getPointId();
-            td.deptId = p.getDepartmentId();
-            td.showId = p.getShowId();
-            td.shot = task.shot;
-
-            if (!IN_PROGRESS_TASK_STATUS.contains(task.status)) {
-                td.minCoreUnits = 0;
-            }
-            else {
-                td.minCoreUnits = (int) ((rawCache.get(task.shot) * normalizedRawPoints) + 0.5f);
-                if (td.minCoreUnits < CueUtil.ONE_CORE) {
-                    td.minCoreUnits = CueUtil.ONE_CORE;
->>>>>>> b76f5297
                 }
                 taskDao.mergeTask(td);
                 syncJobsWithTask(td);
