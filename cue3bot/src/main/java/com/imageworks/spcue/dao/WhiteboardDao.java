--- conflicted
+++ resolved
@@ -21,9 +21,7 @@
 
 import java.util.List;
 
-<<<<<<< HEAD
 import com.imageworks.spcue.*;
-
 import com.imageworks.spcue.grpc.comment.CommentSeq;
 import com.imageworks.spcue.grpc.department.Department;
 import com.imageworks.spcue.grpc.department.DepartmentSeq;
@@ -40,7 +38,6 @@
 import com.imageworks.spcue.grpc.host.Host;
 import com.imageworks.spcue.grpc.host.HostSeq;
 import com.imageworks.spcue.grpc.host.Owner;
-import com.imageworks.spcue.grpc.host.Proc;
 import com.imageworks.spcue.grpc.host.ProcSeq;
 import com.imageworks.spcue.grpc.job.Frame;
 import com.imageworks.spcue.grpc.job.FrameSeq;
@@ -60,33 +57,6 @@
 import com.imageworks.spcue.grpc.show.ShowSeq;
 import com.imageworks.spcue.grpc.subscription.SubscriptionSeq;
 import com.imageworks.spcue.grpc.task.Task;
-=======
-import com.imageworks.spcue.AllocationInterface;
-import com.imageworks.spcue.CueClientIce.Action;
-import com.imageworks.spcue.grpc.facility.Allocation;
-import com.imageworks.spcue.CueClientIce.Comment;
-import com.imageworks.spcue.CueClientIce.Deed;
-import com.imageworks.spcue.CueClientIce.Department;
-import com.imageworks.spcue.CueClientIce.Depend;
-import com.imageworks.spcue.CueClientIce.Filter;
-import com.imageworks.spcue.CueClientIce.Frame;
-import com.imageworks.spcue.CueClientIce.Group;
-import com.imageworks.spcue.CueClientIce.Host;
-import com.imageworks.spcue.CueClientIce.Job;
-import com.imageworks.spcue.CueClientIce.Layer;
-import com.imageworks.spcue.CueClientIce.Matcher;
-import com.imageworks.spcue.CueClientIce.Owner;
-import com.imageworks.spcue.CueClientIce.Proc;
-import com.imageworks.spcue.CueClientIce.RenderPartition;
-import com.imageworks.spcue.CueClientIce.Service;
-import com.imageworks.spcue.CueClientIce.ServiceOverride;
-import com.imageworks.spcue.CueClientIce.Show;
-import com.imageworks.spcue.CueClientIce.Task;
-import com.imageworks.spcue.CueClientIce.UpdatedFrameCheckResult;
-import com.imageworks.spcue.grpc.facility.Facility;
-import com.imageworks.spcue.LocalHostAssignment;
->>>>>>> 8d7374f0
-
 import com.imageworks.spcue.dao.criteria.FrameSearch;
 import com.imageworks.spcue.dao.criteria.HostSearch;
 import com.imageworks.spcue.dao.criteria.JobSearch;
@@ -102,32 +72,32 @@
     /**
      * Returns a list of hosts
      *
-     * @param HostSearchCriteria r
-     * @return
+     * @param h HostInterface
+     * @return ProcSeq
      */
     ProcSeq getProcs(HostInterface h);
 
     /**
      * Returns a list of hosts
      *
-     * @param HostSearchCriteria r
-     * @return
+     * @param r HostSearch
+     * @return HostSeq
      */
     HostSeq getHosts(HostSearch  r);
 
     /**
      * Returns a list of jobs
      *
-     * @param JobSearchCriteria r
-     * @return
+     * @param r JobSearch
+     * @return JobSeq
      */
     JobSeq getJobs(JobSearch  r);
 
     /**
      * Returns a list of job names
      *
-     * @param JobSearchCriteria r
-     * @return
+     * @param r JobSearch
+     * @return List of Strings
      */
 
     List<String> getJobNames(JobSearch  r);
@@ -135,104 +105,104 @@
     /**
      * Returns the comments for the specified job
      *
-     * @param job
-     * @return
+     * @param j JobInterface
+     * @return CommentSeq
      */
     CommentSeq getComments(JobInterface j);
 
     /**
      * Returns the comments for the specified host
      *
-     * @param job
-     * @return
+     * @param h HostInterface
+     * @return CommentSeq
      */
     CommentSeq getComments(HostInterface h);
 
     /**
      * returns the host a proc is part of
      *
-     * @param p
-     * @return
+     * @param id String
+     * @return Host
      */
     Host getHost(String id);
 
     /**
      * returns the host by name
      *
-     * @param name
-     * @return
+     * @param name String
+     * @return Host
      */
     Host findHost(String name);
 
     /**
      * Return a dependency by its unique id
      *
-     * @param id
-     * @return
+     * @param id String
+     * @return Depend
      */
     Depend getDepend(String id);
 
     /**
      * Returns a list of all dependencies this job is involved with.
      *
-     * @param job
-     * @return
+     * @param job JobInterface
+     * @return DependSeq
      */
     DependSeq getDepends(JobInterface job);
 
     /**
      * Returns an array of depends that depend on the specified job.
      *
-     * @param job
-     * @return
+     * @param job JobInterface
+     * @return DependSeq
      */
     DependSeq getWhatDependsOnThis(JobInterface job);
 
     /**
      * Returns an array of depends that depend on the specified layer.
      *
-     * @param layer
-     * @return
+     * @param layer LayerInterface
+     * @return DependSeq
      */
     DependSeq getWhatDependsOnThis(LayerInterface layer);
 
     /**
      * Returns an array of depends that depend on the specified job.
      *
-     * @param frame
-     * @return
+     * @param frame FrameInterface
+     * @return DependSeq
      */
     DependSeq getWhatDependsOnThis(FrameInterface frame);
 
     /**
      * Returns an array of depends that the specified job is waiting on.
      *
-     * @param job
-     * @return
+     * @param job JobInterface
+     * @return DependSeq
      */
     DependSeq getWhatThisDependsOn(JobInterface job);
 
     /**
      * Returns an array of depends that the specified layer is waiting on.
      *
-     * @param layer
-     * @return
+     * @param layer LayerInterface
+     * @return DependSeq
      */
     DependSeq getWhatThisDependsOn(LayerInterface layer);
 
     /**
      * Returns an array of depends that the specified frame is waiting on.
      *
-     * @param frame
-     * @return
+     * @param frame FrameInterface
+     * @return DependSeq
      */
     DependSeq getWhatThisDependsOn(FrameInterface frame);
 
     /**
      * Returns the specified dependency
      *
-     * @param depend
-     * @return
+     * @param depend DependInterface
+     * @return Depend
      */
     Depend getDepend(DependInterface depend);
 
@@ -253,16 +223,16 @@
     /**
      * Returns the frame by unique ID
      *
-     * @param p
-     * @return
+     * @param id String
+     * @return Frame
      */
     Frame getFrame(String id);
 
     /**
      * Returns a list of filters by show
      *
-     * @param show
-     * @return
+     * @param show ShowInterface
+     * @return FilterSeq
      */
 
     FilterSeq getFilters(ShowInterface show);
@@ -270,15 +240,15 @@
     /**
      * Frame search
      *
-     * @param r
-     * @return
+     * @param r FrameSearch
+     * @return FrameSeq
      */
     FrameSeq getFrames(FrameSearch r);
 
     /**
      * Returns a list of layers for the specified job.
      *
-     * @param  job
+     * @param  job JobInterface
      * @return LayerSeq
      */
     LayerSeq getLayers(JobInterface job);
@@ -286,31 +256,31 @@
     /**
      * Returns a layer from its unique ID
      *
-     * @param  id
+     * @param  id String
      * @return Layer
      */
     Layer getLayer(String id);
 
     /**
      *
-     * @param group
-     * @return
+     * @param group GroupInterface
+     * @return JobSeq
      */
     JobSeq getJobs(GroupInterface group);
 
     /**
      * Finds an active job record based on the name
      *
-     * @param name
-     * @return
+     * @param name String
+     * @return Job
      */
     Job findJob(String name);
 
     /**
      * Gets an active job based on the Id
      *
-     * @param id
-     * @return
+     * @param id String
+     * @return Job
      */
     Job getJob(String id);
 
@@ -324,37 +294,32 @@
     /**
      * Find subscription using the show, facility, and alloc name.
      *
-     * @param show
-     * @param facility
-     * @param alloc
-     * @return
+     * @param show String
+     * @param alloc String
+     * @return Subscription
      */
     Subscription findSubscription(String show, String alloc);
 
     /**
      * returns a list of subscriptions
      *
-     * @param req
-     * @return List<Subscription>
+     * @param show ShowInterface
+     * @return SubscriptionSeq
      */
     SubscriptionSeq getSubscriptions(ShowInterface show);
 
     /**
      * returns all subscriptions on the specified allocation
      *
-     * @param alloc
-     * @return
-     */
-<<<<<<< HEAD
+     * @param alloc AllocationInterface
+     * @return SubscriptionSeq
+     */
     SubscriptionSeq getSubscriptions(AllocationInterface alloc);
-=======
-    List<Subscription> getSubscriptions(AllocationInterface alloc);
->>>>>>> 8d7374f0
 
     /**
      * returns a show by Id.
      *
-     * @param req
+     * @param id String
      * @return Show
      */
     Show getShow(String id);
@@ -362,33 +327,32 @@
     /**
      * returns a show by its name.
      *
-     * @param name
-     * @return
+     * @param name String
+     * @return Show
      */
     Show findShow(String name);
 
     /**
      *
-     * return a list of shows rom a whiteboard request
-     *
-     * @param req
-     * @return
+     * return a list of shows from a whiteboard request
+     *
+     * @return ShowSeq
      */
     ShowSeq getShows();
 
     /**
-     * returns a show by Id.
-     *
-     * @param req
-     * @return Show
+     * returns an allocation by Id.
+     *
+     * @param id String
+     * @return Allocation
      */
     Allocation getAllocation(String id);
 
     /**
      * returns a show by its name.
      *
-     * @param name
-     * @return
+     * @param name String
+     * @return Allocation
      */
     Allocation findAllocation(String name);
 
@@ -396,8 +360,7 @@
      *
      * return the current list of allocations
      *
-     * @param req
-     * @return
+     * @return List of Allocations
      */
     List<Allocation> getAllocations();
 
@@ -405,22 +368,22 @@
     *
     * return the current list of allocations
     *
-    * @param req
-    * @return
+    * @param facility FacilityInterface
+    * @return List of Allocations
     */
-   List<Allocation> getAllocations(com.imageworks.spcue.FacilityInterface facility);
-
-
-    /**
-     *
-     * @param show
-     * @return
+   List<Allocation> getAllocations(FacilityInterface facility);
+
+
+    /**
+     *
+     * @param show ShowInterface
+     * @return Group
      */
     Group getRootGroup(ShowInterface show);
 
     /**
      *
-     * @param id
+     * @param id String
      * @return Group
      */
     Group getGroup(String id);
@@ -428,42 +391,42 @@
     /**
      * Finds a group by show name and group name
      *
-     * @param show
-     * @param group
-     * @return
+     * @param show  String
+     * @param group String
+     * @return Group
      */
     Group findGroup(String show, String group);
 
     /**
      *
      *
-     * @param show
+     * @param show ShowInterface
      * @return GroupSeq
      */
     GroupSeq getGroups(ShowInterface show);
 
     /**
      *
-     * @param group
-     * @return
+     * @param group GroupInterface
+     * @return GroupSeq
      */
     GroupSeq getGroups(GroupInterface group);
 
 
     /**
      *
-     * @param job
-     * @param layer
-     * @return
+     * @param job   String
+     * @param layer String
+     * @return Layer
      */
     Layer findLayer(String job, String layer);
 
     /**
      *
-     * @param job
-     * @param layer
-     * @param frame
-     * @return
+     * @param job   String
+     * @param layer String
+     * @param frame int
+     * @return Frame
      */
     Frame findFrame(String job, String layer, int frame);
 
@@ -471,213 +434,216 @@
     /**
      * returns an UpdatedFrameCheckResult which contains an array of updated frames.
      *
-     * @param job
-     * @param layers
-     * @param lastUpdate
-     * @return
+     * @param job        JobInterface
+     * @param layers     List of LayerInterfaces
+     * @param lastUpdate int
+     * @return UpdatedFrameCheckResult
      */
     UpdatedFrameCheckResult getUpdatedFrames(JobInterface job,
                                              List<LayerInterface> layers, int lastUpdate);
 
     /**
      *
-     * @param show
-     * @return
+     * @param show ShowInterface
+     * @return DepartmentSeq
      */
     DepartmentSeq getDepartments (ShowInterface show);
 
     /**
      *
-     * @param show
-     * @param name
-     * @return
+     * @param show ShowInterface
+     * @param name String
+     * @return Department
      */
     Department getDepartment(ShowInterface show, String name);
 
     /**
      * Returns a list of available department names
      *
-     * @return
+     * @return List of Strings
      */
     List<String> getDepartmentNames();
 
     /**
      *
-     * @return
+     * @param show ShowInterface
+     * @param dept DepartmentInterface
+     * @param shot String
+     * @return Task
      */
     Task getTask(ShowInterface show, DepartmentInterface dept, String shot);
 
     /**
      *
-     * @param show
-     * @param dept
-     * @return
+     * @param show ShowInterface
+     * @param dept DepartmentInterface
+     * @return List of Tasks
      */
     List<Task> getTasks(ShowInterface show, DepartmentInterface dept);
 
     /**
      * Returns procs from a ProcSearch criteria.
      *
-     * @param p
-     * @return
+     * @param p ProcSearch
+     * @return ProcSeq
      */
     ProcSeq getProcs(ProcSearch p);
 
     /**
      * Return the grpc representation of the given AbstractDepend.
      *
-     * @param depend
-     * @return
+     * @param depend AbstractDepend
+     * @return Depend
      */
     Depend getDepend(AbstractDepend depend);
 
     /**
      * Return the Host record for the given Deed.
      *
-     * @param deed
-     * @return
+     * @param deed DeedEntity
+     * @return Host
      */
     Host getHost(DeedEntity deed);
 
     /**
      * Return the Owner of the given Deed.
      *
-     * @param deed
-     * @return
+     * @param deed DeedEntity
+     * @return Owner
      */
     Owner getOwner(DeedEntity deed);
 
     /**
      * Return a list of all Deeds controlled by the given Owner.
      *
-     * @param owner
-     * @return
+     * @param owner OwnerEntity
+     * @return DeedSeq
      */
     DeedSeq getDeeds(OwnerEntity owner);
 
     /**
      * Return a list of all Hosts controlled by the given Owner.
      *
-     * @param owner
-     * @return
+     * @param owner OwnerEntity
+     * @return HostSeq
      */
     HostSeq getHosts(OwnerEntity owner);
 
     /**
      * Return the Owner of the given host.
      *
-     * @param host
-     * @return
+     * @param host HostInterface
+     * @return Owner
      */
     Owner getOwner(HostInterface host);
 
     /**
      * Return the Deed for the given Host.
      *
-     * @param host
-     * @return
+     * @param host HostInterface
+     * @return Deed
      */
     Deed getDeed(HostInterface host);
 
     /**
      * Return the owner by name.
      *
-     * @param name
-     * @return
+     * @param name String
+     * @return Owner
      */
     Owner getOwner(String name);
 
     /**
      * Return a list of owners by show.
      *
-     * @param show
-     * @return
+     * @param show ShowInterface
+     * @return List of Owners
      */
     List<Owner> getOwners(ShowInterface show);
 
     /**
      * Return a list of Deeds by show.
      *
-     * @param show
-     * @return
+     * @param show ShowInterface
+     * @return DeedSeq
      */
     DeedSeq getDeeds(ShowInterface show);
 
     /**
      * Return a RenderPartion from its associated LocalHostAssignment.
      *
-     * @param l
-     * @return
+     * @param l LocalHostAssignment
+     * @return RenderPartition
      */
     RenderPartition getRenderPartition(LocalHostAssignment l);
 
     /**
      * Return a list or RenderPartition for the given Host.
      *
-     * @param host
-     * @return
+     * @param host HostInterface
+     * @return RenderPartitionSeq
      */
     RenderPartitionSeq getRenderPartitions(HostInterface host);
 
     /**
      * Return a facility by name or id.
      *
-     * @param name
-     * @return
+     * @param name String
+     * @return Facility
      */
     Facility getFacility(String name);
 
     /**
      * Return the full list of facilities.
      *
-     * @return
+     * @return List of Facilities
      */
     List<Facility> getFacilities();
 
     /**
      * Return a list of all active shows.
      *
-     * @return
+     * @return ShowSeq
      */
     ShowSeq getActiveShows();
 
     /**
      * Return the given service.
      *
-     * @param id
-     * @return
+     * @param id String
+     * @return Service
      */
     Service getService(String id);
 
     /**
      * Return the list of cluster wide service defaults.
      *
-     * @return
+     * @return ServiceSeq
      */
     ServiceSeq getDefaultServices();
 
     /**
      * Return the list of service overrides for a particular show.
      *
-     * @param show
-     * @return
+     * @param show ShowInterface
+     * @return List of ServiceOverrides
      */
     List<ServiceOverride> getServiceOverrides(ShowInterface show);
 
     /**
      * Return the given show override.
      *
-     * @param show
-     * @param name
-     * @return
+     * @param show ShowInterface
+     * @param name String
+     * @return ServiceOverride
      */
     ServiceOverride getServiceOverride(ShowInterface show, String name);
 
     /**
      * Find a service by name.
      *
-     * @param name
-     * @return
+     * @param name String
+     * @return Service
      */
     Service findService(String name);
 }
