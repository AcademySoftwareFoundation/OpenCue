
/*
 * Copyright (c) 2018 Sony Pictures Imageworks Inc.
 *
 * Licensed under the Apache License, Version 2.0 (the "License");
 * you may not use this file except in compliance with the License.
 * You may obtain a copy of the License at
 *
 *   http://www.apache.org/licenses/LICENSE-2.0
 *
 * Unless required by applicable law or agreed to in writing, software
 * distributed under the License is distributed on an "AS IS" BASIS,
 * WITHOUT WARRANTIES OR CONDITIONS OF ANY KIND, either express or implied.
 * See the License for the specific language governing permissions and
 * limitations under the License.
 */



package com.imageworks.spcue.dao;

import com.imageworks.spcue.AllocationInterface;
<<<<<<< HEAD
import com.imageworks.spcue.ShowInterface;
import com.imageworks.spcue.SubscriptionInterface;
import com.imageworks.spcue.SubscriptionEntity;
=======
import com.imageworks.spcue.Show;
import com.imageworks.spcue.Subscription;
import com.imageworks.spcue.SubscriptionDetail;
>>>>>>> 8d7374f0
import com.imageworks.spcue.VirtualProc;

public interface SubscriptionDao {

    /**
     * returns true if the subscription has running procs
     *
     * @param sub
     * @return
     */
    boolean hasRunningProcs(SubscriptionInterface sub);

    /**
     * Return true if the given show is at or over its size value for the given
     * allocation.
     *
     * @param show
     * @param alloc
     * @return
     */
<<<<<<< HEAD
    boolean isShowAtOrOverSize(ShowInterface show, AllocationInterface alloc);
=======
    boolean isShowAtOrOverSize(Show show, AllocationInterface alloc);
>>>>>>> 8d7374f0

    /**
     * Return true if the given show is over its size value for the given
     * allocation.
     *
     * @param alloc
     * @param show
     * @return
     */
<<<<<<< HEAD
    boolean isShowOverSize(ShowInterface show, AllocationInterface alloc);
=======
    boolean isShowOverSize(Show show, AllocationInterface alloc);
>>>>>>> 8d7374f0

    /**
     * Return true if adding the given coreUnits would put the show over its
     * burst value for the given allocation.
     *
     * @param show
     * @param alloc
     * @param coreUnits
     * @return
     */
<<<<<<< HEAD
    boolean isShowOverBurst(ShowInterface show, AllocationInterface alloc, int coreUnits);
=======
    boolean isShowOverBurst(Show show, AllocationInterface alloc, int coreUnits);
>>>>>>> 8d7374f0

    /**
     * Return true if the given show is at or over its burst value for the given
     * allocation.
     *
     * @param show
     * @param alloc
     * @return
     */
<<<<<<< HEAD
    boolean isShowAtOrOverBurst(ShowInterface show, AllocationInterface alloc);
=======
    boolean isShowAtOrOverBurst(Show show, AllocationInterface alloc);
>>>>>>> 8d7374f0

    /**
     * Return true if the show that is utilizing the given proc has exceeded its
     * burst.
     *
     * @param proc
     * @return
     */
    boolean isShowOverSize(VirtualProc proc);

    /**
     * Return a SubscriptionDetail from its unique id
     *
     * @param id
     * @return
     */
    SubscriptionEntity getSubscriptionDetail(String id);

    /**
     * Insert a new subscription
     *
     * @param detail
     */
    void insertSubscription(SubscriptionEntity detail);

    /**
     * Delete specified subscription
     *
     * @param sub
     */
    void deleteSubscription(SubscriptionInterface sub);

    /**
     * update the size of a subscription
     *
     * @param sub
     * @param size
     */
    void updateSubscriptionSize(SubscriptionInterface sub, int size);

    /**
     * update the subscription burst
     *
     * @param sub
     * @param size
     */
    void updateSubscriptionBurst(SubscriptionInterface sub, int size);
}
<|MERGE_RESOLUTION|>--- conflicted
+++ resolved
@@ -20,15 +20,9 @@
 package com.imageworks.spcue.dao;
 
 import com.imageworks.spcue.AllocationInterface;
-<<<<<<< HEAD
 import com.imageworks.spcue.ShowInterface;
 import com.imageworks.spcue.SubscriptionInterface;
 import com.imageworks.spcue.SubscriptionEntity;
-=======
-import com.imageworks.spcue.Show;
-import com.imageworks.spcue.Subscription;
-import com.imageworks.spcue.SubscriptionDetail;
->>>>>>> 8d7374f0
 import com.imageworks.spcue.VirtualProc;
 
 public interface SubscriptionDao {
@@ -36,8 +30,8 @@
     /**
      * returns true if the subscription has running procs
      *
-     * @param sub
-     * @return
+     * @param sub SubscriptionInterface
+     * @return boolean
      */
     boolean hasRunningProcs(SubscriptionInterface sub);
 
@@ -45,103 +39,87 @@
      * Return true if the given show is at or over its size value for the given
      * allocation.
      *
-     * @param show
-     * @param alloc
-     * @return
+     * @param show  ShowInterface
+     * @param alloc AllocationInterface
+     * @return boolean
      */
-<<<<<<< HEAD
     boolean isShowAtOrOverSize(ShowInterface show, AllocationInterface alloc);
-=======
-    boolean isShowAtOrOverSize(Show show, AllocationInterface alloc);
->>>>>>> 8d7374f0
 
     /**
      * Return true if the given show is over its size value for the given
      * allocation.
      *
-     * @param alloc
-     * @param show
-     * @return
+     * @param show  ShowInterface
+     * @param alloc AllocationInterface
+     * @return boolean
      */
-<<<<<<< HEAD
     boolean isShowOverSize(ShowInterface show, AllocationInterface alloc);
-=======
-    boolean isShowOverSize(Show show, AllocationInterface alloc);
->>>>>>> 8d7374f0
 
     /**
      * Return true if adding the given coreUnits would put the show over its
      * burst value for the given allocation.
      *
-     * @param show
-     * @param alloc
-     * @param coreUnits
-     * @return
+     * @param show      ShowInterface
+     * @param alloc     AllocationInterface
+     * @param coreUnits int
+     * @return boolean
      */
-<<<<<<< HEAD
     boolean isShowOverBurst(ShowInterface show, AllocationInterface alloc, int coreUnits);
-=======
-    boolean isShowOverBurst(Show show, AllocationInterface alloc, int coreUnits);
->>>>>>> 8d7374f0
 
     /**
      * Return true if the given show is at or over its burst value for the given
      * allocation.
      *
-     * @param show
-     * @param alloc
-     * @return
+     * @param show  ShowInterface
+     * @param alloc AllocationInterface
+     * @return boolean
      */
-<<<<<<< HEAD
     boolean isShowAtOrOverBurst(ShowInterface show, AllocationInterface alloc);
-=======
-    boolean isShowAtOrOverBurst(Show show, AllocationInterface alloc);
->>>>>>> 8d7374f0
 
     /**
      * Return true if the show that is utilizing the given proc has exceeded its
      * burst.
      *
-     * @param proc
-     * @return
+     * @param proc VirtualProc
+     * @return boolean
      */
     boolean isShowOverSize(VirtualProc proc);
 
     /**
      * Return a SubscriptionDetail from its unique id
      *
-     * @param id
-     * @return
+     * @param id String
+     * @return SubscriptionEntity
      */
     SubscriptionEntity getSubscriptionDetail(String id);
 
     /**
      * Insert a new subscription
      *
-     * @param detail
+     * @param detail SubscriptionEntity
      */
     void insertSubscription(SubscriptionEntity detail);
 
     /**
      * Delete specified subscription
      *
-     * @param sub
+     * @param sub SubscriptionInterface
      */
     void deleteSubscription(SubscriptionInterface sub);
 
     /**
      * update the size of a subscription
      *
-     * @param sub
-     * @param size
+     * @param sub  SubscriptionInterface
+     * @param size int
      */
     void updateSubscriptionSize(SubscriptionInterface sub, int size);
 
     /**
      * update the subscription burst
      *
-     * @param sub
-     * @param size
+     * @param sub  SubscriptionInterface
+     * @param size int
      */
     void updateSubscriptionBurst(SubscriptionInterface sub, int size);
 }
