--- conflicted
+++ resolved
@@ -27,17 +27,10 @@
 import com.imageworks.spcue.HostEntity;
 import com.imageworks.spcue.LocalHostAssignment;
 import com.imageworks.spcue.Source;
-<<<<<<< HEAD
 import com.imageworks.spcue.grpc.host.HardwareState;
 import com.imageworks.spcue.grpc.host.HostTagType;
 import com.imageworks.spcue.grpc.host.LockState;
 import com.imageworks.spcue.grpc.host.ThreadMode;
-=======
-import com.imageworks.spcue.CueIce.HostTagType;
-import com.imageworks.spcue.CueIce.LockState;
-import com.imageworks.spcue.CueIce.ThreadMode;
-import com.imageworks.spcue.grpc.host.HardwareState;
->>>>>>> 8d7374f0
 import com.imageworks.spcue.grpc.report.HostReport;
 import com.imageworks.spcue.grpc.report.RenderHost;
 
@@ -51,64 +44,63 @@
      * Attempt to obtain an exclusive lock on the host. If another thread alrady
      * has the host locked, a ResourceReservationFailureException is thrown.
      *
-     * @param host
+     * @param host HostInterface
      * @throws ResourceReservationFailureException when an exclusive lock cannot
      *         be made.
      */
-    public void lockForUpdate(HostInterface host);
+    void lockForUpdate(HostInterface host);
 
     /**
      * returns true if the specified host id is locked
      *
-     * @param hostId
-     * @return
+     * @param host  HostInterface
+     * @return  Boolean
      */
     boolean isHostLocked(HostInterface host);
 
     /**
      * deletes the passed host
      *
-     * @param Host
+     * @param host  HostInterface object to delete
      */
     void deleteHost(HostInterface host);
 
     /**
      * updates a host with the passed hardware state
      *
-     * @param Host
-     * @param HardwareState
+     * @param host  HostInterface
+     * @param state HardwareState
      */
     void updateHostState(HostInterface host, HardwareState state);
 
     /**
      * returns a full host detail
      *
-     * @param Host
-     * @returns HostDetail
+     * @param host  HostInterface
+     * @return HostDetail
      */
     HostEntity getHostDetail(HostInterface host);
 
     /**
      * returns full host detail
      *
-     * @param id
-     * @return
+     * @param id String
+     * @return HostEntity
      */
     HostEntity getHostDetail(String id);
 
     /**
      * returns full host detail
      *
-     * @param name
-     * @return
+     * @param name String
+     * @return HostEntity
      */
     HostEntity findHostDetail(String name);
 
     /**
      * Return a DispatchHost object from its unique host name
      *
-     * @param id
-     * @parm lock
+     * @param fqdn String
      * @return DispatchHost
      */
     DispatchHost findDispatchHost(String fqdn);
@@ -116,41 +108,41 @@
     /**
      * Return a dispatch host object by id
      *
-     * @param id
-     * @return
+     * @param id String
+     * @return DispatchHost
      */
     DispatchHost getDispatchHost(String id);
 
     /**
      * Returns a host object by name
      *
-     * @param name
-     * @return
+     * @param name String
+     * @return HostInterface
      */
     HostInterface findHost(String name);
 
     /**
      * Returns a host object by ID.
      *
-     * @param id
-     * @return
+     * @param id String
+     * @return HostInterface
      */
     HostInterface getHost(String id);
 
     /**
      * Return the host involved with the given LocalJobAssignment.
      *
-     * @param l
-     * @return
+     * @param l LocalHostAssignment
+     * @return HostInterface
      */
     HostInterface getHost(LocalHostAssignment l);
 
     /**
      * Inserts a render host and its supporting procs into an allocation.
      *
-     * @param host
-     * @param allocation
-     * @param useLongNames
+     * @param report        RenderHost
+     * @param a             AllocationInterface
+     * @param useLongNames  boolean
      */
     void insertRenderHost(RenderHost report, AllocationInterface a, boolean useLongNames);
 
@@ -158,8 +150,8 @@
      * Checks to see if a render host exists by name and returns true if it
      * does, false if it doesn't.
      *
-     * @param hostname
-     * @returns boolean
+     * @param hostname String
+     * @return boolean
      */
     boolean hostExists(String hostname);
 
@@ -167,8 +159,9 @@
      * Updates the host's lock state. Open, Locked, NimbyLocked. Records the
      * source of the lock.
      *
-     * @param host
-     * @param state
+     * @param host   HostInterface
+     * @param state  LockState
+     * @param source Source
      */
     void updateHostLock(HostInterface host, LockState state, Source source);
 
@@ -177,60 +170,56 @@
      * issue the reboot command to hosts that ping in idle then set the flag
      * back to false.
      *
-     * @param host
-     * @param enabled
+     * @param host    HostInterface
+     * @param enabled boolean
      */
     void updateHostRebootWhenIdle(HostInterface host, boolean enabled);
 
     /**
      * Updates a host's allocation
      *
-     * @param host
-     * @param alloc
-     */
-<<<<<<< HEAD
+     * @param host  HostInterface
+     * @param alloc AllocationInterface
+     */
     void updateHostSetAllocation(HostInterface host, AllocationInterface alloc);
-=======
-    void updateHostSetAllocation(Host host, AllocationInterface alloc);
->>>>>>> 8d7374f0
-
-    /**
-     *
-     * @param id
-     * @param tag
-     * @param type
+
+    /**
+     *
+     * @param id   String
+     * @param tag  String
+     * @param type HostTagType
      */
     void tagHost(String id, String tag, HostTagType type);
 
     /**
      *
-     * @param host
-     * @param tag
-     * @param type
+     * @param host HostInterface
+     * @param tag  String
+     * @param type HostTagType
      */
     void tagHost(HostInterface host, String tag, HostTagType type);
 
     /**
      *
-     * @param host
-     * @param type
+     * @param host HostInterface
+     * @param type HostTagType
      */
     void removeTagsByType(HostInterface host, HostTagType type);
 
     /**
      * removes a tag
      *
-     * @param host
-     * @param tag
+     * @param host HostInterface
+     * @param tag  String
      */
     void removeTag(HostInterface host, String tag);
 
     /**
      * renames a tag from oldTag to newTag
      *
-     * @param host
-     * @param oldTag
-     * @param newTag
+     * @param host   HostInterface
+     * @param oldTag String
+     * @param newTag String
      */
     void renameTag(HostInterface host, String oldTag, String newTag);
 
@@ -239,14 +228,14 @@
      * this is not a trigger or something of that nature is because is an
      * intense process.
      *
-     * @param id
+     * @param id String
      */
     void recalcuateTags(final String id);
 
     /**
      *
-     * @param host
-     * @param mode
+     * @param host HostInterface
+     * @param mode ThreadMode
      */
     void updateThreadMode(HostInterface host, ThreadMode mode);
 
@@ -254,26 +243,25 @@
      * When a host is in kill mode that means its 256MB+ into the swap and the
      * the worst memory offender is killed.
      *
-     * @param h
-     * @return
+     * @param h HostInterface
+     * @return boolean
      */
     boolean isKillMode(HostInterface h);
 
     /**
      * Update the specified host's hardware information.
      *
-     * @param host
-     * @param bootEpochSeconds
-     * @param totalMemory
-     * @param freeMemory
-     * @param totalSwap
-     * @param freeSwap
-     * @param totalMcp
-     * @param freeMcp
-     * @param totalGpu
-     * @param freeGpu
-     * @param load
-     * @param os
+     * @param host        HostInterface
+     * @param totalMemory long
+     * @param freeMemory  long
+     * @param totalSwap   long
+     * @param freeSwap    long
+     * @param totalMcp    long
+     * @param freeMcp     long
+     * @param totalGpu    long
+     * @param freeGpu     long
+     * @param load        int
+     * @param os          String
      */
     void updateHostStats(HostInterface host,
             long totalMemory, long freeMemory,
@@ -285,8 +273,8 @@
     /**
      * Return true if the HardwareState is Up, false if it is anything else.
      *
-     * @param host
-     * @return
+     * @param host HostInterface
+     * @return boolean
      */
     boolean isHostUp(HostInterface host);
 
@@ -295,40 +283,40 @@
      * less than Dispacher.MEM_STRANDED_THRESHHOLD for the cores to be
      * considered stranded.
      *
-     * @param h
-     * @return
+     * @param h HostInterface
+     * @return int
      */
     int getStrandedCoreUnits(HostInterface h);
 
     /**
      * Return true if the host is preferring a particular show.
      *
-     * @param h
-     * @return
+     * @param h HostInterface
+     * @return boolean
      */
     boolean isPreferShow(HostInterface h);
 
     /**
      * Return true if the host is a NIMBY host.
      *
-     * @param h
-     * @return
+     * @param h HostInterface
+     * @return boolean
      */
     boolean isNimbyHost(HostInterface h);
 
     /**
      * Update the host's operating system setting.
      *
-     * @param host
-     * @param os
+     * @param host HostInterface
+     * @param os   String
      */
     void updateHostOs(HostInterface host, String os);
 
     /**
      * Update a host's resource pool using the latest host report.
      *
-     * @param host
-     * @param report
+     * @param host   HostInterface
+     * @param report HostReport
      */
     void updateHostResources(HostInterface host, HostReport report);
 
