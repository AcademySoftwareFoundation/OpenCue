--- conflicted
+++ resolved
@@ -46,13 +46,6 @@
     private AdminManager adminManager;
     private Whiteboard whiteboard;
 
-<<<<<<< HEAD
-    private SubscriptionEntity getSubscriptionDetail(Subscription subscription) {
-        return adminManager.getSubscriptionDetail(subscription.getName());
-    }
-
-=======
->>>>>>> e2d56c34
     @Override
     public void delete(SubscriptionDeleteRequest request, StreamObserver<SubscriptionDeleteResponse> responseObserver) {
         adminManager.deleteSubscription(
