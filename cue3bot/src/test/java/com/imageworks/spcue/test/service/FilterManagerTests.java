--- conflicted
+++ resolved
@@ -19,12 +19,6 @@
 package com.imageworks.spcue.test.service;
 
 import java.io.File;
-<<<<<<< HEAD
-=======
-import java.math.BigDecimal;
-import java.util.List;
-import java.util.Map;
->>>>>>> d58f05ab
 import javax.annotation.Resource;
 
 import org.junit.Before;
@@ -36,20 +30,6 @@
 import org.springframework.test.context.transaction.TransactionConfiguration;
 import org.springframework.transaction.annotation.Transactional;
 
-<<<<<<< HEAD
-import com.imageworks.spcue.ActionDetail;
-import com.imageworks.spcue.CueIce.ActionType;
-import com.imageworks.spcue.CueIce.ActionValueType;
-import com.imageworks.spcue.CueIce.FilterType;
-import com.imageworks.spcue.CueIce.MatchSubject;
-import com.imageworks.spcue.CueIce.MatchType;
-import com.imageworks.spcue.FilterDetail;
-import com.imageworks.spcue.GroupDetail;
-import com.imageworks.spcue.JobDetail;
-import com.imageworks.spcue.MatcherDetail;
-import com.imageworks.spcue.Show;
-import com.imageworks.spcue.config.TestAppConfig;
-=======
 import com.imageworks.spcue.ActionEntity;
 import com.imageworks.spcue.FilterEntity;
 import com.imageworks.spcue.GroupDetail;
@@ -57,8 +37,6 @@
 import com.imageworks.spcue.MatcherEntity;
 import com.imageworks.spcue.ShowInterface;
 import com.imageworks.spcue.config.TestAppConfig;
-import com.imageworks.spcue.dao.ActionDao;
->>>>>>> d58f05ab
 import com.imageworks.spcue.dao.DepartmentDao;
 import com.imageworks.spcue.dao.FilterDao;
 import com.imageworks.spcue.dao.GroupDao;
@@ -70,6 +48,7 @@
 import com.imageworks.spcue.grpc.filter.FilterType;
 import com.imageworks.spcue.grpc.filter.MatchSubject;
 import com.imageworks.spcue.grpc.filter.MatchType;
+import com.imageworks.spcue.grpc.job.Layer;
 import com.imageworks.spcue.service.FilterManager;
 import com.imageworks.spcue.service.GroupManager;
 import com.imageworks.spcue.service.JobLauncher;
@@ -78,20 +57,11 @@
 import com.imageworks.spcue.util.Convert;
 import com.imageworks.spcue.util.CueUtil;
 
-<<<<<<< HEAD
 import static org.hamcrest.Matchers.contains;
 import static org.junit.Assert.assertEquals;
 import static org.junit.Assert.assertFalse;
 import static org.junit.Assert.assertThat;
 import static org.junit.Assert.assertTrue;
-
-=======
-import static java.util.Collections.nCopies;
-import static java.util.Collections.singletonMap;
-import static org.junit.Assert.assertEquals;
-import static org.junit.Assert.assertFalse;
-import static org.junit.Assert.assertTrue;
->>>>>>> d58f05ab
 
 @Transactional
 @ContextConfiguration(classes=TestAppConfig.class, loader=AnnotationConfigContextLoader.class)
@@ -243,15 +213,17 @@
 
         assertTrue(
                 whiteboard.getLayers(job)
+                        .getLayersList()
                         .stream()
-                        .noneMatch(layer -> layer.data.memoryOptimzerEnabled));
+                        .noneMatch(Layer::getMemoryOptimizerEnabled));
 
         a1.booleanValue = true;
         filterManager.applyAction(a1, job);
         assertTrue(
                 whiteboard.getLayers(job)
+                        .getLayersList()
                         .stream()
-                        .allMatch(layer -> layer.data.memoryOptimzerEnabled));
+                        .allMatch(Layer::getMemoryOptimizerEnabled));
     }
 
     @Test
