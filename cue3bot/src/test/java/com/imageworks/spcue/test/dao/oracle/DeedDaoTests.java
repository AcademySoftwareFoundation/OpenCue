
/*
 * Copyright (c) 2018 Sony Pictures Imageworks Inc.
 *
 * Licensed under the Apache License, Version 2.0 (the "License");
 * you may not use this file except in compliance with the License.
 * You may obtain a copy of the License at
 *
 *   http://www.apache.org/licenses/LICENSE-2.0
 *
 * Unless required by applicable law or agreed to in writing, software
 * distributed under the License is distributed on an "AS IS" BASIS,
 * WITHOUT WARRANTIES OR CONDITIONS OF ANY KIND, either express or implied.
 * See the License for the specific language governing permissions and
 * limitations under the License.
 */



package com.imageworks.spcue.test.dao.oracle;

import javax.annotation.Resource;

import org.junit.Rule;
import org.junit.Test;
import org.springframework.beans.factory.annotation.Autowired;
import org.springframework.test.annotation.Rollback;
import org.springframework.test.context.ContextConfiguration;
import org.springframework.test.context.junit4.AbstractTransactionalJUnit4SpringContextTests;
import org.springframework.test.context.support.AnnotationConfigContextLoader;
import org.springframework.test.context.transaction.TransactionConfiguration;
import org.springframework.transaction.annotation.Transactional;

import com.imageworks.spcue.DeedEntity;
import com.imageworks.spcue.DispatchHost;
import com.imageworks.spcue.OwnerEntity;
import com.imageworks.spcue.ShowInterface;
import com.imageworks.spcue.config.TestAppConfig;
import com.imageworks.spcue.dao.DeedDao;
import com.imageworks.spcue.grpc.host.HardwareState;
import com.imageworks.spcue.grpc.report.RenderHost;
import com.imageworks.spcue.service.AdminManager;
import com.imageworks.spcue.service.HostManager;
import com.imageworks.spcue.service.OwnerManager;
import com.imageworks.spcue.test.AssumingOracleEngine;
import com.imageworks.spcue.util.CueUtil;

import static org.junit.Assert.assertEquals;
import static org.junit.Assert.assertFalse;
import static org.junit.Assert.assertTrue;

@Transactional
@ContextConfiguration(classes=TestAppConfig.class, loader=AnnotationConfigContextLoader.class)
@TransactionConfiguration(transactionManager="transactionManager")
public class DeedDaoTests  extends AbstractTransactionalJUnit4SpringContextTests {

    @Autowired
    @Rule
    public AssumingOracleEngine assumingOracleEngine;

<<<<<<< HEAD

=======
>>>>>>> d58f05ab
    @Resource
    OwnerManager ownerManager;

    @Resource
    DeedDao deedDao;

    @Resource
    AdminManager adminManager;

    @Resource
    HostManager hostManager;

    public DispatchHost createHost() {

        RenderHost host = RenderHost.newBuilder()
                .setName("test_host")
                .setBootTime(1192369572)
                .setFreeMcp(76020)
                .setFreeMem(15290520)
                .setFreeSwap(2076)
                .setLoad(1)
                .setTotalMcp(19543)
                .setTotalMem((int) CueUtil.GB16)
                .setTotalSwap((int) CueUtil.GB16)
                .setNimbyEnabled(false)
                .setNumProcs(2)
                .setCoresPerProc(100)
                .addTags("general")
                .setState(HardwareState.UP)
                .setFacility("spi")
                .putAttributes("freeGpu", String.format("%d", CueUtil.MB512))
                .putAttributes("totalGpu", String.format("%d", CueUtil.MB512))
                .build();

        DispatchHost dh = hostManager.createHost(host);
        hostManager.setAllocation(dh,
                adminManager.findAllocationDetail("spi", "general"));

        return dh;
    }

    @Test
    @Transactional
    @Rollback(true)
    public void testInsertDeed() {

        DispatchHost host = createHost();
        ShowInterface s = adminManager.findShowEntity("pipe");
        OwnerEntity o = ownerManager.createOwner("squarepants", s);
        DeedEntity d = deedDao.insertDeed(o, host);

        assertEquals(Integer.valueOf(1), jdbcTemplate.queryForObject(
                "SELECT COUNT(1) FROM deed WHERE pk_deed=?",
                Integer.class, d.getId()));

        assertEquals(host.getName(), d.host);
    }

    @Test
    @Transactional
    @Rollback(true)
    public void tesDeleteDeed() {

        DispatchHost host = createHost();
        ShowInterface s = adminManager.findShowEntity("pipe");
        OwnerEntity o = ownerManager.createOwner("squarepants", s);
        DeedEntity d = deedDao.insertDeed(o, host);

        assertEquals(Integer.valueOf(1), jdbcTemplate.queryForObject(
                "SELECT COUNT(1) FROM deed WHERE pk_deed=?",
                Integer.class, d.getId()));

        assertTrue(deedDao.deleteDeed(d));

        assertEquals(Integer.valueOf(0), jdbcTemplate.queryForObject(
                "SELECT COUNT(1) FROM deed WHERE pk_deed=?",
                Integer.class, d.getId()));

        assertFalse(deedDao.deleteDeed(d));
    }

    @Test
    @Transactional
    @Rollback(true)
    public void tesGetDeed() {

        DispatchHost host = createHost();
        ShowInterface s = adminManager.findShowEntity("pipe");
        OwnerEntity o = ownerManager.createOwner("squarepants", s);
        DeedEntity d = deedDao.insertDeed(o, host);

        DeedEntity d2 = deedDao.getDeed(d.id);

        assertEquals(d, d2);
    }

    @Test
    @Transactional
    @Rollback(true)
    public void tesGetDeeds() {

        DispatchHost host = createHost();
        ShowInterface s = adminManager.findShowEntity("pipe");
        OwnerEntity o = ownerManager.createOwner("squarepants", s);
        DeedEntity d = deedDao.insertDeed(o, host);

        assertEquals(1, deedDao.getDeeds(o).size());
        assertEquals(d, deedDao.getDeeds(o).get(0));
    }


    @Test
    @Transactional
    @Rollback(true)
    public void testEnableDisableBlackoutTime() {

        DispatchHost host = createHost();
        ShowInterface s = adminManager.findShowEntity("pipe");
        OwnerEntity o = ownerManager.createOwner("squarepants", s);
        DeedEntity d = deedDao.insertDeed(o, host);

        deedDao.updateBlackoutTimeEnabled(d, true);
        assertEquals(Integer.valueOf(1), jdbcTemplate.queryForObject(
                "SELECT b_blackout FROM deed WHERE pk_deed=?",
                Integer.class, d.getId()));

        deedDao.updateBlackoutTimeEnabled(d, false);
        assertEquals(Integer.valueOf(0), jdbcTemplate.queryForObject(
                "SELECT b_blackout FROM deed WHERE pk_deed=?",
                Integer.class, d.getId()));
    }

    @Test
    @Transactional
    @Rollback(true)
    public void testSetBlackOutTimes() {

        DispatchHost host = createHost();
        ShowInterface s = adminManager.findShowEntity("pipe");
        OwnerEntity o = ownerManager.createOwner("squarepants", s);
        DeedEntity d = deedDao.insertDeed(o, host);

        deedDao.setBlackoutTime(d, 3600, 7200);

        assertEquals(Integer.valueOf(3600), jdbcTemplate.queryForObject(
                "SELECT  int_blackout_start FROM deed WHERE pk_deed=?",
                Integer.class, d.getId()));

        assertEquals(Integer.valueOf(7200), jdbcTemplate.queryForObject(
                "SELECT int_blackout_stop FROM deed WHERE pk_deed=?",
                Integer.class, d.getId()));
    }
}
<|MERGE_RESOLUTION|>--- conflicted
+++ resolved
@@ -58,10 +58,6 @@
     @Rule
     public AssumingOracleEngine assumingOracleEngine;
 
-<<<<<<< HEAD
-
-=======
->>>>>>> d58f05ab
     @Resource
     OwnerManager ownerManager;
 
