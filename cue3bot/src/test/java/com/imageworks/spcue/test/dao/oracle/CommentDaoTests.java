--- conflicted
+++ resolved
@@ -25,10 +25,7 @@
 import org.junit.Before;
 import org.junit.Rule;
 import org.junit.Test;
-<<<<<<< HEAD
-
-=======
->>>>>>> d58f05ab
+
 import org.springframework.beans.factory.annotation.Autowired;
 import org.springframework.test.annotation.Rollback;
 import org.springframework.test.context.ContextConfiguration;
@@ -62,10 +59,6 @@
     @Rule
     public AssumingOracleEngine assumingOracleEngine;
 
-<<<<<<< HEAD
-
-=======
->>>>>>> d58f05ab
     @Resource
     CommentDao commentDao;
 
