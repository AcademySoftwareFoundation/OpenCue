--- conflicted
+++ resolved
@@ -19,11 +19,6 @@
 package com.imageworks.spcue.test.service;
 
 import java.io.File;
-<<<<<<< HEAD
-=======
-import java.util.List;
-import java.util.Map;
->>>>>>> d58f05ab
 import javax.annotation.Resource;
 
 import com.google.common.collect.ImmutableList;
@@ -38,42 +33,27 @@
 import org.springframework.test.context.transaction.TransactionConfiguration;
 import org.springframework.transaction.annotation.Transactional;
 
-<<<<<<< HEAD
-import com.imageworks.spcue.CueIce.FrameState;
-import com.imageworks.spcue.CueIce.JobState;
-import com.imageworks.spcue.CueIce.Order;
-import com.imageworks.spcue.DispatchFrame;
-import com.imageworks.spcue.DispatchHost;
-import com.imageworks.spcue.Frame;
-import com.imageworks.spcue.FrameStateTotals;
-import com.imageworks.spcue.Job;
-import com.imageworks.spcue.JobDetail;
-import com.imageworks.spcue.Layer;
-import com.imageworks.spcue.LayerDetail;
-import com.imageworks.spcue.ResourceUsage;
-=======
 import com.imageworks.spcue.DispatchFrame;
 import com.imageworks.spcue.DispatchHost;
 import com.imageworks.spcue.FrameInterface;
+import com.imageworks.spcue.FrameStateTotals;
 import com.imageworks.spcue.JobDetail;
 import com.imageworks.spcue.JobInterface;
+import com.imageworks.spcue.LayerDetail;
 import com.imageworks.spcue.LayerInterface;
->>>>>>> d58f05ab
+import com.imageworks.spcue.ResourceUsage;
 import com.imageworks.spcue.Source;
 import com.imageworks.spcue.config.TestAppConfig;
 import com.imageworks.spcue.dao.DispatcherDao;
 import com.imageworks.spcue.dao.FrameDao;
-<<<<<<< HEAD
 import com.imageworks.spcue.dao.JobDao;
-=======
-import com.imageworks.spcue.dao.HostDao;
->>>>>>> d58f05ab
 import com.imageworks.spcue.dao.LayerDao;
 import com.imageworks.spcue.dao.criteria.FrameSearch;
 import com.imageworks.spcue.dispatcher.Dispatcher;
 import com.imageworks.spcue.grpc.host.HardwareState;
 import com.imageworks.spcue.grpc.job.FrameSearchCriteria;
 import com.imageworks.spcue.grpc.job.FrameState;
+import com.imageworks.spcue.grpc.job.JobState;
 import com.imageworks.spcue.grpc.job.Order;
 import com.imageworks.spcue.grpc.report.RenderHost;
 import com.imageworks.spcue.service.AdminManager;
@@ -85,7 +65,6 @@
 import com.imageworks.spcue.util.CueUtil;
 import com.imageworks.spcue.util.FrameSet;
 
-<<<<<<< HEAD
 import static org.hamcrest.Matchers.contains;
 import static org.junit.Assert.assertEquals;
 import static org.junit.Assert.assertFalse;
@@ -93,12 +72,6 @@
 import static org.junit.Assert.assertTrue;
 
 
-=======
-import static org.junit.Assert.assertEquals;
-import static org.junit.Assert.assertFalse;
-import static org.junit.Assert.assertTrue;
-
->>>>>>> d58f05ab
 @Transactional
 @ContextConfiguration(classes=TestAppConfig.class, loader=AnnotationConfigContextLoader.class)
 @TransactionConfiguration(transactionManager="transactionManager")
@@ -180,7 +153,7 @@
 
         for (String jobName : ImmutableList.of(JOB1, JOB2, JOB3)) {
             try {
-                Job job = jobDao.findJob(jobName);
+                JobInterface job = jobDao.findJob(jobName);
                 jobDao.updateJobFinished(job);
                 jobDao.deleteJob(job);
             } catch (EmptyResultDataAccessException e) {
@@ -202,7 +175,7 @@
     @AfterTransaction
     public void destroy() {
         for (String jobName : ImmutableList.of(JOB1, JOB2, JOB3)) {
-            Job job = jobDao.findJob(jobName);
+            JobInterface job = jobDao.findJob(jobName);
             jobDao.updateJobFinished(job);
             jobDao.deleteJob(job);
         }
@@ -248,15 +221,7 @@
         jobManager.shutdownJob(job1);
         jobManager.shutdownJob(job2);
 
-<<<<<<< HEAD
-        assertEquals(JobState.Finished, jobDao.getJobDetail(job1.id).state);
-=======
-        assertEquals("FINISHED", jdbcTemplate.queryForObject(
-                "SELECT str_state FROM job WHERE pk_job=?",String.class, job1.id));
-
-        assertEquals(null, jdbcTemplate.queryForObject(
-                "SELECT str_visible_name FROM job WHERE pk_job=?",String.class, job1.id));
->>>>>>> d58f05ab
+        assertEquals(JobState.FINISHED, jobDao.getJobDetail(job1.id).state);
 
         jobLauncher.launch(new File("src/test/resources/conf/jobspec/jobspec_dispatch_test.xml"));
 
@@ -273,7 +238,7 @@
 
         jobManager.shutdownJob(getJob1());
 
-        assertEquals(JobState.Finished, jobDao.getJobDetail(job.id).state);
+        assertEquals(JobState.FINISHED, jobDao.getJobDetail(job.id).state);
     }
 
     @Test
@@ -283,13 +248,7 @@
         JobSpec spec = jobLauncher.parse(new File("src/test/resources/conf/jobspec/jobspec_autoname.xml"));
         jobLauncher.launch(spec);
 
-<<<<<<< HEAD
-        assertEquals(JobState.Pending, jobDao.findJobDetail(spec.conformJobName("autoname")).state);
-=======
-        assertEquals(spec.conformJobName("autoname") ,jdbcTemplate.queryForObject(
-                "SELECT str_visible_name FROM job WHERE str_state='PENDING' AND str_name=?",String.class,
-                spec.conformJobName("autoname")));
->>>>>>> d58f05ab
+        assertEquals(JobState.PENDING, jobDao.findJobDetail(spec.conformJobName("autoname")).state);
     }
 
 
@@ -326,45 +285,13 @@
         JobSpec spec = jobLauncher.parse(new File("src/test/resources/conf/jobspec/jobspec_postframes.xml"));
         jobLauncher.launch(spec);
 
-<<<<<<< HEAD
         String jobId = spec.getJobs().get(0).detail.id;
         String postJobId = spec.getJobs().get(0).getPostJob().detail.id;
 
-        assertEquals(JobState.Pending, jobDao.getJobDetail(jobId).state);
+        assertEquals(JobState.PENDING, jobDao.getJobDetail(jobId).state);
         assertTrue(jobManager.shutdownJob(jobManager.getJob(jobId)));
-        assertEquals(JobState.Finished, jobDao.getJobDetail(jobId).state);
-        assertEquals(JobState.Pending, jobDao.getJobDetail(postJobId).state);
-=======
-        String pk_job = jdbcTemplate.queryForObject(
-                "SELECT pk_job FROM job WHERE pk_job=? AND str_state='PENDING'",
-                String.class, spec.getJobs().get(0).detail.id);
-
-        assertEquals(Integer.valueOf(1), jdbcTemplate.queryForObject(
-                "SELECT COUNT(*) FROM job_post WHERE pk_job=?",
-                Integer.class, pk_job));
-
-        String pk_post_job = jdbcTemplate.queryForObject(
-                "SELECT pk_post_job FROM job_post WHERE pk_job=?",
-                String.class, pk_job);
-
-        assertEquals("PENDING", jdbcTemplate.queryForObject(
-                "SELECT str_state FROM job WHERE pk_job=?",
-                String.class, pk_job));
-
-       assertTrue(jobManager.shutdownJob(jobManager.getJob(pk_job)));
-
-       assertEquals("FINISHED", jdbcTemplate.queryForObject(
-               "SELECT str_state FROM job WHERE pk_job=?",
-               String.class, pk_job));
-
-        assertEquals(pk_post_job, jdbcTemplate.queryForObject(
-                "SELECT pk_job FROM job WHERE pk_job=?",
-                String.class, pk_post_job));
-
-        assertEquals("PENDING", jdbcTemplate.queryForObject(
-                "SELECT str_state FROM job WHERE pk_job=?",
-                String.class, pk_post_job));
->>>>>>> d58f05ab
+        assertEquals(JobState.FINISHED, jobDao.getJobDetail(jobId).state);
+        assertEquals(JobState.PENDING, jobDao.getJobDetail(postJobId).state);
     }
 
 
@@ -399,14 +326,8 @@
 
         for (String f: order) {
             DispatchFrame frame =  dispatcherDao.findNextDispatchFrame(job, host);
-<<<<<<< HEAD
-            frameDao.updateFrameState(frame, FrameState.Succeeded);
+            frameDao.updateFrameState(frame, FrameState.SUCCEEDED);
             assertEquals(f, frame.getName());
-=======
-            jdbcTemplate.update("UPDATE frame SET str_state=? WHERE pk_frame=?",
-                    FrameState.SUCCEEDED.toString(),frame.getFrameId());
-            assertEquals(f,frame.getName());
->>>>>>> d58f05ab
         }
     }
 
@@ -435,16 +356,9 @@
         };
 
         for (String f: order) {
-<<<<<<< HEAD
             DispatchFrame frame = dispatcherDao.findNextDispatchFrame(job, host);
-            frameDao.updateFrameState(frame, FrameState.Succeeded);
+            frameDao.updateFrameState(frame, FrameState.SUCCEEDED);
             assertEquals(f, frame.getName());
-=======
-            DispatchFrame frame =  dispatcherDao.findNextDispatchFrame(job, host);
-            jdbcTemplate.update("UPDATE frame SET str_state=? WHERE pk_frame=?",
-                    FrameState.SUCCEEDED.toString(),frame.getFrameId());
-            assertEquals(f,frame.getName());
->>>>>>> d58f05ab
         }
     }
 
@@ -507,37 +421,18 @@
                 .build());
         jobManagerSupport.eatFrames(r, new Source());
 
-<<<<<<< HEAD
         assertTrue(
                 frameDao.findFrameDetails(new FrameSearch(layer))
                         .stream()
-                        .allMatch(frame -> frame.state == FrameState.Eaten));
-=======
-        List<Map<String,Object>> frames = jdbcTemplate.queryForList(
-                "SELECT str_state FROM frame WHERE pk_layer=?",
-                layer.getLayerId());
-
-        for (Map<String,Object> m: frames) {
-            assertEquals("EATEN", (String) m.get("str_state"));
-        }
->>>>>>> d58f05ab
+                        .allMatch(frame -> frame.state == FrameState.EATEN));
     }
 
     @Test
     @Transactional
     @Rollback(true)
     public void optimizeLayer() {
-<<<<<<< HEAD
-        Job job = getJob3();
+        JobInterface job = getJob3();
         LayerDetail layer = layerDao.findLayerDetail(job, "pass_1");
-=======
-        JobInterface job = getJob3();
-        LayerInterface layer = layerDao.findLayer(job, "pass_1");
-
-        assertEquals(Long.valueOf(Dispatcher.MEM_RESERVED_DEFAULT), jdbcTemplate.queryForObject(
-                "SELECT int_mem_min FROM layer WHERE pk_layer=?",
-                Long.class, layer.getLayerId()));
->>>>>>> d58f05ab
 
         assertEquals(Dispatcher.MEM_RESERVED_DEFAULT, layer.minimumMemory);
         assertThat(layer.tags, contains("general"));
@@ -548,7 +443,7 @@
         frameDao.findFrames(new FrameSearch(layer))
                 .stream()
                 .limit(5)
-                .forEach(frame -> frameDao.updateFrameState(frame, FrameState.Succeeded));
+                .forEach(frame -> frameDao.updateFrameState(frame, FrameState.SUCCEEDED));
         layerDao.updateUsage(layer, new ResourceUsage(100, 3500 * 5), 0);
 
         // Test to make sure our optimization
