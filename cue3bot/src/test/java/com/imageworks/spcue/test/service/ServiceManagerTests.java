
/*
 * Copyright (c) 2018 Sony Pictures Imageworks Inc.
 *
 * Licensed under the Apache License, Version 2.0 (the "License");
 * you may not use this file except in compliance with the License.
 * You may obtain a copy of the License at
 *
 *   http://www.apache.org/licenses/LICENSE-2.0
 *
 * Unless required by applicable law or agreed to in writing, software
 * distributed under the License is distributed on an "AS IS" BASIS,
 * WITHOUT WARRANTIES OR CONDITIONS OF ANY KIND, either express or implied.
 * See the License for the specific language governing permissions and
 * limitations under the License.
 */


package com.imageworks.spcue.test.service;

<<<<<<< HEAD
=======

>>>>>>> d58f05ab
import java.io.File;
import javax.annotation.Resource;

import com.google.common.collect.Sets;
<<<<<<< HEAD
=======
import org.apache.commons.lang.StringUtils;
>>>>>>> d58f05ab
import org.junit.Before;
import org.junit.Test;
import org.springframework.test.annotation.Rollback;
import org.springframework.test.context.ContextConfiguration;
import org.springframework.test.context.junit4.AbstractTransactionalJUnit4SpringContextTests;
import org.springframework.test.context.support.AnnotationConfigContextLoader;
import org.springframework.test.context.transaction.TransactionConfiguration;
import org.springframework.transaction.annotation.Transactional;

<<<<<<< HEAD
import com.imageworks.spcue.LayerDetail;
import com.imageworks.spcue.Service;
import com.imageworks.spcue.ServiceOverride;
=======
import com.imageworks.spcue.JobDetail;
import com.imageworks.spcue.LayerInterface;
import com.imageworks.spcue.ServiceEntity;
import com.imageworks.spcue.ServiceOverrideEntity;
>>>>>>> d58f05ab
import com.imageworks.spcue.config.TestAppConfig;
import com.imageworks.spcue.dao.LayerDao;
import com.imageworks.spcue.service.JobLauncher;
import com.imageworks.spcue.service.JobSpec;
import com.imageworks.spcue.service.ServiceManager;
import com.imageworks.spcue.util.CueUtil;

<<<<<<< HEAD
import static org.hamcrest.MatcherAssert.assertThat;
import static org.hamcrest.Matchers.contains;
import static org.junit.Assert.assertEquals;
import static org.junit.Assert.assertFalse;
=======
import static org.junit.Assert.assertEquals;
>>>>>>> d58f05ab
import static org.junit.Assert.assertTrue;


@Transactional
@ContextConfiguration(classes=TestAppConfig.class, loader=AnnotationConfigContextLoader.class)
@TransactionConfiguration(transactionManager="transactionManager")
public class ServiceManagerTests extends AbstractTransactionalJUnit4SpringContextTests  {

    @Resource
    ServiceManager serviceManager;

    @Resource
    JobLauncher jobLauncher;

    @Resource
    LayerDao layerDao;

    @Before
    public void setTestMode() {
        jobLauncher.testMode = true;
    }

    @Test
    @Transactional
    @Rollback(true)
    public void testGetDefaultService() {
        ServiceEntity srv1 = serviceManager.getService("default");
        ServiceEntity srv2 = serviceManager.getDefaultService();

        assertEquals(srv1, srv2);
    }

    @Test
    @Transactional
    @Rollback(true)
    public void testCreateService() {
        ServiceEntity s = new ServiceEntity();
        s.name = "dillweed";
        s.minCores = 100;
        s.minMemory = CueUtil.GB4;
        s.minGpu = CueUtil.GB2;
        s.threadable = false;
        s.tags.addAll(Sets.newHashSet("general"));
        serviceManager.createService(s);

        ServiceEntity newService = serviceManager.getService(s.id);
        assertEquals(s, newService);
    }

    @Test
    @Transactional
    @Rollback(true)
    public void testOverrideExistingService() {
        ServiceOverrideEntity s = new ServiceOverrideEntity();
        s.name = "arnold";
        s.minCores = 400;
        s.minMemory = CueUtil.GB8;
        s.minGpu = CueUtil.GB2;
        s.threadable = false;
        s.tags.addAll(Sets.newHashSet("general"));
        s.showId = "00000000-0000-0000-0000-000000000000";
        serviceManager.createService(s);

        // Check it was overridden
        ServiceEntity newService = serviceManager.getService("arnold", s.showId);
        assertEquals(s, newService);
        assertEquals(400, newService.minCores);
        assertEquals(CueUtil.GB8, newService.minMemory);
        assertEquals(CueUtil.GB2, newService.minGpu);
        assertFalse(newService.threadable);
        assertTrue(s.tags.contains("general"));

        serviceManager.deleteService(s);

        // now check the original is back.
        newService = serviceManager.getService("arnold", s.showId);
        assertEquals(100, newService.minCores);
        assertEquals(0, newService.minGpu);
    }

    @Test
    @Transactional
    @Rollback(true)
    public void testJobLaunch() {

        JobSpec spec = jobLauncher.parse(
                new File("src/test/resources/conf/jobspec/services.xml"));
        jobLauncher.launch(spec);

<<<<<<< HEAD
        Service shell = serviceManager.getService("shell");
        Service prman = serviceManager.getService("prman");
        Service cuda = serviceManager.getService("cuda");
        LayerDetail shellLayer = layerDao.getLayerDetail(
                spec.getJobs().get(0).getBuildableLayers().get(0).layerDetail.id);
        LayerDetail prmanLayer = layerDao.getLayerDetail(
                spec.getJobs().get(0).getBuildableLayers().get(1).layerDetail.id);
        LayerDetail cudaLayer = layerDao.getLayerDetail(
                spec.getJobs().get(0).getBuildableLayers().get(3).layerDetail.id);

        assertEquals(shell.minCores, shellLayer.minimumCores);
        assertEquals(shell.minMemory, shellLayer.minimumMemory);
        assertEquals(shell.minGpu, shellLayer.minimumGpu);
        assertFalse(shellLayer.isThreadable);
        assertEquals(shell.tags, shellLayer.tags);
        assertThat(shellLayer.services, contains("shell", "katana", "unknown"));

        assertEquals(prman.minCores, prmanLayer.minimumCores);
        assertEquals(prman.minMemory, prmanLayer.minimumMemory);
        assertFalse(prmanLayer.isThreadable);
        assertEquals(prman.tags, prmanLayer.tags);
        assertThat(prmanLayer.services, contains("prman", "katana"));

        assertEquals(cuda.minCores, cudaLayer.minimumCores);
        assertEquals(cuda.minMemory, cudaLayer.minimumMemory);
        assertEquals(cuda.minGpu, cudaLayer.minimumGpu);
        assertFalse(cudaLayer.isThreadable);
        assertEquals(cuda.tags, cudaLayer.tags);
        assertThat(cudaLayer.services, contains("cuda"));
=======
        ServiceEntity shell = serviceManager.getService("shell");

        assertEquals(Integer.valueOf(shell.minCores), jdbcTemplate.queryForObject(
                "SELECT int_cores_min FROM layer WHERE pk_layer=?",
                Integer.class, spec.getJobs().get(0).getBuildableLayers().get(0).layerDetail.id));

        assertEquals(Long.valueOf(shell.minMemory), jdbcTemplate.queryForObject(
                "SELECT int_mem_min FROM layer WHERE pk_layer=?",
                Long.class, spec.getJobs().get(0).getBuildableLayers().get(0).layerDetail.id));

        assertEquals(Long.valueOf(shell.minGpu), jdbcTemplate.queryForObject(
                "SELECT int_gpu_min FROM layer WHERE pk_layer=?",
                Long.class, spec.getJobs().get(0).getBuildableLayers().get(0).layerDetail.id));

        assertEquals(Integer.valueOf(0), jdbcTemplate.queryForObject(
                "SELECT b_threadable FROM layer WHERE pk_layer=?",
                Integer.class, spec.getJobs().get(0).getBuildableLayers().get(0).layerDetail.id));

        assertEquals(StringUtils.join(shell.tags," | "), jdbcTemplate.queryForObject(
                "SELECT str_tags FROM layer WHERE pk_layer=?",
                String.class, spec.getJobs().get(0).getBuildableLayers().get(0).layerDetail.id));

        assertEquals("shell,katana,unknown", jdbcTemplate.queryForObject(
                "SELECT str_services FROM layer WHERE pk_layer=?",
                String.class, spec.getJobs().get(0).getBuildableLayers().get(0).layerDetail.id));

        ServiceEntity prman = serviceManager.getService("prman");

        assertEquals(Integer.valueOf(prman.minCores), jdbcTemplate.queryForObject(
                "SELECT int_cores_min FROM layer WHERE pk_layer=?",
                Integer.class, spec.getJobs().get(0).getBuildableLayers().get(1).layerDetail.id));

        assertEquals(Long.valueOf(prman.minMemory), jdbcTemplate.queryForObject(
                "SELECT int_mem_min FROM layer WHERE pk_layer=?",
                Long.class, spec.getJobs().get(0).getBuildableLayers().get(1).layerDetail.id));

        assertEquals(Integer.valueOf(0), jdbcTemplate.queryForObject(
                "SELECT b_threadable FROM layer WHERE pk_layer=?",
                Integer.class, spec.getJobs().get(0).getBuildableLayers().get(1).layerDetail.id));

        assertEquals(StringUtils.join(prman.tags," | "), jdbcTemplate.queryForObject(
                "SELECT str_tags FROM layer WHERE pk_layer=?",
                String.class, spec.getJobs().get(0).getBuildableLayers().get(1).layerDetail.id));

        assertEquals("prman,katana", jdbcTemplate.queryForObject(
                "SELECT str_services FROM layer WHERE pk_layer=?",
                String.class, spec.getJobs().get(0).getBuildableLayers().get(1).layerDetail.id));

        ServiceEntity cuda = serviceManager.getService("cuda");

        assertEquals(Integer.valueOf(cuda.minCores), jdbcTemplate.queryForObject(
                "SELECT int_cores_min FROM layer WHERE pk_layer=?",
                Integer.class, spec.getJobs().get(0).getBuildableLayers().get(3).layerDetail.id));

        assertEquals(Long.valueOf(cuda.minMemory), jdbcTemplate.queryForObject(
                "SELECT int_mem_min FROM layer WHERE pk_layer=?",
                Long.class, spec.getJobs().get(0).getBuildableLayers().get(3).layerDetail.id));

        assertEquals(Long.valueOf(cuda.minGpu), jdbcTemplate.queryForObject(
                "SELECT int_gpu_min FROM layer WHERE pk_layer=?",
                Long.class, spec.getJobs().get(0).getBuildableLayers().get(3).layerDetail.id));

        assertEquals(Integer.valueOf(0), jdbcTemplate.queryForObject(
                "SELECT b_threadable FROM layer WHERE pk_layer=?",
                Integer.class, spec.getJobs().get(0).getBuildableLayers().get(3).layerDetail.id));

        assertEquals(StringUtils.join(cuda.tags," | "), jdbcTemplate.queryForObject(
                "SELECT str_tags FROM layer WHERE pk_layer=?",
                String.class, spec.getJobs().get(0).getBuildableLayers().get(3).layerDetail.id));

        assertEquals("cuda", jdbcTemplate.queryForObject(
                "SELECT str_services FROM layer WHERE pk_layer=?",
                String.class, spec.getJobs().get(0).getBuildableLayers().get(3).layerDetail.id));

>>>>>>> d58f05ab
    }

    @Test
    @Transactional
    @Rollback(true)
    public void testManualOverrideThreading() {

        JobSpec spec = jobLauncher.parse(new File("src/test/resources/conf/jobspec/services.xml"));
        jobLauncher.launch(spec);

<<<<<<< HEAD
        assertFalse(
                layerDao.findLayerDetail(
                        spec.getJobs().get(0).detail, "arnold_layer").isThreadable);
=======
        JobDetail job = spec.getJobs().get(0).detail;
        LayerInterface layer = layerDao.findLayer(job, "arnold_layer");

        assertEquals(Integer.valueOf(0), jdbcTemplate.queryForObject(
                "SELECT b_threadable FROM layer WHERE pk_layer = ?",
                Integer.class, layer.getLayerId()));
>>>>>>> d58f05ab
    }
}
<|MERGE_RESOLUTION|>--- conflicted
+++ resolved
@@ -18,18 +18,11 @@
 
 package com.imageworks.spcue.test.service;
 
-<<<<<<< HEAD
-=======
 
->>>>>>> d58f05ab
 import java.io.File;
 import javax.annotation.Resource;
 
 import com.google.common.collect.Sets;
-<<<<<<< HEAD
-=======
-import org.apache.commons.lang.StringUtils;
->>>>>>> d58f05ab
 import org.junit.Before;
 import org.junit.Test;
 import org.springframework.test.annotation.Rollback;
@@ -39,16 +32,9 @@
 import org.springframework.test.context.transaction.TransactionConfiguration;
 import org.springframework.transaction.annotation.Transactional;
 
-<<<<<<< HEAD
 import com.imageworks.spcue.LayerDetail;
-import com.imageworks.spcue.Service;
-import com.imageworks.spcue.ServiceOverride;
-=======
-import com.imageworks.spcue.JobDetail;
-import com.imageworks.spcue.LayerInterface;
 import com.imageworks.spcue.ServiceEntity;
 import com.imageworks.spcue.ServiceOverrideEntity;
->>>>>>> d58f05ab
 import com.imageworks.spcue.config.TestAppConfig;
 import com.imageworks.spcue.dao.LayerDao;
 import com.imageworks.spcue.service.JobLauncher;
@@ -56,14 +42,10 @@
 import com.imageworks.spcue.service.ServiceManager;
 import com.imageworks.spcue.util.CueUtil;
 
-<<<<<<< HEAD
 import static org.hamcrest.MatcherAssert.assertThat;
 import static org.hamcrest.Matchers.contains;
 import static org.junit.Assert.assertEquals;
 import static org.junit.Assert.assertFalse;
-=======
-import static org.junit.Assert.assertEquals;
->>>>>>> d58f05ab
 import static org.junit.Assert.assertTrue;
 
 
@@ -153,10 +135,9 @@
                 new File("src/test/resources/conf/jobspec/services.xml"));
         jobLauncher.launch(spec);
 
-<<<<<<< HEAD
-        Service shell = serviceManager.getService("shell");
-        Service prman = serviceManager.getService("prman");
-        Service cuda = serviceManager.getService("cuda");
+        ServiceEntity shell = serviceManager.getService("shell");
+        ServiceEntity prman = serviceManager.getService("prman");
+        ServiceEntity cuda = serviceManager.getService("cuda");
         LayerDetail shellLayer = layerDao.getLayerDetail(
                 spec.getJobs().get(0).getBuildableLayers().get(0).layerDetail.id);
         LayerDetail prmanLayer = layerDao.getLayerDetail(
@@ -183,82 +164,6 @@
         assertFalse(cudaLayer.isThreadable);
         assertEquals(cuda.tags, cudaLayer.tags);
         assertThat(cudaLayer.services, contains("cuda"));
-=======
-        ServiceEntity shell = serviceManager.getService("shell");
-
-        assertEquals(Integer.valueOf(shell.minCores), jdbcTemplate.queryForObject(
-                "SELECT int_cores_min FROM layer WHERE pk_layer=?",
-                Integer.class, spec.getJobs().get(0).getBuildableLayers().get(0).layerDetail.id));
-
-        assertEquals(Long.valueOf(shell.minMemory), jdbcTemplate.queryForObject(
-                "SELECT int_mem_min FROM layer WHERE pk_layer=?",
-                Long.class, spec.getJobs().get(0).getBuildableLayers().get(0).layerDetail.id));
-
-        assertEquals(Long.valueOf(shell.minGpu), jdbcTemplate.queryForObject(
-                "SELECT int_gpu_min FROM layer WHERE pk_layer=?",
-                Long.class, spec.getJobs().get(0).getBuildableLayers().get(0).layerDetail.id));
-
-        assertEquals(Integer.valueOf(0), jdbcTemplate.queryForObject(
-                "SELECT b_threadable FROM layer WHERE pk_layer=?",
-                Integer.class, spec.getJobs().get(0).getBuildableLayers().get(0).layerDetail.id));
-
-        assertEquals(StringUtils.join(shell.tags," | "), jdbcTemplate.queryForObject(
-                "SELECT str_tags FROM layer WHERE pk_layer=?",
-                String.class, spec.getJobs().get(0).getBuildableLayers().get(0).layerDetail.id));
-
-        assertEquals("shell,katana,unknown", jdbcTemplate.queryForObject(
-                "SELECT str_services FROM layer WHERE pk_layer=?",
-                String.class, spec.getJobs().get(0).getBuildableLayers().get(0).layerDetail.id));
-
-        ServiceEntity prman = serviceManager.getService("prman");
-
-        assertEquals(Integer.valueOf(prman.minCores), jdbcTemplate.queryForObject(
-                "SELECT int_cores_min FROM layer WHERE pk_layer=?",
-                Integer.class, spec.getJobs().get(0).getBuildableLayers().get(1).layerDetail.id));
-
-        assertEquals(Long.valueOf(prman.minMemory), jdbcTemplate.queryForObject(
-                "SELECT int_mem_min FROM layer WHERE pk_layer=?",
-                Long.class, spec.getJobs().get(0).getBuildableLayers().get(1).layerDetail.id));
-
-        assertEquals(Integer.valueOf(0), jdbcTemplate.queryForObject(
-                "SELECT b_threadable FROM layer WHERE pk_layer=?",
-                Integer.class, spec.getJobs().get(0).getBuildableLayers().get(1).layerDetail.id));
-
-        assertEquals(StringUtils.join(prman.tags," | "), jdbcTemplate.queryForObject(
-                "SELECT str_tags FROM layer WHERE pk_layer=?",
-                String.class, spec.getJobs().get(0).getBuildableLayers().get(1).layerDetail.id));
-
-        assertEquals("prman,katana", jdbcTemplate.queryForObject(
-                "SELECT str_services FROM layer WHERE pk_layer=?",
-                String.class, spec.getJobs().get(0).getBuildableLayers().get(1).layerDetail.id));
-
-        ServiceEntity cuda = serviceManager.getService("cuda");
-
-        assertEquals(Integer.valueOf(cuda.minCores), jdbcTemplate.queryForObject(
-                "SELECT int_cores_min FROM layer WHERE pk_layer=?",
-                Integer.class, spec.getJobs().get(0).getBuildableLayers().get(3).layerDetail.id));
-
-        assertEquals(Long.valueOf(cuda.minMemory), jdbcTemplate.queryForObject(
-                "SELECT int_mem_min FROM layer WHERE pk_layer=?",
-                Long.class, spec.getJobs().get(0).getBuildableLayers().get(3).layerDetail.id));
-
-        assertEquals(Long.valueOf(cuda.minGpu), jdbcTemplate.queryForObject(
-                "SELECT int_gpu_min FROM layer WHERE pk_layer=?",
-                Long.class, spec.getJobs().get(0).getBuildableLayers().get(3).layerDetail.id));
-
-        assertEquals(Integer.valueOf(0), jdbcTemplate.queryForObject(
-                "SELECT b_threadable FROM layer WHERE pk_layer=?",
-                Integer.class, spec.getJobs().get(0).getBuildableLayers().get(3).layerDetail.id));
-
-        assertEquals(StringUtils.join(cuda.tags," | "), jdbcTemplate.queryForObject(
-                "SELECT str_tags FROM layer WHERE pk_layer=?",
-                String.class, spec.getJobs().get(0).getBuildableLayers().get(3).layerDetail.id));
-
-        assertEquals("cuda", jdbcTemplate.queryForObject(
-                "SELECT str_services FROM layer WHERE pk_layer=?",
-                String.class, spec.getJobs().get(0).getBuildableLayers().get(3).layerDetail.id));
-
->>>>>>> d58f05ab
     }
 
     @Test
@@ -269,17 +174,8 @@
         JobSpec spec = jobLauncher.parse(new File("src/test/resources/conf/jobspec/services.xml"));
         jobLauncher.launch(spec);
 
-<<<<<<< HEAD
         assertFalse(
                 layerDao.findLayerDetail(
                         spec.getJobs().get(0).detail, "arnold_layer").isThreadable);
-=======
-        JobDetail job = spec.getJobs().get(0).detail;
-        LayerInterface layer = layerDao.findLayer(job, "arnold_layer");
-
-        assertEquals(Integer.valueOf(0), jdbcTemplate.queryForObject(
-                "SELECT b_threadable FROM layer WHERE pk_layer = ?",
-                Integer.class, layer.getLayerId()));
->>>>>>> d58f05ab
     }
 }
