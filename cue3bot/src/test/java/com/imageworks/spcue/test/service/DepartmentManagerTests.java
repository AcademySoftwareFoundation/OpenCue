--- conflicted
+++ resolved
@@ -94,15 +94,9 @@
         // TODO(cipriano) Fix to allow department tests to run with TrackIt optional. (b/77489145)
         if (true) { return; }
 
-<<<<<<< HEAD
-        Show show = showDao.findShowDetail("pipe");
-        Department dept = departmentDao.getDefaultDepartment();
-        Point rp;
-=======
         ShowInterface show = showDao.findShowDetail("pipe");
-        DepartmentInterface dept =  departmentDao.getDefaultDepartment();
+        DepartmentInterface dept = departmentDao.getDefaultDepartment();
         PointInterface rp;
->>>>>>> d58f05ab
 
         try {
             rp = pointDao.getPointConfigDetail(show, dept);
