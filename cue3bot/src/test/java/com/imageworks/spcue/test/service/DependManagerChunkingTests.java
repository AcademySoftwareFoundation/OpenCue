--- conflicted
+++ resolved
@@ -20,10 +20,7 @@
 package com.imageworks.spcue.test.service;
 
 import java.io.File;
-<<<<<<< HEAD
 import java.util.List;
-=======
->>>>>>> d58f05ab
 import javax.annotation.Resource;
 
 import com.google.common.collect.ImmutableList;
@@ -33,13 +30,7 @@
 import org.springframework.test.context.ContextConfiguration;
 import org.springframework.transaction.annotation.Transactional;
 
-<<<<<<< HEAD
-import com.imageworks.spcue.CueIce.DependTarget;
-import com.imageworks.spcue.CueIce.DependType;
-import com.imageworks.spcue.CueIce.FrameState;
-=======
 import com.imageworks.spcue.FrameInterface;
->>>>>>> d58f05ab
 import com.imageworks.spcue.JobDetail;
 import com.imageworks.spcue.JobInterface;
 import com.imageworks.spcue.LayerInterface;
@@ -47,14 +38,12 @@
 import com.imageworks.spcue.dao.DependDao;
 import com.imageworks.spcue.dao.FrameDao;
 import com.imageworks.spcue.dao.LayerDao;
-<<<<<<< HEAD
+import com.imageworks.spcue.depend.FrameByFrame;
+import com.imageworks.spcue.grpc.depend.DependTarget;
+import com.imageworks.spcue.grpc.depend.DependType;
+import com.imageworks.spcue.grpc.job.FrameState;
 import com.imageworks.spcue.dao.criteria.FrameSearch;
 import com.imageworks.spcue.depend.FrameByFrame;
-=======
-import com.imageworks.spcue.depend.FrameByFrame;
-import com.imageworks.spcue.grpc.depend.DependType;
-import com.imageworks.spcue.grpc.job.FrameState;
->>>>>>> d58f05ab
 import com.imageworks.spcue.service.DependManager;
 import com.imageworks.spcue.service.JobLauncher;
 import com.imageworks.spcue.service.JobManager;
@@ -99,68 +88,25 @@
         return jobManager.findJobDetail("pipe-dev.cue-testuser_chunked_depend");
     }
 
-<<<<<<< HEAD
-    private int getTotalDependSum(Layer l) {
+    private int getTotalDependSum(LayerInterface l) {
         return frameDao.findFrameDetails(new FrameSearch(l))
                 .stream()
                 .mapToInt(frame -> frame.dependCount)
                 .sum();
     }
 
-    private boolean hasDependFrames(Layer l) {
+    private boolean hasDependFrames(LayerInterface l) {
         FrameSearch search = new FrameSearch(l);
-        search.addFrameStates(ImmutableList.of(FrameState.Depend));
+        search.addFrameStates(ImmutableList.of(FrameState.DEPEND));
         return frameDao.findFrames(search).size() > 0;
     }
 
-    private int getDependRecordCount(Layer l) {
+    private int getDependRecordCount(LayerInterface l) {
         List<LightweightDependency> activeDeps = dependDao.getWhatThisDependsOn(
-                l, DependTarget.AnyTarget);
+                l, DependTarget.ANY_TARGET);
         int numChildDeps = activeDeps.stream().mapToInt(
                 dep -> dependDao.getChildDepends(dep).size()).sum();
         return numChildDeps + activeDeps.size();
-=======
-    public int getTotalDependSum(JobInterface j) {
-        return jdbcTemplate.queryForObject(
-                "SELECT SUM(int_depend_count) FROM frame WHERE pk_job=?",
-                Integer.class, j.getJobId());
-    }
-
-    public boolean hasDependFrames(JobInterface j) {
-        return jdbcTemplate.queryForObject(
-                "SELECT COUNT(1) FROM frame WHERE pk_job=? AND str_state=?",
-                Integer.class, j.getJobId(), FrameState.DEPEND.toString()) > 0;
-    }
-
-    public int getTotalDependSum(LayerInterface l) {
-        return jdbcTemplate.queryForObject(
-                "SELECT SUM(int_depend_count) FROM frame WHERE pk_layer=?",
-                Integer.class, l.getLayerId());
-    }
-
-    public boolean hasDependFrames(LayerInterface l) {
-        return jdbcTemplate.queryForObject(
-                "SELECT COUNT(1) FROM frame WHERE pk_layer=? AND str_state=?",
-                Integer.class, l.getLayerId(), FrameState.DEPEND.toString()) > 0;
-    }
-
-    public int getTotalDependSum(FrameInterface f) {
-        return jdbcTemplate.queryForObject(
-                "SELECT SUM(int_depend_count) FROM frame WHERE pk_frame=?",
-                Integer.class, f.getFrameId());
-    }
-
-    public boolean hasDependFrames(FrameInterface f) {
-        return jdbcTemplate.queryForObject(
-                "SELECT COUNT(1) FROM frame WHERE pk_frame=? AND str_state=?",
-                Integer.class, f.getFrameId(), FrameState.DEPEND.toString()) > 0;
-    }
-
-    public int getDependRecordCount(LayerInterface l) {
-        return jdbcTemplate.queryForObject(
-                "SELECT COUNT(1) FROM depend WHERE pk_layer_depend_er=?",
-                Integer.class, l.getLayerId());
->>>>>>> d58f05ab
     }
 
     /**
