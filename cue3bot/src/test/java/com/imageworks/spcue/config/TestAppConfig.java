--- conflicted
+++ resolved
@@ -39,11 +39,8 @@
                  "classpath:conf/spring/applicationContext-grpcServer.xml",
                  "classpath:conf/spring/applicationContext-service.xml",
                  "classpath:conf/spring/applicationContext-jms.xml",
-<<<<<<< HEAD
+                 "classpath:conf/spring/applicationContext-trackit.xml",
                  "classpath:conf/spring/applicationContext-criteria.xml"})
-=======
-                 "classpath:conf/spring/applicationContext-trackit.xml"})
->>>>>>> 0d4d6974
 @EnableConfigurationProperties
 @PropertySource({"classpath:cue3.properties"})
 public class TestAppConfig {
