--- conflicted
+++ resolved
@@ -242,20 +242,20 @@
 }
 """
 
-<<<<<<< HEAD
-GROUP_BOX = """
-QGroupBox {
-    border: 3px solid rgb(30, 40, 50);
-    border-radius: 6px;
-    font-size: 8pt;
-=======
 DISABLED_LINE_EDIT = """
 QLineEdit {
     color: rgb(110, 110, 110);
     border: 0px solid;
     background-color: rgb(30, 35, 40);
     border-radius: 4px;
->>>>>>> 8d15c2da
+}
+"""
+
+GROUP_BOX = """
+QGroupBox {
+    border: 3px solid rgb(30, 40, 50);
+    border-radius: 6px;
+    font-size: 8pt;
 }
 """
 
