#  Copyright Contributors to the OpenCue Project
#
#  Licensed under the Apache License, Version 2.0 (the "License");
#  you may not use this file except in compliance with the License.
#  You may obtain a copy of the License at
#
#    http://www.apache.org/licenses/LICENSE-2.0
#
#  Unless required by applicable law or agreed to in writing, software
#  distributed under the License is distributed on an "AS IS" BASIS,
#  WITHOUT WARRANTIES OR CONDITIONS OF ANY KIND, either express or implied.
#  See the License for the specific language governing permissions and
#  limitations under the License.


"""Collection of utility widgets used throughout the main widget code."""


from __future__ import print_function
from __future__ import division
from __future__ import absolute_import

from builtins import object
from functools import partial

from qtpy import QtCore, QtGui, QtWidgets

from cuesubmit import Constants
from cuesubmit.ui import Style


class SpacerTypes(object):
    """Utility object for defining types of Spacers."""
    VERTICAL = (QtWidgets.QSizePolicy.Minimum,
                QtWidgets.QSizePolicy.Expanding)
    HORIZONTAL = (QtWidgets.QSizePolicy.Expanding,
                  QtWidgets.QSizePolicy.Minimum)
    MINIMUM = (QtWidgets.QSizePolicy.Minimum,
               QtWidgets.QSizePolicy.Minimum)
    MAXIMUM = (QtWidgets.QSizePolicy.Maximum,
               QtWidgets.QSizePolicy.Maximum)
    FIXED = (QtWidgets.QSizePolicy.Fixed,
             QtWidgets.QSizePolicy.Fixed)


class CueLabelLineEdit(QtWidgets.QWidget):
    """Container widget that contains a lineedit and label."""
    def __init__(self, labelText=None, defaultText='', tooltip=None, validators=None,
                 completers=None, parent=None):
        super(CueLabelLineEdit, self).__init__(parent)
        self.mainLayout = QtWidgets.QGridLayout()
        self.mainLayout.setVerticalSpacing(0)
        self.label = QtWidgets.QLabel(labelText)
        self.label.setAlignment(QtCore.Qt.AlignLeft)
        self.label.setSizePolicy(QtWidgets.QSizePolicy.Fixed, QtWidgets.QSizePolicy.Fixed)
        self.lineEdit = CueLineEdit(defaultText, completerStrings=completers)
        self.lineEdit.setToolTip(tooltip)
        self.browseButton = QtWidgets.QPushButton(text='Browse')
        self.horizontalLine = CueHLine()
        self.validators = validators or []
<<<<<<< HEAD
        self.setter = self.setText
=======
        self.signals = [self.lineEdit.textChanged,
                        self.lineEdit.focusChange]
        self.getter = self.lineEdit.text
        self.setter = self.lineEdit.setText
>>>>>>> f2cbba39
        self.setupUi()
        self.setupConnections()
        self.setAutoFillBackground(True)
        self.validateText()

    def setupUi(self):
        """Creates the widget layout."""
        self.setLayout(self.mainLayout)
        self.mainLayout.addWidget(self.label, 0, 0, 1, 1)
        self.mainLayout.addWidget(self.lineEdit, 1, 0, 1, 4)
        self.browseButton.setVisible(False)
        self.mainLayout.addWidget(self.horizontalLine, 2, 0, 1, 4)
        self.label.setStyleSheet(Style.LABEL_TEXT)

    def setupConnections(self):
        """Sets up widget signals."""
        # pylint: disable=no-member
        self.lineEdit.textChanged.connect(self.validateText)
        self.lineEdit.focusChange.connect(self.textFocusChange)
        # pylint: enable=no-member

    def setFileBrowsable(self, fileFilter=None):
        """ Displays the Browse button and hook it to a fileBrowser with optional file filters

        :param fileFilter: single or multiple file filters (ex: 'Maya Ascii File (*.ma)')
        :type fileFilter: str or list
        """
        self._showBrowseButton()
        if isinstance(fileFilter, (list, tuple)):
            fileFilter = ';;'.join(fileFilter)
        # pylint: disable=no-member
        self.browseButton.clicked.connect(partial(_setBrowseFileText,
                                                  widget_setter=self.setter,
                                                  fileFilter=fileFilter))

    def setFolderBrowsable(self):
        """ Displays the Browse button and hook it to a folderBrowser """
        self._showBrowseButton()
        # pylint: disable=no-member
        self.browseButton.clicked.connect(partial(_setBrowseFolderText,
                                                  widget_setter=self.setter))

    def _showBrowseButton(self):
        """ Re-layout lineEdit and browse button and display it """
        self.mainLayout.removeWidget(self.lineEdit)
        self.mainLayout.addWidget(self.lineEdit, 1, 0, 1, 3)
        self.mainLayout.addWidget(self.browseButton, 1, 3, 1, 1)
        self.browseButton.setVisible(True)

    def setText(self, text):
        """Set the text to the given value.
        @type text: str
        @param text: text to set value to
        """
        self.lineEdit.setText(text)

    def textFocusChange(self, value):
        """Highlight the underline when in focus."""
        if value:
            self.horizontalLine.setStyleSheet(Style.UNDERLINE_HIGHLIGHT)
        else:
            self.horizontalLine.setStyleSheet(Style.UNDERLINE)

    def validateText(self):
        """Check validators and set the style of the label."""
        results = [i(self.lineEdit.text()) for i in self.validators]
        if all(results):
            self.label.setStyleSheet(Style.LABEL_TEXT)
            return True
        self.label.setStyleSheet(Style.INVALID_TEXT)
        return False

    def text(self):
        """Return the current text.
        @rtype: str
        @return: current text
        """
        return self.lineEdit.text()

    def greyOut(self):
        """Make widget grey and read-only"""
        self.lineEdit.setReadOnly(True)
        self.lineEdit.setStyleSheet(Style.DISABLED_LINE_EDIT)


class CueLineEdit(QtWidgets.QLineEdit):
    """Wrapper around QLineEdit that allows for changing text with up/down arrow keys."""

    focusChange = QtCore.Signal(bool)

    def __init__(self, defaultText=None, completerStrings=None, parent=None):
        super(CueLineEdit, self).__init__(parent=parent)
        self.setText(defaultText)
        self.index = -1
        self.setSizePolicy(QtWidgets.QSizePolicy.MinimumExpanding, QtWidgets.QSizePolicy.Fixed)
        self.completer = QtWidgets.QCompleter()
        # pylint: disable=c-extension-no-member
        try:
            self.completerModel = QtCore.QStringListModel()
        except AttributeError:
            self.completerModel = QtGui.QStringListModel()
        self.completerStrings = completerStrings or []
        self.setupCompleter()
        self.setStyleSheet(Style.LINE_EDIT)

    def focusInEvent(self, e):
        super(CueLineEdit, self).focusInEvent(e)
        self.focusChange.emit(True)

    def focusOutEvent(self, e):
        super(CueLineEdit, self).focusOutEvent(e)
        self.focusChange.emit(False)

    def setupCompleter(self):
        """Add completer items """
        self.completer.setCaseSensitivity(QtCore.Qt.CaseInsensitive)
        self.completerModel.setStringList(self.completerStrings)
        self.completer.setModel(self.completerModel)
        self.completer.popup().setStyleSheet(Style.POPUP_LIST_VIEW)
        self.setCompleter(self.completer)

    def keyPressEvent(self, event):
        """Add up and down arrow key events to built in functionality."""
        keyPressed = event.key()
        if keyPressed in [Constants.UP_KEY, Constants.DOWN_KEY, Constants.TAB_KEY]:
            if keyPressed == Constants.UP_KEY:
                self.index = max(0, self.index-1)
            elif keyPressed == Constants.DOWN_KEY:
                self.index = min(len(self.completerStrings) - 1, self.index + 1)
            elif keyPressed == Constants.TAB_KEY and self.completerStrings:
                self.tabPressed()
            if self.completerStrings:
                self.setTextToCompleterIndex()
        super(CueLineEdit, self).keyPressEvent(event)

    def setTextToCompleterIndex(self):
        """Set the current text to current index of the completers."""
        self.setText(self.completerStrings[self.index])

    def tabPressed(self):
        """Action called with the tab key is pressed.
        Completes the string based on the completers.
        """
        current_text = self.text()
        matches = [i for i in self.completerStrings if i.startswith(current_text)]
        if matches:
            self.setText(matches[0])


class CueSelectPulldown(QtWidgets.QWidget):
    """A button that acts like a dropdown and supports multiselect."""

    def __init__(
            self, labelText=None, emptyText='[None]', options=None, multiselect=True, parent=None):
        super(CueSelectPulldown, self).__init__(parent=parent)
        self.multiselect = multiselect
        self.emptyText = emptyText
        self.mainLayout = QtWidgets.QGridLayout()
        self.setLayout(self.mainLayout)
        self.label = QtWidgets.QLabel(labelText)
        self.toolButton = QtWidgets.QToolButton(parent=self)
        self.optionsMenu = QtWidgets.QMenu(self)
        self.optionsMenu.setStyleSheet(Style.PULLDOWN_LIST)
        self.setOptions(options)
        self.signals = [self.optionsMenu.triggered]
        self.getter = self.text
        self.setter = self.setCheckedFromText
        if self.multiselect:
            self.toolButton.setText(self.emptyText)
        else:
            self.setChecked([options[0]])
        self.setupUi()
        self.setupConnections()

    def setupUi(self):
        """Creates the widget layout."""
        self.mainLayout.setVerticalSpacing(1)
        self.mainLayout.addWidget(self.label, 0, 0, 1, 1)
        self.mainLayout.addWidget(self.toolButton, 1, 0, 1, 1)
        self.toolButton.setMenu(self.optionsMenu)
        self.toolButton.setPopupMode(QtWidgets.QToolButton.InstantPopup)

    def setupConnections(self):
        """Sets up widget signals."""
        self.optionsMenu.triggered.connect(self.updateLabel)  # pylint: disable=no-member

    def setOptions(self, options):
        """Add options to the menu options.
        @type options: list<str>
        @param options: list of options to add
        """
        self.optionsMenu.clear()
        for option in options:
            optionAction = self.optionsMenu.addAction(option)
            optionAction.setCheckable(True)

    def getChecked(self):
        """Return the checked items.
        @rtype: list<str>
        @return: list of checked items
        """
        return [action.text() for action in self.optionsMenu.actions() if action.isChecked()]

    def clearChecked(self):
        """Set all items to be unchecked."""
        for action in self.optionsMenu.actions():
            action.setChecked(False)

    def setChecked(self, actionNames):
        """Set the given actionNames to be checked and update the label.
        @type actionNames: list<str>
        @param actionNames: list of action names to set to checked
        """
        nothingChecked = True
        for action in self.optionsMenu.actions():
            if action.text() in actionNames:
                action.setChecked(True)
                nothingChecked = False
            else:
                action.setChecked(False)
        if nothingChecked:
            if not self.multiselect:
                self.optionsMenu.actions()[0].setChecked(True)
        self.updateLabelText()

    def setCheckedFromText(self, actionsAstext):
        """Set the given actionNames to be checked and update the label.
        @type actionNames: str
        @param actionNames: list of action names to set to checked separated by a comma and a space
        """
        if ', ' in actionsAstext and self.multiselect:
            self.setChecked(actionsAstext.split(', '))
        else:
            self.setChecked([actionsAstext])

    def text(self):
        """Return the tool button's current text value.
        @rtype: str
        @return: string of the current text
        """
        return self.toolButton.text()

    def updateLabel(self, action):
        """Multiselect friendly wrapper for updating the tool button label."""
        if not self.multiselect:
            self.clearChecked()
            action.setChecked(True)
        self.updateLabelText()

    def updateLabelText(self):
        """Update the tool button's label text to be the current checked items."""
        checked = self.getChecked()
        if checked:
            actions = ", ".join(checked)
        else:
            actions = self.emptyText
        self.toolButton.setText(actions)


class CueSpacerItem(QtWidgets.QSpacerItem):
    """A utility SpacerItem that simplifies the creation of QSpacerItems"""

    def __init__(self, spacerType, width=20, height=40):
        """
        @type spacerType: SpacerTypes.type
        @param spacerType: a valid SpacerType
        """
        super(CueSpacerItem, self).__init__(width, height, spacerType[0], spacerType[1])

class CueLabelSlider(QtWidgets.QWidget):
    """Container widget that holds a label and an int or float slider.
    Behaves as a float slider when providing a float_precision
    """

    valueChanged = QtCore.Signal(int)
    sliderMoved = QtCore.Signal(int)
    sliderReleased = QtCore.Signal()
    actionTriggered = QtCore.Signal(int)
    rangeChanged = QtCore.Signal(int, int)

    def __init__(self, label=None, parent=None,
                 default_value=0,
                 min_value=0,
                 max_value=999,
                 float_precision=None):
        super(CueLabelSlider, self).__init__(parent=parent)
        self._labelValue = "%s ({value})" % label
        self.float_mult = 1
        if float_precision:
            self.float_mult = 10**float_precision
        self.mainLayout = QtWidgets.QHBoxLayout()
        self.label = QtWidgets.QLabel(self._labelValue.format(value=default_value), parent=self)
        self.label.setMinimumWidth(120)
        self.label.setAlignment(QtCore.Qt.AlignVCenter)
        self.slider = QtWidgets.QSlider(QtCore.Qt.Horizontal, parent=self)
        self.slider.setMinimumWidth(120)
        self.slider.setMinimum(min_value*self.float_mult)
        self.slider.setMaximum(max_value*self.float_mult)
        self.setValue(default_value)
        self.slider.setSingleStep(1)
        self.signals = [self.valueChanged]
        self.getter = self.getValue
        self.setter = self.setValue
        self.setupUi()
        self.setupConnections()

    def setupUi(self):
        """Creates the widget layout."""
        self.setLayout(self.mainLayout)
        self.mainLayout.addWidget(self.label)
        self.mainLayout.addWidget(self.slider)

    def setupConnections(self):
        """Sets up widget signals."""
        self.valueChanged.connect(self.updateLabelValue)
        # pylint: disable=no-member
        self.slider.valueChanged.connect(self.valueChanged.emit)
        self.slider.sliderMoved.connect(self.sliderMoved.emit)
        self.slider.sliderReleased.connect(self.sliderReleased.emit)
        self.slider.actionTriggered.connect(self.actionTriggered.emit)
        self.slider.rangeChanged.connect(self.rangeChanged.emit)
        # pylint: enable=no-member

    def updateLabelValue(self, value):
        """ Updates the label with the slider's value at the end

        :param value: current slider integer value
        :type value: int
        """
        if self.float_mult!=1:
            value = value*1./self.float_mult
        self.label.setText(self._labelValue.format(value=value))

    def getValue(self):
        """ Query the slider's value
        :returns: slider's value
        :rtype: int or float
        """
        if self.float_mult!=1:
            return self.slider.value()*1./self.float_mult
        return self.slider.value()

    def setValue(self, value):
        """ Set the slider's value (consider the float multiplier)

        :param value: current slider integer value
        :type value: int
        """
        self.slider.setValue(value*self.float_mult)


class CueLabelToggle(QtWidgets.QWidget):
    """Container widget that holds a label and a toggle."""

    valueChanged = QtCore.Signal(int)
    sliderPressed = QtCore.Signal()
    sliderMoved = QtCore.Signal(int)
    sliderReleased = QtCore.Signal()
    actionTriggered = QtCore.Signal(int)
    rangeChanged = QtCore.Signal(int, int)

    def __init__(self, label=None, default_value=False, parent=None):
        super(CueLabelToggle, self).__init__(parent=parent)
        self.mainLayout = QtWidgets.QHBoxLayout()
        self.label = QtWidgets.QLabel(label, parent=self)
        self.label.setMinimumWidth(120)
        self.label.setAlignment(QtCore.Qt.AlignVCenter)
        self.toggle = CueToggle(parent=self)
        self.toggle.setValue(default_value)
        self.signals = [self.toggle.valueChanged]
        self.getter = self.toggle.value
        self.setter = self.toggle.setValue
        self.setupUi()
        self.setupConnections()

    def setupUi(self):
        """Creates the widget layout."""
        self.setLayout(self.mainLayout)
        self.mainLayout.addWidget(self.label)
        self.mainLayout.addWidget(self.toggle)
        self.mainLayout.addSpacerItem(CueSpacerItem(SpacerTypes.HORIZONTAL))

    def setupConnections(self):
        """Sets up widget signals."""
        # pylint: disable=no-member
        self.toggle.valueChanged.connect(self.valueChanged.emit)
        self.toggle.sliderPressed.connect(self.sliderPressed.emit)
        self.toggle.sliderMoved.connect(self.sliderMoved.emit)
        self.toggle.sliderReleased.connect(self.sliderReleased.emit)
        self.toggle.actionTriggered.connect(self.actionTriggered.emit)
        self.toggle.rangeChanged.connect(self.rangeChanged.emit)
        # pylint: enable=no-member


class CueToggle(QtWidgets.QSlider):
    """On/Off Toggle switch"""

    def __init__(self, *args, **kwargs):
        super(CueToggle, self).__init__(QtCore.Qt.Horizontal, *args, **kwargs)
        self.state = False
        self.setMinimum(0)
        self.setMaximum(1)
        self.setSingleStep(1)
        self.setFixedWidth(30)
        self.setupConnections()
        self.setStyleSheet(Style.TOGGLE_DEFAULT)

    def setupConnections(self):
        """Sets up widget signals."""
        # pylint: disable=no-member
        self.valueChanged.connect(self.change)
        self.sliderPressed.connect(self.toggle)
        # pylint: enable=no-member

    def change(self):
        """Action when the toggle is dragged."""
        if self.value() == 1:
            self.setStyleSheet(Style.TOGGLE_ENABLED)
        else:
            self.setStyleSheet(Style.TOGGLE_DEFAULT)

    def toggle(self):
        """Action when the toggle is clicked.
        This trigger the change action as well."""
        if self.value() == 0:
            self.setValue(1)
        else:
            self.setValue(0)


class CueHelpWidget(QtWidgets.QWidget):
    """Container widget that adds a help button which shows or hides a help text box.
    Set the helpText to the text you'd like to show and add widgets to the contentLayout."""
    helpText = ""

    def __init__(self, parent=None):
        super(CueHelpWidget, self).__init__(parent=parent)
        self.helpVisible = False
        self.mainLayout = QtWidgets.QGridLayout()
        self.mainLayout.setVerticalSpacing(1)
        self.mainLayout.setContentsMargins(0, 0, 0, 0)
        self.contentLayout = QtWidgets.QHBoxLayout()
        self.setLayout(self.mainLayout)

        self.helpButton = CueHelpButton()
        self.helpButton.setAccessibleName('helpButton')
        self.helpButton.setToolTip(self.helpText)
        self.helpTextField = QtWidgets.QTextEdit()

        self.mainLayout.addLayout(self.contentLayout, 0, 0, 1, 4)
        self.mainLayout.addWidget(self.helpButton, 0, 4, 1, 1)
        self.mainLayout.addWidget(self.helpTextField, 1, 0, 1, 5)
        self.mainLayout.addItem(CueSpacerItem(SpacerTypes.VERTICAL), 3, 0, 1, 5)
        self.mainLayout.setVerticalSpacing(0)
        self.mainLayout.setRowStretch(3, 1)

        self.hideHelpText()
        self.setHelpText()
        self.setupHelpConnections()

    def setupHelpConnections(self):
        """Sets up widget signal for the help button."""
        self.helpButton.clicked.connect(self.toggleHelp)  # pylint: disable=no-member

    def setHelpText(self):
        """Set the help text to the widget."""
        self.setToolTip(self.helpText)
        self.helpTextField.setText(self.helpText)
        self.helpTextField.setReadOnly(True)
        self.helpTextField.setStyleSheet(Style.HELP_TEXT_FIELD)

    def toggleHelp(self):
        """Show or hide the help text area."""
        if self.helpVisible:
            self.hideHelpText()
            self.helpVisible = False
        else:
            self.showHelpText()
            self.helpVisible = True

    def hideHelpText(self):
        """Collapse the help text area."""
        self.helpTextField.setMaximumHeight(0)

    def showHelpText(self):
        """Expand the help text area."""
        self.helpTextField.setMaximumHeight(250)


class CueHelpButton(QtWidgets.QPushButton):
    """Standard help button."""
    def __init__(self, parent=None):
        super(CueHelpButton, self).__init__(parent=parent)
        self.setText('?')
        self.setFixedSize(17, 17)


class CueHLine(QtWidgets.QFrame):
    """A simple horizontal line."""
    def __init__(self):
        super(CueHLine, self).__init__()
        self.setFrameShape(QtWidgets.QFrame.HLine)
        self.setFrameShadow(QtWidgets.QFrame.Plain)
        self.setAccessibleName = 'horizontalLine'


class CueLabelLine(QtWidgets.QWidget):
    """A Horizontal line with a label"""
    def __init__(self, labelText, parent=None):
        super(CueLabelLine, self).__init__(parent)
        self.mainLayout = QtWidgets.QGridLayout()
        self.setLayout(self.mainLayout)
        self.label = QtWidgets.QLabel(labelText)
        self.line = separatorLine()
        self.mainLayout.addWidget(self.label, 0, 0, 1, 1)
        self.mainLayout.addWidget(self.line, 0, 1, 2, 2)
        self.mainLayout.setColumnStretch(1, 1)


def separatorLine():
    """Return a simple separator line."""
    line = QtWidgets.QGroupBox()
    line.setFixedHeight(2)
    line.setAutoFillBackground(True)
    line.setStyleSheet(Style.SEPARATOR_LINE)
    return line

def getFile(fileFilter=None):
    """ Opens a file browser and returns the result
    :param fileFilter: optional filters (ex: "Maya Ascii File (*.ma);;
                       Maya Binary File (*.mb);;Maya Files (*.ma *.mb)")
    :type fileFilter: str
    :returns: Name of the file
    :rtype: str
    """
    filename, _ = QtWidgets.QFileDialog.getOpenFileName(caption='Select file',
                                                        dir='.', filter=fileFilter)
    return filename

def getFolder():
    """ Opens a folder browser and returns the result
    :returns: Name of the folder
    :rtype: str
    """
    folder = QtWidgets.QFileDialog.getExistingDirectory(caption='Select folder',
                                                        dir='.', filter='')
    return folder

def _setBrowseFileText(widget_setter, fileFilter):
    """ wrapper function to open a fileBrowser and set its result back in the widget
    :param widget_setter: widget's function to set its text
    :type widget_setter: function
    :param fileFilter: optional filters (ex: "Maya Ascii File (*.ma);;
                       Maya Binary File (*.mb);;Maya Files (*.ma *.mb)")
    :type fileFilter: str
    """
    result = getFile(fileFilter)
    widget_setter(result)

def _setBrowseFolderText(widget_setter):
    """ wrapper function to open a folderBrowser and set its result back in the widget
    :param widget_setter: widget's function to set its text
    :type widget_setter: function
    """
    result = getFolder()
    widget_setter(result)

class CueMessageBox(QtWidgets.QMessageBox):
    """A QMessageBox with message and OK button."""

    def __init__(self, message, title=None, parent=None):
        """
        @type message: str
        @param message: error message
        @type title: str
        @param title: box title
        @type parent: QWidget
        @param parent: parent object"""
        super(CueMessageBox, self).__init__(parent)

        self.setIcon(QtWidgets.QMessageBox.Information)
        self.setText(message)
        self.setWindowTitle(title)
        self.setStandardButtons(QtWidgets.QMessageBox.Ok)

    def centerOnScreen(self):
        """Centers the message box on screen.

        Useful mainly for rare cases that parent is not shown yet for centering on desktop.
        If parent is shown, QMessageBox gets centered into it properly."""
        size = self.size()
        desktopSize = QtWidgets.QDesktopWidget().screenGeometry()
        top = (desktopSize.height() / 2) - (size.height() / 2)
        left = (desktopSize.width() / 2) - (size.width() / 2)
        self.move(left, top)<|MERGE_RESOLUTION|>--- conflicted
+++ resolved
@@ -58,14 +58,11 @@
         self.browseButton = QtWidgets.QPushButton(text='Browse')
         self.horizontalLine = CueHLine()
         self.validators = validators or []
-<<<<<<< HEAD
         self.setter = self.setText
-=======
         self.signals = [self.lineEdit.textChanged,
                         self.lineEdit.focusChange]
         self.getter = self.lineEdit.text
         self.setter = self.lineEdit.setText
->>>>>>> f2cbba39
         self.setupUi()
         self.setupConnections()
         self.setAutoFillBackground(True)
