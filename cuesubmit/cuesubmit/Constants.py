--- conflicted
+++ resolved
@@ -36,7 +36,6 @@
 MAYA_RENDER_CMD = config.get('MAYA_RENDER_CMD', 'Render')
 NUKE_RENDER_CMD = config.get('NUKE_RENDER_CMD', 'nuke')
 BLENDER_RENDER_CMD = config.get('BLENDER_RENDER_CMD', 'blender')
-<<<<<<< HEAD
 FRAME_TOKEN = config.get('FRAME_TOKEN', '#IFRAME#')
 FRAME_START_TOKEN = config.get('FRAME_START', '#FRAME_START#')
 FRAME_END_TOKEN = config.get('FRAME_END', '#FRAME_END#')
@@ -63,9 +62,7 @@
 NUKE_FILE_FILTERS = ['Nuke script file (*.nk)']
 BLENDER_FILE_FILTERS = ['Blender file (*.blend)']
 
-=======
 RENDER_CMDS = config.get('RENDER_CMDS', {})
->>>>>>> f2cbba39
 
 BLENDER_FORMATS = ['', 'AVIJPEG', 'AVIRAW', 'BMP', 'CINEON', 'DPX', 'EXR', 'HDR', 'IRIS', 'IRIZ',
                    'JP2', 'JPEG', 'MPEG', 'MULTILAYER', 'PNG', 'RAWTGA', 'TGA', 'TIFF']
