#  Copyright Contributors to the OpenCue Project
#
#  Licensed under the Apache License, Version 2.0 (the "License");
#  you may not use this file except in compliance with the License.
#  You may obtain a copy of the License at
#
#    http://www.apache.org/licenses/LICENSE-2.0
#
#  Unless required by applicable law or agreed to in writing, software
#  distributed under the License is distributed on an "AS IS" BASIS,
#  WITHOUT WARRANTIES OR CONDITIONS OF ANY KIND, either express or implied.
#  See the License for the specific language governing permissions and
#  limitations under the License.


"""Code for constructing a job submission and sending it to the Cuebot."""


from __future__ import print_function
from __future__ import division
from __future__ import absolute_import

from builtins import str
import re

import outline
import outline.cuerun
import outline.modules.shell

from cuesubmit import Constants
from cuesubmit import JobTypes


<<<<<<< HEAD
def buildMayaCmd(layerData, silent=False):
=======
def isSoloFlag(flag):
    """ Check if the flag is solo, meaning it has no associated value
     solo flags are marked with a ~ (ex: --background~)
     """
    return re.match('^-+\w+~$', flag)

def isFlag(flag):
    """ Check if the provided string is a flag (starts with a -)"""
    return re.match('^-+\w+$', flag)

def formatValue(flag, value, isPath, isMandatory):
    """ Adds quotes around file/folder path variables
     and provide an error value to display for missing mandatory values.
    """
    if isPath and value:
        value = f'"{value}"'
    if isMandatory and value in ('', None):
        value = f'!!missing value for {flag}!!'
    return value

def buildDynamicCmd(layerData):
    """From a layer, builds a customized render command."""
    renderCommand = Constants.RENDER_CMDS[layerData.layerType].get('command')
    for (flag, isPath, isMandatory), value in layerData.cmd.items():
        if isSoloFlag(flag):
            renderCommand += f' {flag[:-1]}'
            continue
        value = formatValue(flag, value, isPath, isMandatory)
        if isFlag(flag) and value not in ('', None):
            # flag and value
            renderCommand += f' {flag} {value}'
            continue
        # solo argument without flag
        if value not in ('', None):
            renderCommand += f' {value}'

    return renderCommand

def buildMayaCmd(layerData):
>>>>>>> f2cbba39
    """From a layer, builds a Maya Render command."""
    camera = layerData.cmd.get('camera')
    mayaFile = layerData.cmd.get('mayaFile')
    if not mayaFile and not silent:
        raise ValueError('No Maya File provided. Cannot submit job.')
    renderCommand = '{renderCmd} -r file -s {frameStart} -e {frameEnd}'.format(
        renderCmd=Constants.MAYA_RENDER_CMD,
        frameStart=Constants.FRAME_START_TOKEN,
        frameEnd=Constants.FRAME_END_TOKEN)
    if camera:
        renderCommand += ' -cam {}'.format(camera)
    renderCommand += ' {}'.format(mayaFile)
    return renderCommand


def buildNukeCmd(layerData, silent=False):
    """From a layer, builds a Nuke Render command."""
    writeNodes = layerData.cmd.get('writeNodes')
    nukeFile = layerData.cmd.get('nukeFile')
    if not nukeFile and not silent:
        raise ValueError('No Nuke file provided. Cannot submit job.')
    renderCommand = '{renderCmd} -F {frameToken} '.format(
        renderCmd=Constants.NUKE_RENDER_CMD, frameToken=Constants.FRAME_TOKEN)
    if writeNodes:
        renderCommand += '-X {} '.format(writeNodes)
    renderCommand += '-x {}'.format(nukeFile)
    return renderCommand


def buildBlenderCmd(layerData, silent=False):
    """From a layer, builds a Blender render command."""
    blenderFile = layerData.cmd.get('blenderFile')
    outputPath = layerData.cmd.get('outputPath')
    outputFormat = layerData.cmd.get('outputFormat')
    frameRange = layerData.layerRange
    if not blenderFile and not silent:
        raise ValueError('No Blender file provided. Cannot submit job.')

    renderCommand = '{renderCmd} -b -noaudio {blenderFile}'.format(
        renderCmd=Constants.BLENDER_RENDER_CMD, blenderFile=blenderFile)
    if outputPath:
        renderCommand += ' -o {}'.format(outputPath)
    if outputFormat:
        renderCommand += ' -F {}'.format(outputFormat)
    if re.match(r"^\d+-\d+$", frameRange):
        # Render frames from start to end (inclusive) via '-a' command argument
        renderCommand += (' -s {startFrame} -e {endFrame} -a'
                          .format(startFrame=Constants.FRAME_START_TOKEN,
                                  endFrame=Constants.FRAME_END_TOKEN))
    else:
        # The render frame must come after the scene and output
        renderCommand += ' -f {frameToken}'.format(frameToken=Constants.FRAME_TOKEN)
    return renderCommand


def buildLayer(layerData, command, lastLayer=None):
    """Creates a PyOutline Layer for the given layerData.

    @type layerData: ui.Layer.LayerData
    @param layerData: layer data from the ui
    @type command: str
    @param command: command to run
    @type lastLayer: outline.layer.Layer
    @param lastLayer: layer that this new layer should be dependent on if dependType is set.
    """
    threadable = float(layerData.cores) >= 2
    layer = outline.modules.shell.Shell(
        layerData.name, command=command.split(), chunk=layerData.chunk,
        threads=float(layerData.cores), range=str(layerData.layerRange), threadable=threadable)
    if layerData.services:
        layer.set_service(layerData.services[0])
    if layerData.limits:
        layer.set_limits(layerData.limits)
    if layerData.dependType and lastLayer:
        if layerData.dependType == 'Layer':
            layer.depend_all(lastLayer)
        else:
            layer.depend_on(lastLayer)
    return layer

def buildLayerCommand(layerData, silent=False):
    """Builds the command to be sent per jobType"""
<<<<<<< HEAD
    if layerData.layerType == JobTypes.JobTypes.MAYA:
=======
    if layerData.layerType in JobTypes.JobTypes.FROM_CONFIG_FILE:
        command = buildDynamicCmd(layerData)
    elif layerData.layerType == JobTypes.JobTypes.MAYA:
>>>>>>> f2cbba39
        command = buildMayaCmd(layerData, silent)
    elif layerData.layerType == JobTypes.JobTypes.SHELL:
        command = layerData.cmd.get('commandTextBox') if silent else layerData.cmd['commandTextBox']
    elif layerData.layerType == JobTypes.JobTypes.NUKE:
        command = buildNukeCmd(layerData, silent)
    elif layerData.layerType == JobTypes.JobTypes.BLENDER:
        command = buildBlenderCmd(layerData, silent)
<<<<<<< HEAD
    else:
        if silent:
            command = 'Error: unrecognized layer type {}'.format(layerData.layerType)
        else:
            raise ValueError('unrecognized layer type {}'.format(layerData.layerType))
=======
    elif silent:
        command = 'Error: unrecognized layer type {}'.format(layerData.layerType)
    else:
        raise ValueError('unrecognized layer type {}'.format(layerData.layerType))

>>>>>>> f2cbba39
    return command

def submitJob(jobData):
    """Submits the job using the PyOutline API."""
    ol = outline.Outline(
        jobData['name'], shot=jobData['shot'], show=jobData['show'], user=jobData['username'])
    lastLayer = None
    for layerData in jobData['layers']:
        command = buildLayerCommand(layerData)
        layer = buildLayer(layerData, command, lastLayer)
        ol.add_layer(layer)
        lastLayer = layer

    if 'facility' in jobData:
        ol.set_facility(jobData['facility'])

    return outline.cuerun.launch(ol, use_pycuerun=False)<|MERGE_RESOLUTION|>--- conflicted
+++ resolved
@@ -31,9 +31,6 @@
 from cuesubmit import JobTypes
 
 
-<<<<<<< HEAD
-def buildMayaCmd(layerData, silent=False):
-=======
 def isSoloFlag(flag):
     """ Check if the flag is solo, meaning it has no associated value
      solo flags are marked with a ~ (ex: --background~)
@@ -72,8 +69,7 @@
 
     return renderCommand
 
-def buildMayaCmd(layerData):
->>>>>>> f2cbba39
+def buildMayaCmd(layerData, silent=False):
     """From a layer, builds a Maya Render command."""
     camera = layerData.cmd.get('camera')
     mayaFile = layerData.cmd.get('mayaFile')
@@ -156,13 +152,9 @@
 
 def buildLayerCommand(layerData, silent=False):
     """Builds the command to be sent per jobType"""
-<<<<<<< HEAD
-    if layerData.layerType == JobTypes.JobTypes.MAYA:
-=======
     if layerData.layerType in JobTypes.JobTypes.FROM_CONFIG_FILE:
         command = buildDynamicCmd(layerData)
     elif layerData.layerType == JobTypes.JobTypes.MAYA:
->>>>>>> f2cbba39
         command = buildMayaCmd(layerData, silent)
     elif layerData.layerType == JobTypes.JobTypes.SHELL:
         command = layerData.cmd.get('commandTextBox') if silent else layerData.cmd['commandTextBox']
@@ -170,19 +162,11 @@
         command = buildNukeCmd(layerData, silent)
     elif layerData.layerType == JobTypes.JobTypes.BLENDER:
         command = buildBlenderCmd(layerData, silent)
-<<<<<<< HEAD
-    else:
-        if silent:
-            command = 'Error: unrecognized layer type {}'.format(layerData.layerType)
-        else:
-            raise ValueError('unrecognized layer type {}'.format(layerData.layerType))
-=======
     elif silent:
         command = 'Error: unrecognized layer type {}'.format(layerData.layerType)
     else:
         raise ValueError('unrecognized layer type {}'.format(layerData.layerType))
 
->>>>>>> f2cbba39
     return command
 
 def submitJob(jobData):
