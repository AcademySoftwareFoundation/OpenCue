#  Copyright Contributors to the OpenCue Project
#
#  Licensed under the Apache License, Version 2.0 (the "License");
#  you may not use this file except in compliance with the License.
#  You may obtain a copy of the License at
#
#    http://www.apache.org/licenses/LICENSE-2.0
#
#  Unless required by applicable law or agreed to in writing, software
#  distributed under the License is distributed on an "AS IS" BASIS,
#  WITHOUT WARRANTIES OR CONDITIONS OF ANY KIND, either express or implied.
#  See the License for the specific language governing permissions and
#  limitations under the License.


"""Provides custom configuration to override default CueSubmit functionality.

Uses a YAML config file to override Constant.py values. Path is specified using the
"CUESUBMIT_CONFIG_FILE" environment variable. An example config file is contained in the
top level cuesubmit folder."""


from __future__ import print_function
from __future__ import division
from __future__ import absolute_import

import os
import yaml

import opencue.config


CONFIG_FILE_ENV_VAR = 'CUESUBMIT_CONFIG_FILE'


def getConfigValues():
    """Reads the config file from disk and returns the values it defines."""
<<<<<<< HEAD
    configData = {}
    configFile = os.environ.get(CONFIG_FILE_ENV_VAR)
    if not configFile:
        configFile = os.path.join(opencue.config.config_base_directory(), 'cuesubmit.yaml')
    if os.path.exists(configFile):
        with open(configFile, 'r', encoding='utf-8') as data:
            try:
                configData = yaml.load(data, Loader=yaml.SafeLoader)
            except yaml.YAMLError:
                raise CuesubmitConfigError("Could not load yaml file: {}. Please check its "
                                           "formatting".format(configFile))
=======
    configFile = os.environ.get(CONFIG_FILE_ENV_VAR)\
                 or os.path.join(opencue.config.config_base_directory(),
                                 'cuesubmit.yaml')
    if not os.path.exists(configFile):
        return {}
    configData = _loadYamlFile(yaml_file=configFile)
    if 'RENDER_CMDS' in configData:
        configData['RENDER_CMDS'] = _expandRenderConfigValues(configData['RENDER_CMDS'])
>>>>>>> f2cbba39
    return configData

def _loadYamlFile(yaml_file):
    """ Load config yaml as dict
    :param yaml_file: path to a config.yaml file (path can be an env var)
    :type yaml_file: str
    :returns: yaml content
    :rtype: dict
    """
    _yaml_file = os.path.expandvars(yaml_file)
    if not os.path.exists(_yaml_file):
        raise FileNotFoundError(f"yaml_file:{_yaml_file} not found")
    config_data = {}
    with open(_yaml_file, 'r') as data:
        try:
            config_data = yaml.load(data, Loader=yaml.SafeLoader)
        except yaml.YAMLError:
            raise CuesubmitConfigError("Could not load yaml file: {}. Please check its "
                                       "formatting".format(_yaml_file))
    return config_data

def _expandRenderConfigValues(RENDER_CMDS):
    """ Looks through each render command and loads their 'config_file' if any
    If 'config_file' is set but does not exist, replace its content with error for proper feedback

    :param RENDER_CMDS: all render commands from the cuesubmit_config.yaml file
    :type RENDER_CMDS: dict
    :returns: Updated RENDER_CMDS
    :rtype: dict
    """
    for job_type, _options in RENDER_CMDS.items():
        _sub_config_file = _options.get('config_file')
        if not _sub_config_file:
            continue
        try:
            RENDER_CMDS[job_type] = _loadYamlFile(yaml_file=_sub_config_file)
        except FileNotFoundError as error:
            RENDER_CMDS[job_type] = {
                'command': 'error',
                'options': {
                    '{ERROR}': error}
            }
    return RENDER_CMDS

class CuesubmitConfigError(Exception):
    """Thrown when an error occurs reading the config file."""<|MERGE_RESOLUTION|>--- conflicted
+++ resolved
@@ -35,19 +35,6 @@
 
 def getConfigValues():
     """Reads the config file from disk and returns the values it defines."""
-<<<<<<< HEAD
-    configData = {}
-    configFile = os.environ.get(CONFIG_FILE_ENV_VAR)
-    if not configFile:
-        configFile = os.path.join(opencue.config.config_base_directory(), 'cuesubmit.yaml')
-    if os.path.exists(configFile):
-        with open(configFile, 'r', encoding='utf-8') as data:
-            try:
-                configData = yaml.load(data, Loader=yaml.SafeLoader)
-            except yaml.YAMLError:
-                raise CuesubmitConfigError("Could not load yaml file: {}. Please check its "
-                                           "formatting".format(configFile))
-=======
     configFile = os.environ.get(CONFIG_FILE_ENV_VAR)\
                  or os.path.join(opencue.config.config_base_directory(),
                                  'cuesubmit.yaml')
@@ -56,7 +43,6 @@
     configData = _loadYamlFile(yaml_file=configFile)
     if 'RENDER_CMDS' in configData:
         configData['RENDER_CMDS'] = _expandRenderConfigValues(configData['RENDER_CMDS'])
->>>>>>> f2cbba39
     return configData
 
 def _loadYamlFile(yaml_file):
@@ -70,7 +56,7 @@
     if not os.path.exists(_yaml_file):
         raise FileNotFoundError(f"yaml_file:{_yaml_file} not found")
     config_data = {}
-    with open(_yaml_file, 'r') as data:
+    with open(_yaml_file, 'r', encoding='utf-8') as data:
         try:
             config_data = yaml.load(data, Loader=yaml.SafeLoader)
         except yaml.YAMLError:
