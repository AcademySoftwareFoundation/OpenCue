--- conflicted
+++ resolved
@@ -12,79 +12,26 @@
     runs-on: ubuntu-22.04
     container: python:3.7
     outputs:
-<<<<<<< HEAD
-      opencue_proto_path: ${{ steps.package_outputs.outputs.opencue_proto_path }}
-      opencue_rqd_path: ${{ steps.package_outputs.outputs.opencue_rqd_path }}
-      opencue_pycue_path: ${{ steps.package_outputs.outputs.opencue_pycue_path }}
-      opencue_pyoutline_path: ${{ steps.package_outputs.outputs.opencue_pyoutline_path }}
-      opencue_cueadmin_path: ${{ steps.package_outputs.outputs.opencue_cueadmin_path }}
-      opencue_cuesubmit_path: ${{ steps.package_outputs.outputs.opencue_cuesubmit_path }}
-      opencue_cuegui_path: ${{ steps.package_outputs.outputs.opencue_cuegui_path }}
-=======
       opencue_proto_path: ${{ steps.build_opencue_proto.outputs.opencue_proto_path }}
       opencue_pycue_path: ${{ steps.build_pycue.outputs.opencue_pycue_path }}
       opencue_pyoutline_path: ${{ steps.build_pyoutline.outputs.opencue_pyoutline_path }}
       opencue_cueadmin_path: ${{ steps.build_cueadmin.outputs.opencue_cueadmin_path }}
       opencue_cuesubmit_path: ${{ steps.build_cuesubmit.outputs.opencue_cuesubmit_path }}
       opencue_rqd_path: ${{ steps.build_rqd.outputs.opencue_rqd_path }}
-
->>>>>>> ec350d1b
-    steps:
-      - uses: actions/checkout@v4
-        with:
-          fetch-tags: true
-          fetch-depth: 0
-
-      - name: Mark repository as safe (Fix for https://github.com/actions/checkout/issues/1048)
-        run: git config --global --add safe.directory $GITHUB_WORKSPACE
-
-<<<<<<< HEAD
+    steps:
+      - uses: actions/checkout@v4
+        with:
+          fetch-tags: true
+          fetch-depth: 0
+
+      - name: Mark repository as safe (Fix for https://github.com/actions/checkout/issues/1048)
+        run: git config --global --add safe.directory $GITHUB_WORKSPACE
+
       - uses: ./.github/actions/build-python-packages
-=======
-      - name: Prepare building packages
-        run: |
-          pip install build==1.1.1
-
-      - name: Build opencue_proto package
-        id: build_opencue_proto
-        run: |
-          set -e
-          python -m build ./proto
-          echo "opencue_proto_path=$(find ./proto/dist -name 'opencue_proto-*.whl' -print -quit)" >> $GITHUB_OUTPUT
-
-      - name: Build opencue_pycue package
-        id: build_pycue
-        run: |
-          set -e
-          python -m build ./pycue
-          echo "opencue_pycue_path=$(find ./pycue/dist -name 'opencue_pycue-*.whl' -print -quit)" >> $GITHUB_OUTPUT
-
-      - name: Build opencue_pyoutline package
-        id: build_pyoutline
-        run: |
-          set -e
-          python -m build ./pyoutline
-          echo "opencue_pyoutline_path=$(find ./pyoutline/dist -name 'opencue_pyoutline-*.whl' -print -quit)" >> $GITHUB_OUTPUT
-
-      - name: Build opencue_cueadmin package
-        id: build_cueadmin
-        run: |
-          set -e
-          python -m build ./cueadmin
-          echo "opencue_cueadmin_path=$(find ./cueadmin/dist -name 'opencue_cueadmin-*.whl' -print -quit)" >> $GITHUB_OUTPUT
-
-      - name: Build opencue_cuesubmit package
-        id: build_cuesubmit
-        run: |
-          set -e
-          python -m build ./cuesubmit
-          echo "opencue_cuesubmit_path=$(find ./cuesubmit/dist -name 'opencue_cuesubmit-*.whl' -print -quit)" >> $GITHUB_OUTPUT
->>>>>>> ec350d1b
 
       - name: Gather package paths
         id: package_outputs
         run: |
-<<<<<<< HEAD
           echo "opencue_proto_path=$(ls -a packages/opencue_proto-*.whl)" >> $GITHUB_OUTPUT
           echo "opencue_rqd_path=$(ls -a packages/opencue_rqd-*.whl)" >> $GITHUB_OUTPUT
           echo "opencue_pycue_path=$(ls -a packages/opencue_pycue-*.whl)" >> $GITHUB_OUTPUT
@@ -92,11 +39,6 @@
           echo "opencue_cuesubmit_path=$(ls -a packages/opencue_cuesubmit-*.whl)" >> $GITHUB_OUTPUT
           echo "opencue_cueadmin_path=$(ls -a packages/opencue_cueadmin-*.whl)" >> $GITHUB_OUTPUT
           echo "opencue_cuegui_path=$(ls -a packages/opencue_cuegui-*.whl)" >> $GITHUB_OUTPUT
-=======
-          set -e
-          python -m build ./rqd
-          echo "opencue_rqd_path=$(find ./rqd/dist -name 'opencue_rqd-*.whl' -print -quit)" >> $GITHUB_OUTPUT
->>>>>>> ec350d1b
 
   install_opencue_packages:
     needs: build_opencue_packages
