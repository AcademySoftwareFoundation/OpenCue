name: OpenCue Testing Pipeline

on:
  push:
    branches: [ master ]
  pull_request:
    branches: [ master ]

jobs:
  test_python_2023:
    name: Run Python Unit Tests (CY2023)
    runs-on: ubuntu-22.04
    container: aswf/ci-opencue:2023
    steps:
      - uses: actions/checkout@v4
        with:
          submodules: recursive
      - name: Run Python Tests
        run: ci/run_python_tests.sh

  test_cuebot_2023:
    name: Build Cuebot and Run Unit Tests (CY2023)
    runs-on: ubuntu-22.04
    container:
      image: aswf/ci-opencue:2023
    steps:
      - uses: actions/checkout@v3
      - name: Build with Gradle
        run: |
          chown -R aswfuser:aswfgroup .
          su -c "cd cuebot && ./gradlew build --stacktrace --info" aswfuser

  test_python_2024:
    name: Run Python Unit Tests (CY2024)
    runs-on: ubuntu-22.04
    container: aswf/ci-opencue:2024
    steps:
      - uses: actions/checkout@v4
        with:
          submodules: recursive
      - name: Run Python Tests
        run: ci/run_python_tests.sh

  test_cuebot_2024:
    name: Build Cuebot and Run Unit Tests (CY2024)
    runs-on: ubuntu-22.04
    container:
      image: aswf/ci-opencue:2024
    steps:
      - uses: actions/checkout@v3
      - name: Build with Gradle
        run: |
          chown -R aswfuser:aswfgroup .
          su -c "cd cuebot && ./gradlew build --stacktrace --info" aswfuser

  lint_python:
    name: Lint Python Code
<<<<<<< HEAD
    runs-on: ubuntu-latest
    container: aswf/ci-opencue:2023
=======
    runs-on: ubuntu-22.04
    container: aswf/ci-opencue:2024.1
>>>>>>> 471bc0fa
    env:
      ACTIONS_ALLOW_USE_UNSECURE_NODE_VERSION: true
    steps:
      - uses: actions/checkout@v4
        with:
          submodules: true
      - name: Lint Python Code
        run: ci/run_python_lint.sh

  test_sphinx:
    name: Test Documentation Build
    runs-on: ubuntu-22.04
    container:
      image: aswf/ci-opencue:2023
    steps:
      - uses: actions/checkout@v3
      - name: Run Sphinx build
        run: ci/build_sphinx_docs.sh

  check_changed_files:
    name: Check Changed Files
    runs-on: ubuntu-22.04
    steps:
      - uses: actions/checkout@v3
      - name: Get Changed Files
        id: get_changed_files
        uses: tj-actions/changed-files@v41
      - name: Check for Version Change
        run: ci/check_changed_files.py ${{ steps.get_changed_files.outputs.modified_files }} ${{ steps.get_changed_files.outputs.deleted_files }}

  check_migration_files:
    name: Check Database Migration Files
    runs-on: ubuntu-22.04
    steps:
      - uses: actions/checkout@v3
      - name: Check Migration Files
        run: ci/check_database_migrations.py

  check_for_version_bump:
    name: Check for Version Bump
    runs-on: ubuntu-22.04
    steps:
      - uses: actions/checkout@v3
      - name: Get Changed Files
        id: get_changed_files
        uses: tj-actions/changed-files@v41
      - name: Check for Version Change
        run: ci/check_version_bump.py ${{ steps.get_changed_files.outputs.all_changed_and_modified_files }}<|MERGE_RESOLUTION|>--- conflicted
+++ resolved
@@ -12,9 +12,7 @@
     runs-on: ubuntu-22.04
     container: aswf/ci-opencue:2023
     steps:
-      - uses: actions/checkout@v4
-        with:
-          submodules: recursive
+      - uses: actions/checkout@v3
       - name: Run Python Tests
         run: ci/run_python_tests.sh
 
@@ -35,9 +33,7 @@
     runs-on: ubuntu-22.04
     container: aswf/ci-opencue:2024
     steps:
-      - uses: actions/checkout@v4
-        with:
-          submodules: recursive
+      - uses: actions/checkout@v3
       - name: Run Python Tests
         run: ci/run_python_tests.sh
 
@@ -55,19 +51,12 @@
 
   lint_python:
     name: Lint Python Code
-<<<<<<< HEAD
-    runs-on: ubuntu-latest
-    container: aswf/ci-opencue:2023
-=======
     runs-on: ubuntu-22.04
     container: aswf/ci-opencue:2024.1
->>>>>>> 471bc0fa
     env:
       ACTIONS_ALLOW_USE_UNSECURE_NODE_VERSION: true
     steps:
-      - uses: actions/checkout@v4
-        with:
-          submodules: true
+      - uses: actions/checkout@v3
       - name: Lint Python Code
         run: ci/run_python_lint.sh
 
