name: OpenCue Testing Pipeline

on:
  push:
    branches: [master]
  pull_request:
    branches: [master]

jobs:
  build_opencue_packages:
    name: Build Python Packages
    runs-on: ubuntu-22.04
    container: python:3.7
    outputs:
      opencue_proto_path: ${{ steps.package_outputs.outputs.opencue_proto_path }}
      opencue_pycue_path: ${{ steps.package_outputs.outputs.opencue_pycue_path }}
      opencue_pyoutline_path: ${{ steps.package_outputs.outputs.opencue_pyoutline_path }}
      opencue_cueadmin_path: ${{ steps.package_outputs.outputs.opencue_cueadmin_path }}
      opencue_cueman_path: ${{ steps.package_outputs.outputs.opencue_cueman_path }}
      opencue_cuesubmit_path: ${{ steps.package_outputs.outputs.opencue_cuesubmit_path }}
      opencue_rqd_path: ${{ steps.package_outputs.outputs.opencue_rqd_path }}
    steps:
      - uses: actions/checkout@v4
        with:
          fetch-tags: true
          fetch-depth: 0

      - name: Mark repository as safe (Fix for https://github.com/actions/checkout/issues/1048)
        run: git config --global --add safe.directory $GITHUB_WORKSPACE

      - name: Set build ID
        run: |
          set -e
          echo "Build ID: $(ci/generate_version_number.py)"
          echo "BUILD_ID=$(ci/generate_version_number.py)" >> ${GITHUB_ENV}

      - uses: ./.github/actions/build-python-packages

      - name: Gather package paths
        id: package_outputs
        run: |
          find . -name *.whl
          echo "opencue_proto_path=$(find ./packages -name 'opencue_proto-*.whl' -print -quit)" >> $GITHUB_OUTPUT
          echo "opencue_rqd_path=$(find ./packages -name 'opencue_rqd-*.whl' -print -quit)" >> $GITHUB_OUTPUT
          echo "opencue_pycue_path=$(find ./packages -name 'opencue_pycue-*.whl' -print -quit)" >> $GITHUB_OUTPUT
          echo "opencue_pyoutline_path=$(find ./packages -name 'opencue_pyoutline-*.whl' -print -quit)" >> $GITHUB_OUTPUT
          echo "opencue_cuesubmit_path=$(find ./packages -name 'opencue_cuesubmit-*.whl' -print -quit)" >> $GITHUB_OUTPUT
          echo "opencue_cueadmin_path=$(find ./packages -name 'opencue_cueadmin-*.whl' -print -quit)" >> $GITHUB_OUTPUT
          echo "opencue_cueman_path=$(find ./packages -name 'opencue_cueman-*.whl' -print -quit)" >> $GITHUB_OUTPUT
          echo "opencue_cuegui_path=$(find ./packages -name 'opencue_cuegui-*.whl' -print -quit)" >> $GITHUB_OUTPUT

  install_opencue_packages:
    needs: build_opencue_packages
    name: Test installing packages with python ${{ matrix.python-version }}
    runs-on: ubuntu-22.04
    strategy:
      fail-fast: false
      matrix:
        python-version: ["3.7", "3.9", "3.10", "3.11"]
    container: python:${{ matrix.python-version }}
    steps:
      - name: Download artifact
        uses: actions/download-artifact@v4
        with:
          name: opencue_packages
          path: packages

      - name: Install package
        run: |
          set -e
          pip install \
              ${{ needs.build_opencue_packages.outputs.opencue_proto_path }} \
              ${{ needs.build_opencue_packages.outputs.opencue_pycue_path }} \
              ${{ needs.build_opencue_packages.outputs.opencue_pyoutline_path }} \
              ${{ needs.build_opencue_packages.outputs.opencue_cueadmin_path }} \
              ${{ needs.build_opencue_packages.outputs.opencue_cueman_path }} \
              ${{ needs.build_opencue_packages.outputs.opencue_cuesubmit_path }} \
              ${{ needs.build_opencue_packages.outputs.opencue_cuegui_path }} \
              ${{ needs.build_opencue_packages.outputs.opencue_rqd_path }}
          python -c "import opencue_proto"
          python -c "import opencue_proto.report_pb2"
          python -c "import opencue_proto.report_pb2_grpc"

  test_python_2023:
    needs: build_opencue_packages
    name: Run Python Unit Tests (CY2023)
    runs-on: ubuntu-22.04
    container: aswf/ci-opencue:2023
    steps:
      - uses: actions/checkout@v4
        with:
          fetch-depth: 0
          fetch-tags: true

      - name: Mark repository as safe (Fix for https://github.com/actions/checkout/issues/1048)
        run: git config --global --add safe.directory $GITHUB_WORKSPACE

      - name: Download a single artifact
        uses: actions/download-artifact@v4
        with:
          name: opencue_packages
          path: packages

      - name: Run Python Tests
        run: |
          export OPENCUE_PROTO_PACKAGE_PATH="${{ needs.build_opencue_packages.outputs.opencue_proto_path }}"
          export OPENCUE_PYCUE_PACKAGE_PATH="${{ needs.build_opencue_packages.outputs.opencue_pycue_path }}"
          export OPENCUE_PYOUTLINE_PACKAGE_PATH="${{ needs.build_opencue_packages.outputs.opencue_pyoutline_path }}"
          export OPENCUE_CUEADMIN_PACKAGE_PATH="${{ needs.build_opencue_packages.outputs.opencue_cueadmin_path }}"
          export OPENCUE_CUEMAN_PACKAGE_PATH="${{ needs.build_opencue_packages.outputs.opencue_cueman_path }}"
          export OPENCUE_CUESUBMIT_PACKAGE_PATH="${{ needs.build_opencue_packages.outputs.opencue_cuesubmit_path }}"
          export OPENCUE_CUEGUI_PACKAGE_PATH="${{ needs.build_opencue_packages.outputs.opencue_cuegui_path }}"
          export OPENCUE_RQD_PACKAGE_PATH="${{ needs.build_opencue_packages.outputs.opencue_rqd_path }}"
          ci/run_python_tests.sh

  test_cuebot_2023:
    needs: build_opencue_packages
    name: Build Cuebot and Run Unit Tests (CY2023)
    runs-on: ubuntu-22.04
    container:
      image: aswf/ci-opencue:2023
    steps:
      - uses: actions/checkout@v4
      - name: Build with Gradle
        run: |
          chown -R aswfuser:aswfgroup .
          su -c "cd cuebot && ./gradlew build --stacktrace --info" aswfuser

  test_python_2024:
    needs: build_opencue_packages
    name: Run Python Unit Tests (CY2024)
    runs-on: ubuntu-22.04
    container: aswf/ci-opencue:2024
    steps:
      - name: Checkout
        uses: actions/checkout@v4
        with:
          fetch-depth: 0
          fetch-tags: true

      - name: Mark repository as safe (Fix for https://github.com/actions/checkout/issues/1048)
        run: git config --global --add safe.directory $GITHUB_WORKSPACE

      - name: Download a single artifact
        uses: actions/download-artifact@v4
        with:
          name: opencue_packages
          path: packages

      - name: Run Python Tests
        run: |
          export OPENCUE_PROTO_PACKAGE_PATH="${{ needs.build_opencue_packages.outputs.opencue_proto_path }}"
          export OPENCUE_PYCUE_PACKAGE_PATH="${{ needs.build_opencue_packages.outputs.opencue_pycue_path }}"
          export OPENCUE_PYOUTLINE_PACKAGE_PATH="${{ needs.build_opencue_packages.outputs.opencue_pyoutline_path }}"
          export OPENCUE_CUEADMIN_PACKAGE_PATH="${{ needs.build_opencue_packages.outputs.opencue_cueadmin_path }}"
          export OPENCUE_CUEMAN_PACKAGE_PATH="${{ needs.build_opencue_packages.outputs.opencue_cueman_path }}"
          export OPENCUE_CUESUBMIT_PACKAGE_PATH="${{ needs.build_opencue_packages.outputs.opencue_cuesubmit_path }}"
          export OPENCUE_CUEGUI_PACKAGE_PATH="${{ needs.build_opencue_packages.outputs.opencue_cuegui_path }}"
          export OPENCUE_RQD_PACKAGE_PATH="${{ needs.build_opencue_packages.outputs.opencue_rqd_path }}"
          ci/run_python_tests.sh

  test_cuebot_2024:
    needs: build_opencue_packages
    name: Build Cuebot and Run Unit Tests (CY2024)
    runs-on: ubuntu-22.04
    container:
      image: aswf/ci-opencue:2024
    steps:
      - uses: actions/checkout@v4
      - name: Build with Gradle
        run: |
          chown -R aswfuser:aswfgroup .
          su -c "cd cuebot && ./gradlew build --stacktrace --info" aswfuser

  integration_test:
    needs: build_opencue_packages
    name: Run Integration Test
    runs-on: ubuntu-22.04
    steps:
      - name: Checkout
        uses: actions/checkout@v4
        with:
          fetch-depth: 0
          fetch-tags: true

      - name: Mark repository as safe (Fix for https://github.com/actions/checkout/issues/1048)
        run: git config --global --add safe.directory $GITHUB_WORKSPACE

      - name: Download a single artifact
        uses: actions/download-artifact@v4
        with:
          name: opencue_packages
          path: packages

      - name: Run test
        run: |
          export OPENCUE_PROTO_PACKAGE_PATH="${{ needs.build_opencue_packages.outputs.opencue_proto_path }}"
          export OPENCUE_PYCUE_PACKAGE_PATH="${{ needs.build_opencue_packages.outputs.opencue_pycue_path }}"
          export OPENCUE_PYOUTLINE_PACKAGE_PATH="${{ needs.build_opencue_packages.outputs.opencue_pyoutline_path }}"
          export OPENCUE_CUEADMIN_PACKAGE_PATH="${{ needs.build_opencue_packages.outputs.opencue_cueadmin_path }}"
          export OPENCUE_CUEMAN_PACKAGE_PATH="${{ needs.build_opencue_packages.outputs.opencue_cueman_path }}"
          export OPENCUE_CUESUBMIT_PACKAGE_PATH="${{ needs.build_opencue_packages.outputs.opencue_cuesubmit_path }}"
          export OPENCUE_CUEGUI_PACKAGE_PATH="${{ needs.build_opencue_packages.outputs.opencue_cuegui_path }}"
          export OPENCUE_RQD_PACKAGE_PATH="${{ needs.build_opencue_packages.outputs.opencue_rqd_path }}"
          ci/run_integration_test.sh

      - name: Archive log files
        uses: actions/upload-artifact@v4
        if: ${{ always() }}
        with:
          name: test-logs
          path: /tmp/opencue-test/*.log

  lint_python:
    needs: build_opencue_packages
    name: Lint Python Code
    runs-on: ubuntu-22.04
    container: aswf/ci-opencue:2024.1
    steps:
      - name: Checkout
        uses: actions/checkout@v4
        with:
          fetch-depth: 0
          fetch-tags: true

      - name: Mark repository as safe (Fix for https://github.com/actions/checkout/issues/1048)
        run: git config --global --add safe.directory $GITHUB_WORKSPACE

      - name: Download a single artifact
        uses: actions/download-artifact@v4
        with:
          name: opencue_packages
          path: packages

      - name: Set package vars from parent action
        run: |
          export OPENCUE_PROTO_PACKAGE_PATH="${{ needs.build_opencue_packages.outputs.opencue_proto_path }}"
          export OPENCUE_PYCUE_PACKAGE_PATH="${{ needs.build_opencue_packages.outputs.opencue_pycue_path }}"
          export OPENCUE_PYOUTLINE_PACKAGE_PATH="${{ needs.build_opencue_packages.outputs.opencue_pyoutline_path }}"
          export OPENCUE_CUEADMIN_PACKAGE_PATH="${{ needs.build_opencue_packages.outputs.opencue_cueadmin_path }}"
          export OPENCUE_CUEMAN_PACKAGE_PATH="${{ needs.build_opencue_packages.outputs.opencue_cueman_path }}"
          export OPENCUE_CUESUBMIT_PACKAGE_PATH="${{ needs.build_opencue_packages.outputs.opencue_cuesubmit_path }}"
          export OPENCUE_CUEGUI_PACKAGE_PATH="${{ needs.build_opencue_packages.outputs.opencue_cuegui_path }}"
          export OPENCUE_RQD_PACKAGE_PATH="${{ needs.build_opencue_packages.outputs.opencue_rqd_path }}"

      - name: Lint Python Code
        run: ci/run_python_lint.sh

  test_sphinx:
    needs: build_opencue_packages
    name: Test Documentation Build
    runs-on: ubuntu-22.04
    container:
      image: aswf/ci-opencue:2023
    steps:
      - uses: actions/checkout@v4
        with:
          fetch-depth: 0
          fetch-tags: true

      - name: Mark repository as safe (Fix for https://github.com/actions/checkout/issues/1048)
        run: git config --global --add safe.directory $GITHUB_WORKSPACE

      - name: Run Sphinx build
        run: ci/build_sphinx_docs.sh

  check_changed_files:
    name: Check Changed Files
    runs-on: ubuntu-22.04
    steps:
      - uses: actions/checkout@v4
        with:
          fetch-depth: 2
          set-safe-directory: true
          fetch-tags: true

      - name: Check for Version Change
        run: |
          git diff --name-status HEAD^1 HEAD| grep '^M' | awk '{print $2}'
          readarray -t changed_files < <(git diff --name-status HEAD^1 HEAD| grep '^M' | awk '{print $2}')
          ci/check_changed_files.py "${changed_files[@]}"

  check_migration_files:
    name: Check Database Migration Files
    runs-on: ubuntu-22.04
    steps:
      - uses: actions/checkout@v4
      - name: Check Migration Files
        run: ci/check_database_migrations.py

  check_for_version_bump:
    name: Check for Version Bump
    runs-on: ubuntu-22.04
    steps:
      - uses: actions/checkout@v4
        with:
          fetch-depth: 2
          set-safe-directory: true
          fetch-tags: true

      - name: Check for Version Change
        run: |
<<<<<<< HEAD
          git diff --name-status HEAD^1 HEAD| grep '^M' | awk '{print $2}'
          readarray -t changed_files < <(git diff --name-status HEAD^1 HEAD| grep '^M' | awk '{print $2}')
          ci/check_version_bump.py "${changed_files[@]}"
=======
          readarray -t changed_files < <(git diff --name-only HEAD^1 HEAD)
          ci/check_version_bump.py "${changed_files[@]}"

  test_rest_gateway:
    name: Test REST Gateway
    runs-on: ubuntu-22.04
    steps:
      - name: Checkout
        uses: actions/checkout@v4
        with:
          fetch-depth: 0
          fetch-tags: true

      - name: Mark repository as safe
        run: git config --global --add safe.directory $GITHUB_WORKSPACE

      - name: Set up Go
        uses: actions/setup-go@v5
        with:
          go-version: '1.21'

      - name: Install Protocol Buffers Compiler
        run: |
          sudo apt-get update
          sudo apt-get install -y protobuf-compiler

      - name: Install Go tools
        run: |
          go install github.com/grpc-ecosystem/grpc-gateway/v2/protoc-gen-grpc-gateway@latest
          go install github.com/grpc-ecosystem/grpc-gateway/v2/protoc-gen-openapiv2@latest
          go install google.golang.org/protobuf/cmd/protoc-gen-go@latest
          go install google.golang.org/grpc/cmd/protoc-gen-go-grpc@latest

      - name: Generate protobuf code
        working-directory: rest_gateway/opencue_gateway
        run: |
          mkdir -p gen/go
          protoc -I ../../proto/src/ \
            --go_out ./gen/go/ \
            --go_opt paths=source_relative \
            --go-grpc_out ./gen/go/ \
            --go-grpc_opt paths=source_relative \
            ../../proto/src/*.proto
          protoc -I ../../proto/src/ \
            --grpc-gateway_out ./gen/go \
            --grpc-gateway_opt paths=source_relative \
            --grpc-gateway_opt generate_unbound_methods=true \
            ../../proto/src/*.proto

      - name: Install Go dependencies
        working-directory: rest_gateway/opencue_gateway
        run: |
          if [ ! -f go.mod ]; then go mod init opencue_gateway; fi
          go mod tidy

      - name: Run unit tests with coverage
        working-directory: rest_gateway/opencue_gateway
        run: |
          go test -v -coverprofile=coverage.out -covermode=atomic .
          go tool cover -func=coverage.out

      - name: Upload coverage report
        uses: actions/upload-artifact@v4
        if: always()
        with:
          name: rest-gateway-coverage
          path: rest_gateway/opencue_gateway/coverage.out
>>>>>>> 7c50aa5c
<|MERGE_RESOLUTION|>--- conflicted
+++ resolved
@@ -300,12 +300,8 @@
 
       - name: Check for Version Change
         run: |
-<<<<<<< HEAD
           git diff --name-status HEAD^1 HEAD| grep '^M' | awk '{print $2}'
           readarray -t changed_files < <(git diff --name-status HEAD^1 HEAD| grep '^M' | awk '{print $2}')
-          ci/check_version_bump.py "${changed_files[@]}"
-=======
-          readarray -t changed_files < <(git diff --name-only HEAD^1 HEAD)
           ci/check_version_bump.py "${changed_files[@]}"
 
   test_rest_gateway:
@@ -371,5 +367,4 @@
         if: always()
         with:
           name: rest-gateway-coverage
-          path: rest_gateway/opencue_gateway/coverage.out
->>>>>>> 7c50aa5c
+          path: rest_gateway/opencue_gateway/coverage.out