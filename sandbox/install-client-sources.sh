#!/bin/bash

# Installs OpenCue Python client libraries from source.
#
# Read the [OpenCue sandbox documentation](https://github.com/AcademySoftwareFoundation/OpenCue/blob/master/sandbox/README.md)
# to learn how to set up a local OpenCue environment.

# This script should be run from the root of the OpenCue repository.

<<<<<<< HEAD
# Compile the proto used to communicate with the Cuebot server.
cd proto
python -m grpc_tools.protoc -I=. \
  --python_out=../pycue/opencue/compiled_proto \
  --grpc_python_out=../pycue/opencue/compiled_proto ./*.proto
cd ..
python ci/fix_compiled_proto.py pycue/opencue/compiled_proto
=======
set -e
>>>>>>> 90c3c15a

# Install all client packages.
if [[ -n "${OPENCUE_PROTO_PACKAGE_PATH+x}" ]]
then
  echo "Installing pre-built cuebot package"
  pip install ${OPENCUE_PROTO_PACKAGE_PATH}
else
  VERSION_TAG="$(cat VERSION.in | tr -d '[:space:]')"
  # Check if the tag already exists
  if git tag --list "$VERSION_TAG" | grep -q "^$VERSION_TAG$"; then
    echo "Tag $VERSION_TAG already exists."
  else
    echo "Creating tag $VERSION_TAG"
    git tag "$VERSION_TAG"
  fi
  # Build the proto package
  pip install proto/
fi

# Install the rest of the Python client packages
pip install pycue/ pyoutline/ cueadmin/ cueman/ cuesubmit/ cuegui/<|MERGE_RESOLUTION|>--- conflicted
+++ resolved
@@ -7,17 +7,7 @@
 
 # This script should be run from the root of the OpenCue repository.
 
-<<<<<<< HEAD
-# Compile the proto used to communicate with the Cuebot server.
-cd proto
-python -m grpc_tools.protoc -I=. \
-  --python_out=../pycue/opencue/compiled_proto \
-  --grpc_python_out=../pycue/opencue/compiled_proto ./*.proto
-cd ..
-python ci/fix_compiled_proto.py pycue/opencue/compiled_proto
-=======
 set -e
->>>>>>> 90c3c15a
 
 # Install all client packages.
 if [[ -n "${OPENCUE_PROTO_PACKAGE_PATH+x}" ]]
