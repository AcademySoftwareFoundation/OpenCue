--- conflicted
+++ resolved
@@ -21,10 +21,7 @@
 from __future__ import absolute_import
 import getpass
 import os
-<<<<<<< HEAD
-=======
 import platform
->>>>>>> 63bb7f1f
 import unittest
 
 import mock
@@ -53,11 +50,7 @@
             job_pb2.Layer(name=TEST_LAYER_NAME))
         username = getpass.getuser()
         pid = os.getpid()
-<<<<<<< HEAD
-        host_kill = os.uname()[1]
-=======
         host_kill = platform.uname()[1]
->>>>>>> 63bb7f1f
         reason = "Frames Kill Request"
         layer.kill(username=username, pid=pid, host_kill=host_kill, reason=reason)
 
