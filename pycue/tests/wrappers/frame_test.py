#!/usr/bin/env python

#  Copyright Contributors to the OpenCue Project
#
#  Licensed under the Apache License, Version 2.0 (the "License");
#  you may not use this file except in compliance with the License.
#  You may obtain a copy of the License at
#
#    http://www.apache.org/licenses/LICENSE-2.0
#
#  Unless required by applicable law or agreed to in writing, software
#  distributed under the License is distributed on an "AS IS" BASIS,
#  WITHOUT WARRANTIES OR CONDITIONS OF ANY KIND, either express or implied.
#  See the License for the specific language governing permissions and
#  limitations under the License.

"""Tests for `opencue.wrappers.frame`."""

from __future__ import print_function
from __future__ import division
from __future__ import absolute_import
import getpass
import os
<<<<<<< HEAD
=======
import platform
>>>>>>> 63bb7f1f
import time
import unittest

import mock

from opencue.compiled_proto import depend_pb2
from opencue.compiled_proto import job_pb2
import opencue.wrappers.frame
import opencue.wrappers.job
import opencue.wrappers.layer


TEST_FRAME_NAME = 'testFrame'


@mock.patch('opencue.cuebot.Cuebot.getStub')
class FrameTests(unittest.TestCase):

    def testEat(self, getStubMock):
        stubMock = mock.Mock()
        stubMock.Eat.return_value = job_pb2.FrameEatResponse()
        getStubMock.return_value = stubMock

        frame = opencue.wrappers.frame.Frame(
            job_pb2.Frame(name=TEST_FRAME_NAME, state=job_pb2.WAITING))
        frame.eat()

        stubMock.Eat.assert_called_with(
            job_pb2.FrameEatRequest(frame=frame.data), timeout=mock.ANY)

    def testKill(self, getStubMock):
        stubMock = mock.Mock()
        stubMock.Kill.return_value = job_pb2.FrameKillResponse()
        getStubMock.return_value = stubMock

        frame = opencue.wrappers.frame.Frame(
            job_pb2.Frame(name=TEST_FRAME_NAME, state=job_pb2.RUNNING))
        username = getpass.getuser()
        pid = os.getpid()
<<<<<<< HEAD
        host_kill = os.uname()[1]
=======
        host_kill = platform.uname()[1]
>>>>>>> 63bb7f1f
        reason = "Frames Kill Request"
        frame.kill(username=username, pid=pid, host_kill=host_kill, reason=reason)

        stubMock.Kill.assert_called_with(
            job_pb2.FrameKillRequest(frame=frame.data,
                                     username=username,
                                     pid=str(pid),
                                     host_kill=host_kill,
                                     reason=reason), timeout=mock.ANY)

    def testRetry(self, getStubMock):
        stubMock = mock.Mock()
        stubMock.Retry.return_value = job_pb2.FrameRetryResponse()
        getStubMock.return_value = stubMock

        frame = opencue.wrappers.frame.Frame(
            job_pb2.Frame(name=TEST_FRAME_NAME, state=job_pb2.RUNNING))
        frame.retry()

        stubMock.Retry.assert_called_with(
            job_pb2.FrameRetryRequest(frame=frame.data), timeout=mock.ANY)

    def testGetWhatDependsOnThis(self, getStubMock):
        dependId = 'ddd-dddd-ddd'
        stubMock = mock.Mock()
        stubMock.GetWhatDependsOnThis.return_value = job_pb2.FrameGetWhatDependsOnThisResponse(
            depends=depend_pb2.DependSeq(depends=[depend_pb2.Depend(id=dependId)]))
        getStubMock.return_value = stubMock

        frame = opencue.wrappers.frame.Frame(
            job_pb2.Frame(name=TEST_FRAME_NAME, state=job_pb2.RUNNING))
        depends = frame.getWhatDependsOnThis()

        stubMock.GetWhatDependsOnThis.assert_called_with(
            job_pb2.FrameGetWhatDependsOnThisRequest(frame=frame.data), timeout=mock.ANY)
        self.assertEqual(len(depends), 1)
        self.assertEqual(depends[0].id(), dependId)

    def testGetWhatThisDependsOn(self, getStubMock):
        dependId = 'ddd-dddd-ddd'
        stubMock = mock.Mock()
        stubMock.GetWhatThisDependsOn.return_value = job_pb2.FrameGetWhatThisDependsOnResponse(
            depends=depend_pb2.DependSeq(depends=[depend_pb2.Depend(id=dependId)]))
        getStubMock.return_value = stubMock

        frame = opencue.wrappers.frame.Frame(
            job_pb2.Frame(name=TEST_FRAME_NAME, state=job_pb2.RUNNING))
        depends = frame.getWhatThisDependsOn()

        stubMock.GetWhatThisDependsOn.assert_called_with(
            job_pb2.FrameGetWhatThisDependsOnRequest(frame=frame.data), timeout=mock.ANY)
        self.assertEqual(len(depends), 1)
        self.assertEqual(depends[0].id(), dependId)

    def testCreateDependencyOnFrame(self, getStubMock):
        dependId = 'ddd-dddd-ddd'
        stubMock = mock.Mock()
        stubMock.CreateDependencyOnFrame.return_value = \
            job_pb2.FrameCreateDependencyOnFrameResponse(depend=depend_pb2.Depend(id=dependId))
        getStubMock.return_value = stubMock

        dependFrameName = 'frameDependTest'
        frame = opencue.wrappers.frame.Frame(
            job_pb2.Frame(name=TEST_FRAME_NAME))
        dependOnFrame = opencue.wrappers.frame.Frame(
            job_pb2.Frame(name=dependFrameName))
        depend = frame.createDependencyOnFrame(dependOnFrame)

        stubMock.CreateDependencyOnFrame.assert_called_with(
            job_pb2.FrameCreateDependencyOnFrameRequest(frame=frame.data,
                                                        depend_on_frame=dependOnFrame.data),
            timeout=mock.ANY)
        self.assertEqual(depend.id(), dependId)

    def testCreateDependencyOnJob(self, getStubMock):
        dependId = 'ddd-dddd-ddd'
        stubMock = mock.Mock()
        stubMock.CreateDependencyOnJob.return_value = \
            job_pb2.FrameCreateDependencyOnJobResponse(depend=depend_pb2.Depend(id=dependId))
        getStubMock.return_value = stubMock

        dependJobName = 'jobDependTest'
        frame = opencue.wrappers.frame.Frame(
            job_pb2.Frame(name=TEST_FRAME_NAME, state=job_pb2.RUNNING))
        dependOnJob = opencue.wrappers.job.Job(
            job_pb2.Job(name=dependJobName))
        depend = frame.createDependencyOnJob(dependOnJob)

        stubMock.CreateDependencyOnJob.assert_called_with(
            job_pb2.FrameCreateDependencyOnJobRequest(frame=frame.data, job=dependOnJob.data),
            timeout=mock.ANY)
        self.assertEqual(depend.id(), dependId)

    def testCreateDependencyOnLayer(self, getStubMock):
        dependId = 'ddd-dddd-ddd'
        stubMock = mock.Mock()
        stubMock.CreateDependencyOnLayer.return_value = \
            job_pb2.FrameCreateDependencyOnLayerResponse(depend=depend_pb2.Depend(id=dependId))
        getStubMock.return_value = stubMock

        dependLayerName = 'layerDependTest'
        frame = opencue.wrappers.frame.Frame(
            job_pb2.Frame(name=TEST_FRAME_NAME, state=job_pb2.RUNNING))
        dependOnLayer = opencue.wrappers.layer.Layer(
            job_pb2.Layer(name=dependLayerName))
        depend = frame.createDependencyOnLayer(dependOnLayer)

        stubMock.CreateDependencyOnLayer.assert_called_with(
            job_pb2.FrameCreateDependencyOnLayerRequest(frame=frame.data, layer=dependOnLayer.data),
            timeout=mock.ANY)
        self.assertEqual(depend.id(), dependId)

    def testMarkAsWaiting(self, getStubMock):
        stubMock = mock.Mock()
        stubMock.MarkAsWaiting.return_value = job_pb2.FrameMarkAsWaitingResponse()
        getStubMock.return_value = stubMock

        frame = opencue.wrappers.frame.Frame(
            job_pb2.Frame(name=TEST_FRAME_NAME, state=job_pb2.RUNNING))
        frame.markAsWaiting()

        stubMock.MarkAsWaiting.assert_called_with(
            job_pb2.FrameMarkAsWaitingRequest(frame=frame.data), timeout=mock.ANY)

    def testDropDepends(self, getStubMock):
        stubMock = mock.Mock()
        stubMock.DropDepends.return_value = job_pb2.FrameDropDependsResponse()
        getStubMock.return_value = stubMock

        target = depend_pb2.ANY_TARGET
        frame = opencue.wrappers.frame.Frame(job_pb2.Frame(name='arbitrary-frame-name'))
        frame.dropDepends(target)

        stubMock.DropDepends.assert_called_with(
            job_pb2.FrameDropDependsRequest(frame=frame.data, target=target),
            timeout=mock.ANY)

    def testRunTimeZero(self, getStubMock):
        zeroFrame = opencue.wrappers.frame.Frame(
            job_pb2.Frame(name=TEST_FRAME_NAME, start_time=0, stop_time=1000))
        self.assertEqual(zeroFrame.runTime(), 0)

    def testRunTimeRunning(self, getStubMock):
        curTime = int(time.time())
        startTime = 100
        expected = curTime - startTime
        runningFrame = opencue.wrappers.frame.Frame(
            job_pb2.Frame(name=TEST_FRAME_NAME, start_time=startTime, stop_time=0))
        threshold = abs(runningFrame.runTime() - expected)
        self.assertTrue(threshold < 1)

    def testRunTimeDone(self, getStubMock):
        startTime = 100
        stopTime = 500
        expected = stopTime - startTime
        runningFrame = opencue.wrappers.frame.Frame(
            job_pb2.Frame(name=TEST_FRAME_NAME, start_time=startTime, stop_time=stopTime))
        self.assertEqual(runningFrame.runTime(), expected)

    def testSetFrameStateDisplayOverride(self, getStubMock):
        stubMock = mock.Mock()
        stubMock.SetFrameStateDisplayOverride.return_value = \
            job_pb2.FrameStateDisplayOverrideResponse()
        getStubMock.return_value = stubMock

        frame = opencue.wrappers.frame.Frame(job_pb2.Frame(name='TEST_FRAME_A'))
        frame.setFrameStateDisplayOverride(job_pb2.FrameState.SUCCEEDED,
                                           'TIMED_OUT',
                                           frame.STATUS_COLOR["BLUE"])

        stubMock.SetFrameStateDisplayOverride.assert_called_with(
            job_pb2.FrameStateDisplayOverrideRequest(frame=frame.data,
                override=job_pb2.FrameStateDisplayOverride(
                    state=job_pb2.FrameState.SUCCEEDED,
                    text='TIMED_OUT',
                    color=job_pb2.FrameStateDisplayOverride.RGB(red=0,
                                                                green=128,
                                                                blue=255))))

    def testGetFrameStateDisplayOverrides(self, getStubMock):
        stubMock = mock.Mock()
        stubMock.GetFrameStateDisplayOverrides.return_value = \
            job_pb2.GetFrameStateDisplayOverridesResponse(
                overrides = job_pb2.FrameStateDisplayOverrideSeq(overrides=[
                    job_pb2.FrameStateDisplayOverride(state=job_pb2.FrameState.SUCCEEDED,
                                                      text='COMPLETE',
                                                      color=job_pb2.FrameStateDisplayOverride.RGB(
                                                          red=123, green=20, blue=102
                                                      )),
                    job_pb2.FrameStateDisplayOverride(state=job_pb2.FrameState.DEAD,
                                                      text='FAILED',
                                                      color=job_pb2.FrameStateDisplayOverride.RGB(
                                                          red=223, green=120, blue=10
                                                      ))]))
        getStubMock.return_value = stubMock

        frame = opencue.wrappers.frame.Frame(job_pb2.Frame(name='TEST_FRAME_A'))
        overrides = frame.getFrameStateDisplayOverrides()

        stubMock.GetFrameStateDisplayOverrides.assert_called_with(
            job_pb2.GetFrameStateDisplayOverridesRequest(frame=frame.data))

        self.assertTrue(len(overrides), 2)
        self.assertEqual(overrides[0].state, job_pb2.FrameState.SUCCEEDED)
        self.assertEqual(overrides[1].state, job_pb2.FrameState.DEAD)


class FrameEnumTests(unittest.TestCase):

    def testCheckpointState(self):
        self.assertEqual(opencue.api.Frame.CheckpointState.DISABLED,
                         opencue.compiled_proto.job_pb2.DISABLED)
        self.assertEqual(opencue.api.Frame.CheckpointState.DISABLED, 0)

    def testFrameExitStatus(self):
        self.assertEqual(opencue.api.Frame.FrameExitStatus.FAILED_LAUNCH,
                         opencue.compiled_proto.job_pb2.FAILED_LAUNCH)
        self.assertEqual(opencue.api.Frame.FrameExitStatus.FAILED_LAUNCH, 256)

    def testFrameState(self):
        self.assertEqual(opencue.api.Frame.FrameState.RUNNING,
                         opencue.compiled_proto.job_pb2.RUNNING)
        self.assertEqual(opencue.api.Frame.FrameState.RUNNING, 2)


if __name__ == '__main__':
    unittest.main()<|MERGE_RESOLUTION|>--- conflicted
+++ resolved
@@ -21,10 +21,7 @@
 from __future__ import absolute_import
 import getpass
 import os
-<<<<<<< HEAD
-=======
 import platform
->>>>>>> 63bb7f1f
 import time
 import unittest
 
@@ -64,11 +61,7 @@
             job_pb2.Frame(name=TEST_FRAME_NAME, state=job_pb2.RUNNING))
         username = getpass.getuser()
         pid = os.getpid()
-<<<<<<< HEAD
-        host_kill = os.uname()[1]
-=======
         host_kill = platform.uname()[1]
->>>>>>> 63bb7f1f
         reason = "Frames Kill Request"
         frame.kill(username=username, pid=pid, host_kill=host_kill, reason=reason)
 
