#!/usr/bin/env python

#  Copyright Contributors to the OpenCue Project
#
#  Licensed under the Apache License, Version 2.0 (the "License");
#  you may not use this file except in compliance with the License.
#  You may obtain a copy of the License at
#
#    http://www.apache.org/licenses/LICENSE-2.0
#
#  Unless required by applicable law or agreed to in writing, software
#  distributed under the License is distributed on an "AS IS" BASIS,
#  WITHOUT WARRANTIES OR CONDITIONS OF ANY KIND, either express or implied.
#  See the License for the specific language governing permissions and
#  limitations under the License.

"""Tests for `FileSequence`."""

from __future__ import print_function
from __future__ import division
from __future__ import absolute_import
from builtins import str
import unittest

from FileSequence import FrameRange
from FileSequence import FrameSet
from FileSequence import FileSequence


class FrameRangeTests(unittest.TestCase):

    def testSingleFrame(self):
        frame = 4927

        result = FrameRange(str(frame))

        self.assertEqual([frame], result.getAll())

    def testNegativeSingleFrame(self):
        frame = -4982

        result = FrameRange(str(frame))

        self.assertEqual([frame], result.getAll())

    def testFrameRange(self):
        result = FrameRange('1-7')

        self.assertEqual([1, 2, 3, 4, 5, 6, 7], result.getAll())

    def testNegativeFrameRange(self):
        result = FrameRange('-20--13')

        self.assertEqual([-20, -19, -18, -17, -16, -15, -14, -13], result.getAll())

    def testNegativeToPositiveFrameRange(self):
        result = FrameRange('-5-3')

        self.assertEqual([-5, -4, -3, -2, -1, 0, 1, 2, 3], result.getAll())

    def testReverseFrameRange(self):
        result = FrameRange('6-2')

        self.assertEqual([6, 5, 4, 3, 2], result.getAll())

    def testReverseNegativeFrameRange(self):
        result = FrameRange('-2--6')

        self.assertEqual([-2, -3, -4, -5, -6], result.getAll())

    def testStep(self):
        result = FrameRange('1-8x2')

        self.assertEqual([1, 3, 5, 7], result.getAll())

    def testNegativeStep(self):
        result = FrameRange('8-1x-2')

        self.assertEqual([8, 6, 4, 2], result.getAll())

    def testNegativeStepInvalidRange(self):
        with self.assertRaises(ValueError):
            FrameRange('1-8x-2')

    def testInvertedStep(self):
        result = FrameRange('1-8y2')

        self.assertEqual([2, 4, 6, 8], result.getAll())

    def testNegativeInvertedStep(self):
        result = FrameRange('8-1y-2')

        self.assertEqual([7, 5, 3, 1], result.getAll())

    def testInterleave(self):
        result = FrameRange('1-10:5')

        self.assertEqual([1, 6, 2, 4, 8, 10, 3, 5, 7, 9], result.getAll())

    def testNegativeInterleave(self):
        result = FrameRange('10-1:-5')

        self.assertEqual([10, 5, 9, 7, 3, 1, 8, 6, 4, 2], result.getAll())

    def testNonNumericalInput(self):
        with self.assertRaises(ValueError):
            FrameRange('a')

        with self.assertRaises(ValueError):
            FrameRange('a-b')

        with self.assertRaises(ValueError):
            FrameRange('1-5xc')

        with self.assertRaises(ValueError):
            FrameRange('1-5:c')

    def testInvalidRange(self):
        with self.assertRaises(ValueError):
            FrameRange('1-10-20')

        with self.assertRaises(ValueError):
            FrameRange('1x10-20')

        with self.assertRaises(ValueError):
            FrameRange('1:10-20')

    def testSize(self):
        result = FrameRange('1-7')

        self.assertEqual(7, result.size())

    def testGet(self):
        result = FrameRange('1-7')

        self.assertEqual(5, result.get(4))

    def testIndex(self):
        result = FrameRange('1-7')

        self.assertEqual(5, result.index(6))
        self.assertEqual(-1, result.index(22))

    def testNormalize(self):
        simpleRange = FrameRange('3-5')
        simpleRange.normalize()

        self.assertEqual([3, 4, 5], simpleRange.getAll())

        reverseOrder = FrameRange('3-1x-1')
        reverseOrder.normalize()

        self.assertEqual([1, 2, 3], reverseOrder.getAll())


class FrameSetTests(unittest.TestCase):

    def testMultipleSegments(self):
        result = FrameSet('57,1-3,4-2,12-15x2,76-70x-3,5-12y3,1-7:5')

        self.assertEqual(
            [57, 1, 2, 3, 4, 3, 2, 12, 14, 76, 73, 70, 6, 7, 9, 10, 12, 1, 6, 2, 4, 3, 5, 7],
            result.getAll())

    def testSize(self):
        result = FrameSet('1-7')

        self.assertEqual(7, result.size())

    def testGet(self):
        result = FrameSet('1-7')

        self.assertEqual(5, result.get(4))

    def testIndex(self):
        result = FrameSet('1-7')

        self.assertEqual(5, result.index(6))
        self.assertEqual(-1, result.index(22))

    def testNormalize(self):
        reverseOrder = FrameSet('5,3-1x-1')
        reverseOrder.normalize()

        self.assertEqual([1, 2, 3, 5], reverseOrder.getAll())

        duplicates = FrameSet('1-2,2-3')
        duplicates.normalize()

        self.assertEqual([1, 2, 3], duplicates.getAll())


class FileSequenceTests(unittest.TestCase):
    def __testFileSequence(self, filespec, **kwargs):
        fs = FileSequence(filespec)

        tests = {'prefix': fs.getPrefix(),
                 'frameSet': fs.frameSet,
                 'suffix': fs.getSuffix(),
                 'padSize': fs.getPadSize(),
                 'dirname': fs.getDirname(),
                 'basename': fs.getBasename()
<<<<<<< HEAD
        }
=======
                 }
>>>>>>> 452d0305

        for arg, member in tests.items():
            if arg in kwargs:
                if isinstance(member, FrameSet):
<<<<<<< HEAD
                    self.assertEqual(member.getAll(), kwargs[arg].getAll(), "Comparing '%s', got '%s', expected '%s'" % (arg, str(member), str(kwargs[arg])))
                else:
                    self.assertEqual(member, kwargs[arg], "Comparing '%s', got '%s', expected '%s'" % (arg, str(member), str(kwargs[arg])))

    def testVariousFileSequences(self):
        """Test various file sequences are correctly parsed."""
        self.__testFileSequence('foo.1-1####.bar', prefix='foo.', frameSet=FrameSet('1-1'), suffix='.bar', padSize=4)
        self.__testFileSequence('foo.####.bar', prefix='foo.', frameSet=None, suffix='.bar', padSize=4)
        # Not sure why this becomes padSize of 10
        # self.__testFileSequence('foo.1-15x2#@#@.bar', prefix='foo.', frameSet=FrameSet('1-15x2'), suffix='.bar',
        # padSize=10)
        self.__testFileSequence('foo.1-15x2.bar', prefix='foo.', frameSet=FrameSet('1-15x2'), suffix='.bar', padSize=1)
        self.__testFileSequence('someImage.1,3,5####.rla', prefix='someImage.', frameSet=FrameSet('1,3,5'), suffix='.rla', padSize=4)
        self.__testFileSequence('foo.####.exr.tx', prefix='foo.', frameSet=None, suffix='.exr.tx', padSize=4)
        self.__testFileSequence('foo.1-10#.bar.1-9####.bar', prefix='foo.1-10#.bar.', frameSet=FrameSet('1-9'), suffix='.bar', padSize=4)
        self.__testFileSequence('foo.1-9.bar', prefix='foo.', frameSet=FrameSet('1-9'), suffix='.bar', padSize=1)
        self.__testFileSequence('foo.1-10.bar', prefix='foo.', frameSet=FrameSet('1-10'), suffix='.bar', padSize=1)
        self.__testFileSequence('foo.9.bar', prefix='foo.', frameSet=FrameSet('9-9'), suffix='.bar', padSize=1)

        self.__testFileSequence('foo.1-10#.bar', prefix='foo.', dirname='', basename='foo')
        self.__testFileSequence('/foo.1-10#.bar', prefix='/foo.', dirname='/', basename='foo')
        self.__testFileSequence('baz/foo.1-10#.bar', prefix='baz/foo.', dirname='baz/', basename='foo')
        self.__testFileSequence('/baz/foo.1-10#.bar', prefix='/baz/foo.', dirname='/baz/', basename='foo')
        self.__testFileSequence('/bar/baz/foo.1-10#.bar', prefix='/bar/baz/foo.', dirname='/bar/baz/', basename='foo')

        self.__testFileSequence('foo.-15-15####.bar', prefix='foo.', frameSet=FrameSet('-15-15'), suffix='.bar', padSize=4)
        self.__testFileSequence('foo.-15--1####.bar', prefix='foo.', frameSet=FrameSet('-15--1'), suffix='.bar', padSize=4)

    def testPadSizeWithoutPadTokens(self):
        """Test the pad size is correctly guessed when no padding tokens are given."""
        self.__testFileSequence('foo.0009.bar',         padSize=4)
        self.__testFileSequence('foo.1-9x0002.bar',     padSize=1)
        # This test contradicts another test for negative steps
        # self.__testFileSequence('foo.9-1x-0002.bar',    padSize=1)
        self.__testFileSequence('foo.9-09x0002.bar',    padSize=1)
        self.__testFileSequence('foo.9,10.bar',         padSize=1)
        self.__testFileSequence('foo.009,10.bar',       padSize=3)
        self.__testFileSequence('foo.-011.bar',         padSize=4)

        # sequence padded to 4 but frame count goes above 9999
        self.__testFileSequence('foo.0001-10000.bar',   padSize=4)
=======
                    self.assertEqual(member.getAll(), kwargs[arg].getAll(),
                                     "Comparing '%s', got '%s', expected '%s'" % (arg, str(member),
                                                                                  str(kwargs[arg])))
                else:
                    self.assertEqual(member, kwargs[arg],
                                     "Comparing '%s', got '%s', expected '%s'" % (arg, str(member),
                                                                                  str(kwargs[arg])))

    def testVariousFileSequences(self):
        """Test various file sequences are correctly parsed."""
        self.__testFileSequence('foo.1-1####.bar', prefix='foo.', frameSet=FrameSet('1-1'),
                                suffix='.bar', padSize=4)
        self.__testFileSequence('foo.####.bar', prefix='foo.', frameSet=None, suffix='.bar',
                                padSize=4)
        # Not sure why this becomes padSize of 10
        # self.__testFileSequence('foo.1-15x2#@#@.bar', prefix='foo.', frameSet=FrameSet('1-15x2'),
        # suffix='.bar',
        # padSize=10)
        self.__testFileSequence('foo.1-15x2.bar', prefix='foo.', frameSet=FrameSet('1-15x2'),
                                suffix='.bar', padSize=1)
        self.__testFileSequence('someImage.1,3,5####.rla', prefix='someImage.',
                                frameSet=FrameSet('1,3,5'), suffix='.rla', padSize=4)
        self.__testFileSequence('foo.####.exr.tx', prefix='foo.', frameSet=None, suffix='.exr.tx',
                                padSize=4)
        self.__testFileSequence('foo.1-10#.bar.1-9####.bar', prefix='foo.1-10#.bar.',
                                frameSet=FrameSet('1-9'), suffix='.bar', padSize=4)
        self.__testFileSequence('foo.1-9.bar', prefix='foo.', frameSet=FrameSet('1-9'),
                                suffix='.bar', padSize=1)
        self.__testFileSequence('foo.1-10.bar', prefix='foo.', frameSet=FrameSet('1-10'),
                                suffix='.bar', padSize=1)
        self.__testFileSequence('foo.9.bar', prefix='foo.', frameSet=FrameSet('9-9'), suffix='.bar',
                                padSize=1)

        self.__testFileSequence('foo.1-10#.bar', prefix='foo.', dirname='', basename='foo')
        self.__testFileSequence('/foo.1-10#.bar', prefix='/foo.', dirname='/', basename='foo')
        self.__testFileSequence('baz/foo.1-10#.bar', prefix='baz/foo.', dirname='baz/',
                                basename='foo')
        self.__testFileSequence('/baz/foo.1-10#.bar', prefix='/baz/foo.', dirname='/baz/',
                                basename='foo')
        self.__testFileSequence('/bar/baz/foo.1-10#.bar', prefix='/bar/baz/foo.',
                                dirname='/bar/baz/', basename='foo')

        self.__testFileSequence('foo.-15-15####.bar', prefix='foo.', frameSet=FrameSet('-15-15'),
                                suffix='.bar', padSize=4)
        self.__testFileSequence('foo.-15--1####.bar', prefix='foo.', frameSet=FrameSet('-15--1'),
                                suffix='.bar', padSize=4)

    def testPadSizeWithoutPadTokens(self):
        """Test the pad size is correctly guessed when no padding tokens are given."""
        self.__testFileSequence('foo.0009.bar', padSize=4)
        self.__testFileSequence('foo.1-9x0002.bar', padSize=1)
        # This test contradicts another test for negative steps
        # self.__testFileSequence('foo.9-1x-0002.bar',    padSize=1)
        self.__testFileSequence('foo.9-09x0002.bar', padSize=1)
        self.__testFileSequence('foo.9,10.bar', padSize=1)
        self.__testFileSequence('foo.009,10.bar', padSize=3)
        self.__testFileSequence('foo.-011.bar', padSize=4)

        # sequence padded to 4 but frame count goes above 9999
        self.__testFileSequence('foo.0001-10000.bar', padSize=4)
>>>>>>> 452d0305

    def testInvalidSequences(self):
        """Test invalid file sequences throw expected exception."""
        self.assertRaises(ValueError, FileSequence, 'asdasdasda')
        self.assertRaises(ValueError, FileSequence, 'foo.fred#.bar')
        self.assertRaises(ValueError, FileSequence, 'foo..bar')
        self.assertRaises(ValueError, FileSequence, 'foo.-,x#.bar')
        self.assertRaises(ValueError, FileSequence, 'foo.x2.bar')
        self.assertRaises(ValueError, FileSequence, 'foo.-20---10.bar')
        # order reversed
        self.assertRaises(ValueError, FileSequence, 'foo.10-1.bar')
        self.assertRaises(ValueError, FileSequence, 'foo.-10--20.bar')
        # require a prefix
        self.assertRaises(ValueError, FileSequence, '.1')
        self.assertRaises(ValueError, FileSequence, '0.1')

<<<<<<< HEAD
=======
    def __testStringify(self, filespec, index, expected):
        fs = FileSequence(filespec)
        self.assertEqual(expected, fs[index])

    def testStringify(self):
        self.__testStringify('foo.011.bar', 0, 'foo.011.bar')
        self.__testStringify('foo.-011.bar', 0, 'foo.-011.bar')

    def __testFrameList(self, filespec, frame, expected):
        fs = FileSequence(filespec)
        self.assertEqual(expected, fs(frame))

    def testFrameList(self):
        self.__testFrameList('foo.1-10.bar', 4, 'foo.4.bar')
        self.__testFrameList('foo.1-10####.bar', 4, 'foo.0004.bar')


>>>>>>> 452d0305
if __name__ == '__main__':
    unittest.main()<|MERGE_RESOLUTION|>--- conflicted
+++ resolved
@@ -200,58 +200,11 @@
                  'padSize': fs.getPadSize(),
                  'dirname': fs.getDirname(),
                  'basename': fs.getBasename()
-<<<<<<< HEAD
-        }
-=======
                  }
->>>>>>> 452d0305
 
         for arg, member in tests.items():
             if arg in kwargs:
                 if isinstance(member, FrameSet):
-<<<<<<< HEAD
-                    self.assertEqual(member.getAll(), kwargs[arg].getAll(), "Comparing '%s', got '%s', expected '%s'" % (arg, str(member), str(kwargs[arg])))
-                else:
-                    self.assertEqual(member, kwargs[arg], "Comparing '%s', got '%s', expected '%s'" % (arg, str(member), str(kwargs[arg])))
-
-    def testVariousFileSequences(self):
-        """Test various file sequences are correctly parsed."""
-        self.__testFileSequence('foo.1-1####.bar', prefix='foo.', frameSet=FrameSet('1-1'), suffix='.bar', padSize=4)
-        self.__testFileSequence('foo.####.bar', prefix='foo.', frameSet=None, suffix='.bar', padSize=4)
-        # Not sure why this becomes padSize of 10
-        # self.__testFileSequence('foo.1-15x2#@#@.bar', prefix='foo.', frameSet=FrameSet('1-15x2'), suffix='.bar',
-        # padSize=10)
-        self.__testFileSequence('foo.1-15x2.bar', prefix='foo.', frameSet=FrameSet('1-15x2'), suffix='.bar', padSize=1)
-        self.__testFileSequence('someImage.1,3,5####.rla', prefix='someImage.', frameSet=FrameSet('1,3,5'), suffix='.rla', padSize=4)
-        self.__testFileSequence('foo.####.exr.tx', prefix='foo.', frameSet=None, suffix='.exr.tx', padSize=4)
-        self.__testFileSequence('foo.1-10#.bar.1-9####.bar', prefix='foo.1-10#.bar.', frameSet=FrameSet('1-9'), suffix='.bar', padSize=4)
-        self.__testFileSequence('foo.1-9.bar', prefix='foo.', frameSet=FrameSet('1-9'), suffix='.bar', padSize=1)
-        self.__testFileSequence('foo.1-10.bar', prefix='foo.', frameSet=FrameSet('1-10'), suffix='.bar', padSize=1)
-        self.__testFileSequence('foo.9.bar', prefix='foo.', frameSet=FrameSet('9-9'), suffix='.bar', padSize=1)
-
-        self.__testFileSequence('foo.1-10#.bar', prefix='foo.', dirname='', basename='foo')
-        self.__testFileSequence('/foo.1-10#.bar', prefix='/foo.', dirname='/', basename='foo')
-        self.__testFileSequence('baz/foo.1-10#.bar', prefix='baz/foo.', dirname='baz/', basename='foo')
-        self.__testFileSequence('/baz/foo.1-10#.bar', prefix='/baz/foo.', dirname='/baz/', basename='foo')
-        self.__testFileSequence('/bar/baz/foo.1-10#.bar', prefix='/bar/baz/foo.', dirname='/bar/baz/', basename='foo')
-
-        self.__testFileSequence('foo.-15-15####.bar', prefix='foo.', frameSet=FrameSet('-15-15'), suffix='.bar', padSize=4)
-        self.__testFileSequence('foo.-15--1####.bar', prefix='foo.', frameSet=FrameSet('-15--1'), suffix='.bar', padSize=4)
-
-    def testPadSizeWithoutPadTokens(self):
-        """Test the pad size is correctly guessed when no padding tokens are given."""
-        self.__testFileSequence('foo.0009.bar',         padSize=4)
-        self.__testFileSequence('foo.1-9x0002.bar',     padSize=1)
-        # This test contradicts another test for negative steps
-        # self.__testFileSequence('foo.9-1x-0002.bar',    padSize=1)
-        self.__testFileSequence('foo.9-09x0002.bar',    padSize=1)
-        self.__testFileSequence('foo.9,10.bar',         padSize=1)
-        self.__testFileSequence('foo.009,10.bar',       padSize=3)
-        self.__testFileSequence('foo.-011.bar',         padSize=4)
-
-        # sequence padded to 4 but frame count goes above 9999
-        self.__testFileSequence('foo.0001-10000.bar',   padSize=4)
-=======
                     self.assertEqual(member.getAll(), kwargs[arg].getAll(),
                                      "Comparing '%s', got '%s', expected '%s'" % (arg, str(member),
                                                                                   str(kwargs[arg])))
@@ -312,7 +265,6 @@
 
         # sequence padded to 4 but frame count goes above 9999
         self.__testFileSequence('foo.0001-10000.bar', padSize=4)
->>>>>>> 452d0305
 
     def testInvalidSequences(self):
         """Test invalid file sequences throw expected exception."""
@@ -329,8 +281,6 @@
         self.assertRaises(ValueError, FileSequence, '.1')
         self.assertRaises(ValueError, FileSequence, '0.1')
 
-<<<<<<< HEAD
-=======
     def __testStringify(self, filespec, index, expected):
         fs = FileSequence(filespec)
         self.assertEqual(expected, fs[index])
@@ -348,6 +298,5 @@
         self.__testFrameList('foo.1-10####.bar', 4, 'foo.0004.bar')
 
 
->>>>>>> 452d0305
 if __name__ == '__main__':
     unittest.main()