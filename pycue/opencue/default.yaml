# Default PyCue config file

# Logger
logger.format: "%(levelname)-9s %(module)-10s %(message)s"
logger.level: WARNING

# Cuebot Network Settings
cuebot.protocol: tcp
cuebot.grpc_port: 8443
cuebot.timeout: 10000

cuebot.facility_default: cloud
cuebot.facility:
    dev:
        - cuetest02-vm.example.com:8443
<<<<<<< HEAD
    cloud:
        - cuebot1.example.com:8443
        - cuebot2.example.com:8443
        - cuebot3.example.com:8443
    local:
        - cuebot1-vm.maa.example.com:8443
        - cuebot2-vm.maa.example.com:8443
=======
    lax:
        - cuebot1.example.com:8443
        - cuebot2.example.com:8443
        - cuebot3.example.com:8443
>>>>>>> 7abee0f2
<|MERGE_RESOLUTION|>--- conflicted
+++ resolved
@@ -13,17 +13,10 @@
 cuebot.facility:
     dev:
         - cuetest02-vm.example.com:8443
-<<<<<<< HEAD
     cloud:
         - cuebot1.example.com:8443
         - cuebot2.example.com:8443
         - cuebot3.example.com:8443
     local:
         - cuebot1-vm.maa.example.com:8443
-        - cuebot2-vm.maa.example.com:8443
-=======
-    lax:
-        - cuebot1.example.com:8443
-        - cuebot2.example.com:8443
-        - cuebot3.example.com:8443
->>>>>>> 7abee0f2
+        - cuebot2-vm.maa.example.com:8443