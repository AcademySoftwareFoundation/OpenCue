--- conflicted
+++ resolved
@@ -276,17 +276,11 @@
             criteria.shots.extend(v)
         elif k == "user":
             criteria.users.extend(v)
-<<<<<<< HEAD
-        elif k == "states":
-            criteria.states.frame_states.extend(v)
-        elif k == "layers":
-=======
         elif k == "state" and isinstance(criteria, job_pb2.FrameSearchCriteria):
             criteria.states.frame_states.extend(v)
         elif k == "state" and isinstance(criteria, host_pb2.HostSearchCriteria):
             criteria.states.state.extend(v)
         elif k == "layer":
->>>>>>> a2709f41
             criteria.layers.extend(v)
         elif k == "alloc":
             criteria.allocs.extend(v)
