--- conflicted
+++ resolved
@@ -226,12 +226,39 @@
         return self.data.tags
 
     def setTags(self, tags):
-<<<<<<< HEAD
-        """Clear and set the tags.
-        :type: list<string>
-        :param: list of tags to set"""
+        """Clears and sets the service tags.
+
+        :type:  list<string>
+        :param: new list of service tags
+        """
         self.data.tags[:] = tags
 
+    def timeout(self):
+        """Gets the default service timeout."""
+        return self.data.timeout
+
+    def setTimeout(self, timeout):
+        """Sets the default service timeout."""
+        self.data.timeout = timeout
+
+    def timeoutLLU(self):
+        """Gets the default service LLU timeout."""
+        return self.data.timeout
+
+    def setTimeoutLLU(self, timeout_llu):
+        """Sets the default service LLU timeout."""
+        self.data.timeout_llu = timeout_llu
+
+    def minMemoryIncrease(self):
+        """Gets the default service minimum memory increment"""
+        return self.data.min_memory_increase
+
+    def setMinMemoryIncrease(self, min_memory_increase):
+        """Sets the default service minimum memory increment"""
+        if min_memory_increase > 0:
+            self.data.min_memory_increase = min_memory_increase
+        else:
+            raise ValueError("Minimum memory increase must be > 0")
 
 class ServiceOverride(object):
     def __init__(self, serviceOverride=None):
@@ -254,39 +281,4 @@
         """Commit a ServiceOverride change to the database"""
         self.stub.Update(
             service_pb2.ServiceOverrideUpdateRequest(service=self.data),
-            timeout=Cuebot.Timeout)
-=======
-        """Clears and sets the service tags.
-
-        :type:  list<string>
-        :param: new list of service tags
-        """
-        self.data.tags[:] = tags
-
-    def timeout(self):
-        """Gets the default service timeout."""
-        return self.data.timeout
-
-    def setTimeout(self, timeout):
-        """Sets the default service timeout."""
-        self.data.timeout = timeout
-
-    def timeoutLLU(self):
-        """Gets the default service LLU timeout."""
-        return self.data.timeout
-
-    def setTimeoutLLU(self, timeout_llu):
-        """Sets the default service LLU timeout."""
-        self.data.timeout_llu = timeout_llu
-
-    def minMemoryIncrease(self):
-        """Gets the default service minimum memory increment"""
-        return self.data.min_memory_increase
-
-    def setMinMemoryIncrease(self, min_memory_increase):
-        """Sets the default service minimum memory increment"""
-        if min_memory_increase > 0:
-            self.data.min_memory_increase = min_memory_increase
-        else:
-            raise ValueError("Minimum memory increase must be > 0")
->>>>>>> a694b8dc
+            timeout=Cuebot.Timeout)