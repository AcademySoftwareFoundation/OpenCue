--- conflicted
+++ resolved
@@ -52,11 +52,7 @@
         """Kills the entire layer."""
         username = username if username else getpass.getuser()
         pid = pid if pid else os.getpid()
-<<<<<<< HEAD
-        host_kill = host_kill if host_kill else os.uname()[1]
-=======
         host_kill = host_kill if host_kill else platform.uname()[1]
->>>>>>> 63bb7f1f
         return self.stub.KillFrames(job_pb2.LayerKillFramesRequest(layer=self.data,
                                                                    username=username,
                                                                    pid=str(pid),
