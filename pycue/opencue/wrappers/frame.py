#  Copyright Contributors to the OpenCue Project
#
#  Licensed under the Apache License, Version 2.0 (the "License");
#  you may not use this file except in compliance with the License.
#  You may obtain a copy of the License at
#
#    http://www.apache.org/licenses/LICENSE-2.0
#
#  Unless required by applicable law or agreed to in writing, software
#  distributed under the License is distributed on an "AS IS" BASIS,
#  WITHOUT WARRANTIES OR CONDITIONS OF ANY KIND, either express or implied.
#  See the License for the specific language governing permissions and
#  limitations under the License.

"""Module for classes related to frames."""

import enum
import getpass
import time
import os
import platform

from opencue import Cuebot
from opencue.compiled_proto import job_pb2
import opencue.wrappers.depend


class Frame(object):
    """This class contains the grpc implementation related to a Frame."""

    class CheckpointState(enum.IntEnum):
        """Possible states for a frame's checkpointing status, if it uses that."""
        DISABLED = job_pb2.DISABLED
        ENABLED = job_pb2.ENABLED
        COPYING = job_pb2.COPYING
        COMPLETE = job_pb2.COMPLETE

    class FrameExitStatus(enum.IntEnum):
        """Possible frame exit statuses."""
        SUCCESS = job_pb2.SUCCESS
        FAILED_LAUNCH = job_pb2.FAILED_LAUNCH
        SKIP_RETRY = job_pb2.SKIP_RETRY

    class FrameState(enum.IntEnum):
        """Possible frame states."""
        WAITING = job_pb2.WAITING
        SETUP = job_pb2.SETUP
        RUNNING = job_pb2.RUNNING
        SUCCEEDED = job_pb2.SUCCEEDED
        DEPEND = job_pb2.DEPEND
        DEAD = job_pb2.DEAD
        EATEN = job_pb2.EATEN
        CHECKPOINT = job_pb2.CHECKPOINT

    STATUS_COLOR = {
        "RED": (255, 0, 0),
        "GREEN": (0, 255, 0),
        "BLUE": (0, 128, 255),
        "YELLOW": (255, 255, 0),
        "ORANGE": (255, 128, 0),
        "PURPLE": (127, 0, 255),
        "PINK": (255, 51, 255)
    }


    def __init__(self, frame=None):
        self.data = frame
        self.stub = Cuebot.getStub('frame')

    def eat(self):
        """Eats the frame."""
        if self.data.state != job_pb2.FrameState.Value('EATEN'):
            self.stub.Eat(job_pb2.FrameEatRequest(frame=self.data), timeout=Cuebot.Timeout)

    def kill(self, username=None, pid=None, host_kill=None, reason=None):
        """Kills the frame."""
        username = username if username else getpass.getuser()
        pid = pid if pid else os.getpid()
<<<<<<< HEAD
        host_kill = host_kill if host_kill else os.uname()[1]
=======
        host_kill = host_kill if host_kill else platform.uname()[1]
>>>>>>> 63bb7f1f
        if self.data.state == job_pb2.FrameState.Value('RUNNING'):
            self.stub.Kill(job_pb2.FrameKillRequest(frame=self.data,
                                                    username=username,
                                                    pid=str(pid),
                                                    host_kill=host_kill,
                                                    reason=reason),
                           timeout=Cuebot.Timeout)

    def retry(self):
        """Retries the frame."""
        if self.data.state != job_pb2.FrameState.Value('WAITING'):
            self.stub.Retry(job_pb2.FrameRetryRequest(frame=self.data), timeout=Cuebot.Timeout)

    def addRenderPartition(self, hostname, threads, max_cores, num_mem, max_gpu):
        """Adds a render partition to the frame.

        :type  hostname: str
        :param hostname: hostname of the partition
        :type  threads: int
        :param threads: number of threads of the partition
        :type  max_cores: int
        :param max_cores: max cores enabled for the partition
        :type  num_mem: int
        :param num_mem: amount of memory reserved for the partition
        :type  max_gpu: int
        :param max_gpu: max gpu cores enabled for the partition
        """
        self.stub.AddRenderPartition(
            job_pb2.FrameAddRenderPartitionRequest(
                frame=self.data,
                host=hostname,
                threads=threads,
                max_cores=max_cores,
                max_memory=num_mem,
                max_gpu=max_gpu,
                username=os.getenv("USER", "unknown")))

    def getWhatDependsOnThis(self):
        """Returns a list of dependencies that depend directly on this frame.

        :rtype:  list<opencue.wrappers.depend.Depend>
        :return: list of dependencies that depend directly on this frame
        """
        response = self.stub.GetWhatDependsOnThis(
            job_pb2.FrameGetWhatDependsOnThisRequest(frame=self.data),
            timeout=Cuebot.Timeout)
        return [opencue.wrappers.depend.Depend(dep) for dep in response.depends.depends]

    def getWhatThisDependsOn(self):
        """Returns a list of dependencies that this frame depends on.

        :rtype:  list<opencue.wrappers.depend.Depend>
        :return: list of dependencies that this frame depends on
        """
        response = self.stub.GetWhatThisDependsOn(
            job_pb2.FrameGetWhatThisDependsOnRequest(frame=self.data),
            timeout=Cuebot.Timeout)
        return [opencue.wrappers.depend.Depend(dep) for dep in response.depends.depends]

    def createDependencyOnJob(self, job):
        """Creates and returns a frame-on-job dependency.

        :type  job: opencue.wrappers.job.Job
        :param job: the job you want this frame to depend on
        :rtype:  opencue.wrappers.depend.Depend
        :return: The new dependency
        """
        response = self.stub.CreateDependencyOnJob(
            job_pb2.FrameCreateDependencyOnJobRequest(frame=self.data, job=job.data),
            timeout=Cuebot.Timeout)
        return opencue.wrappers.depend.Depend(response.depend)

    def createDependencyOnLayer(self, layer):
        """Creates and returns a frame-on-layer dependency.

        :type  layer: opencue.wrappers.layer.Layer
        :param layer: the layer you want this frame to depend on
        :rtype:  opencue.wrappers.depend.Depend
        :return: the new dependency
        """
        response = self.stub.CreateDependencyOnLayer(
            job_pb2.FrameCreateDependencyOnLayerRequest(frame=self.data, layer=layer.data),
            timeout=Cuebot.Timeout)
        return opencue.wrappers.depend.Depend(response.depend)

    def createDependencyOnFrame(self, frame):
        """Creates and returns a frame-on-frame dependency.

        :type  frame: opencue.wrappers.frame.Frame
        :param frame: the frame you want this frame to depend on
        :rtype:  opencue.wrappers.depend.Depend
        :return: the new dependency
        """
        frame_dep = frame.data if isinstance(frame, type(self)) else frame
        response = self.stub.CreateDependencyOnFrame(
            job_pb2.FrameCreateDependencyOnFrameRequest(frame=self.data,
                                                        depend_on_frame=frame_dep),
                                                        timeout=Cuebot.Timeout)
        return opencue.wrappers.depend.Depend(response.depend)

    def dropDepends(self, target):
        """Drops every dependency that is causing this frame not to run."""
        self.stub.DropDepends(
            job_pb2.FrameDropDependsRequest(frame=self.data, target=target),
            timeout=Cuebot.Timeout)

    def markAsWaiting(self):
        """Marks the frame as waiting; ready to run.

        Similar to dropDepends. The frame will be able to run even if the job has an external
        dependency."""
        self.stub.MarkAsWaiting(
            job_pb2.FrameMarkAsWaitingRequest(frame=self.data),
            timeout=Cuebot.Timeout)

    def setCheckpointState(self, checkPointState):
        """Sets the checkPointState of the frame.

        :type  checkPointState: job_pb.CheckpointState
        :param checkPointState: the checkpoint state of the frame
        """
        self.stub.SetCheckpointState(
            job_pb2.FrameSetCheckpointStateRequest(frame=self.data, state=checkPointState))

    def setFrameStateDisplayOverride(self, status, override_text, override_rgb):
        """
        Override the displayed text of a frame status.
        If an override already exists for the frame-state combo, the existing
        override will be updated to the new text and color values.
        If the override is identical to an existing override, no-op.

        :param status: the job_pb2.FrameState to override
        :param override_text: the text to display
        :param override_rgb: tuple containing the RGB int values e.g.(255, 0, 0)
        :return:
        """
        override = job_pb2.FrameStateDisplayOverride(state=status,
                                text=override_text,
                                color=job_pb2.FrameStateDisplayOverride.RGB(
                                    red=override_rgb[0],
                                    green=override_rgb[1],
                                    blue=override_rgb[2]))
        self.stub.SetFrameStateDisplayOverride(
            job_pb2.FrameStateDisplayOverrideRequest(frame=self.data,
                                                     override=override))

    def getFrameStateDisplayOverrides(self):
        """
        Retrieve all frame state display overrides for the frame

        :rtype: list
        :return: overrides for the frame
        """
        response = self.stub.GetFrameStateDisplayOverrides(
            job_pb2.GetFrameStateDisplayOverridesRequest(frame=self.data))
        return response.overrides.overrides

    def hasFrameStateDisplayOverride(self):
        """
        Check if frame has state override

        :rtype: boolean
        :return:  if a frame has any state overrides or not
        """
        if self.data.HasField("frame_state_display_override"):
            return True
        return False

    def id(self):
        """Returns the id of the frame.

        :rtype:  str
        :return: id of the frame
        """
        return self.data.id

    def name(self):
        """Returns the name of the frame.

        :rtype:  str
        :return: name of the frame
        """
        return "%04d-%s" % (self.data.number, self.data.layer_name)

    def layer(self):
        """Returns the name of the layer name that the frame belongs to.

        :rtype:  str
        :return: name of the layer
        """
        return self.data.layer_name

    def frame(self):
        """Returns the frame number as a padded string.

        :rtype:  str
        :return: frame number padded to 4 digits
        """
        return "%04d" % self.data.number

    def number(self):
        """Returns the frame number, unpadded.

        :rtype:  int
        :return: frame number
        """
        return self.data.number

    def dispatchOrder(self):
        """Returns the frame's dispatch order.

        :rtype:  int
        :return: frame dispatch order
        """
        return self.data.dispatch_order

    def startTime(self):
        """Returns the epoch timestamp of the frame's start time.

        :rtype:  int
        :return: frame start time as an epoch
        """
        return self.data.start_time

    def stopTime(self):
        """Returns the epoch timestamp of the frame's stop time.

        :rtype:  int
        :return: frame stop time as an epoch
        """
        return self.data.stop_time

    def resource(self):
        """Returns the most recent resource that the frame has started running on.

        Ex: vrack999/1.0 = host/proc:cores

        :rtype:  str
        :return: most recent running resource
        """
        return self.data.last_resource

    def retries(self):
        """Returns the number of times the frame has been retried.

        :rtype:  int
        :return: number of retries
        """
        return self.data.retry_count

    def exitStatus(self):
        """Returns the frame's exit status.

        :rtype:  int
        :return: last exit status of the frame
        """
        return self.data.exit_status

    def maxRss(self):
        """Returns the frame's maxRss.

        :rtype:  long
        :return: max RSS in Kb
        """
        return self.data.max_rss

    def memUsed(self):
        """Returns the frame's currently used memory.

        :rtype:  long
        :return: currently used memory in Kb
        """
        return self.data.used_memory

    def memReserved(self):
        """Returns the frame's currently reserved memory.

        :rtype:  long
        :return: currently reserved memory in Kb
        """
        return self.data.reserved_memory

    def state(self): # call it status?
        """Returns the state of the frame.

        :rtype:  job_pb2.FrameState
        :return: state of the frame
        """
        return self.data.state

    def runTime(self):
        """Returns the number of seconds that the frame has been (or was) running.

        :rtype:  int
        :return: frame runtime in seconds
        """
        if self.data.start_time == 0:
            return 0
        if self.data.stop_time == 0:
            return int(time.time() - self.data.start_time)
        return self.data.stop_time - self.data.start_time

    def frameStateDisplayOverride(self):
        """ Returns the frame state display override if there is one.
            Meant to be used in conjunction with "hasFrameStateDisplayOverride"

            :rtype: job_pb2.FrameStateDisplayOverride
            :return: frame state display override or None
        """
        if self.hasFrameStateDisplayOverride():
            return self.data.frame_state_display_override
        return None<|MERGE_RESOLUTION|>--- conflicted
+++ resolved
@@ -76,11 +76,7 @@
         """Kills the frame."""
         username = username if username else getpass.getuser()
         pid = pid if pid else os.getpid()
-<<<<<<< HEAD
-        host_kill = host_kill if host_kill else os.uname()[1]
-=======
         host_kill = host_kill if host_kill else platform.uname()[1]
->>>>>>> 63bb7f1f
         if self.data.state == job_pb2.FrameState.Value('RUNNING'):
             self.stub.Kill(job_pb2.FrameKillRequest(frame=self.data,
                                                     username=username,
