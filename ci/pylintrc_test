--- conflicted
+++ resolved
@@ -72,10 +72,7 @@
         too-many-locals,
         too-many-public-methods,
         unused-argument,
-<<<<<<< HEAD
-=======
         unused-variable,
->>>>>>> 6999b906
         useless-object-inheritance
 
 # Enable the message, report, category or checker with the given id(s). You can
