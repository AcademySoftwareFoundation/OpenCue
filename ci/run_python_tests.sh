--- conflicted
+++ resolved
@@ -10,11 +10,7 @@
 
 # Fix imports to work in both Python 2 and 3. See
 # <https://github.com/protocolbuffers/protobuf/issues/1491> for more info.
-<<<<<<< HEAD
-2to3 -wn -f import pycue/opencue/compiled_proto/*_pb2*.py
-=======
 2to3 -wn -f import pycue/opencue/compiled_proto//*_pb2*.py
->>>>>>> daebfb49
 2to3 -wn -f import rqd/rqd/compiled_proto/*_pb2*.py
 
 python pycue/setup.py test
