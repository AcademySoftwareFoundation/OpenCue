#!/bin/bash

# Script for running OpenCue unit tests with PySide2.
#
# This script is written to be run within the OpenCue GitHub Actions environment.
# See `.github/workflows/testing-pipeline.yml`.

set -e

args=("$@")
python_version=$(python -V 2>&1)
echo "Will run tests using ${python_version}"

pip install --user -r requirements.txt -r requirements_gui.txt

# Protos need to have their Python code generated in order for tests to pass.
python -m grpc_tools.protoc -I=proto/ --python_out=pycue/opencue/compiled_proto --grpc_python_out=pycue/opencue/compiled_proto proto/*.proto
python -m grpc_tools.protoc -I=proto/ --python_out=rqd/rqd/compiled_proto --grpc_python_out=rqd/rqd/compiled_proto proto/*.proto

# Fix imports to work in both Python 2 and 3. See
# <https://github.com/protocolbuffers/protobuf/issues/1491> for more info.
<<<<<<< HEAD
2to3 -wn -f import pycue/opencue/compiled_proto/*_pb2*.py
2to3 -wn -f import rqd/rqd/compiled_proto/*_pb2*.py

python pycue/setup.py test
PYTHONPATH=pycue python pyoutline/setup.py test
PYTHONPATH=pycue python cueadmin/setup.py test
PYTHONPATH=pycue:pyoutline python cuesubmit/setup.py test
PYTHONPATH=pycue python rqd/setup.py test
=======
python ci/fix_compiled_proto.py pycue/opencue/compiled_proto
python ci/fix_compiled_proto.py rqd/rqd/compiled_proto

python -m unittest discover -s pycue/tests -t pycue -p "*.py"
PYTHONPATH=pycue python -m unittest discover -s pyoutline/tests -t pyoutline -p "*.py"
PYTHONPATH=pycue python -m unittest discover -s cueadmin/tests -t cueadmin -p "*.py"
PYTHONPATH=pycue:pyoutline python -m unittest discover -s cuesubmit/tests -t cuesubmit -p "*.py"
python -m unittest discover -s rqd/tests -t rqd -p "*.py"

>>>>>>> 5d39b264

# Xvfb no longer supports Python 2.
if [[ "$python_version" =~ "Python 3" && ${args[0]} != "--no-gui" ]]; then
  ci/run_gui_test.sh
fi<|MERGE_RESOLUTION|>--- conflicted
+++ resolved
@@ -19,16 +19,6 @@
 
 # Fix imports to work in both Python 2 and 3. See
 # <https://github.com/protocolbuffers/protobuf/issues/1491> for more info.
-<<<<<<< HEAD
-2to3 -wn -f import pycue/opencue/compiled_proto/*_pb2*.py
-2to3 -wn -f import rqd/rqd/compiled_proto/*_pb2*.py
-
-python pycue/setup.py test
-PYTHONPATH=pycue python pyoutline/setup.py test
-PYTHONPATH=pycue python cueadmin/setup.py test
-PYTHONPATH=pycue:pyoutline python cuesubmit/setup.py test
-PYTHONPATH=pycue python rqd/setup.py test
-=======
 python ci/fix_compiled_proto.py pycue/opencue/compiled_proto
 python ci/fix_compiled_proto.py rqd/rqd/compiled_proto
 
@@ -38,7 +28,6 @@
 PYTHONPATH=pycue:pyoutline python -m unittest discover -s cuesubmit/tests -t cuesubmit -p "*.py"
 python -m unittest discover -s rqd/tests -t rqd -p "*.py"
 
->>>>>>> 5d39b264
 
 # Xvfb no longer supports Python 2.
 if [[ "$python_version" =~ "Python 3" && ${args[0]} != "--no-gui" ]]; then
