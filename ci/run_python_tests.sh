--- conflicted
+++ resolved
@@ -35,11 +35,9 @@
   cd cuegui && PYTHONPATH=../pycue python -m pylint --rcfile=../ci/pylintrc_main cuegui --ignore=cuegui/images,cuegui/images/crystal && cd ..
   cd cuegui && PYTHONPATH=../pycue python -m pylint --rcfile=../ci/pylintrc_test tests && cd ..
 
-<<<<<<< HEAD
+  cd cuesubmit && PYTHONPATH=../pycue:../pyoutline python -m pylint --rcfile=../ci/pylintrc_main cuesubmit && cd ..
+  cd cuesubmit && PYTHONPATH=../pycue:../pyoutline python -m pylint --rcfile=../ci/pylintrc_test tests && cd ..
+
   cd rqd && python -m pylint --rcfile=../ci/pylintrc_main rqd --ignore=rqd/compiled_proto && cd ..
   cd rqd && python -m pylint --rcfile=../ci/pylintrc_test tests && cd ..
-=======
-  cd cuesubmit && PYTHONPATH=../pycue:../pyoutline python -m pylint --rcfile=../ci/pylintrc_main cuesubmit && cd ..
-  cd cuesubmit && PYTHONPATH=../pycue:../pyoutline python -m pylint --rcfile=../ci/pylintrc_test tests && cd ..
->>>>>>> 5729fb2f
 fi
