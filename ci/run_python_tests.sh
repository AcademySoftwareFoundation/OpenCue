#!/bin/bash

# Script for running OpenCue unit tests with PySide2.
#
# This script is written to be run within the OpenCue GitHub Actions environment.
# See `.github/workflows/testing-pipeline.yml`.

set -ex

args=("$@")
python_version=$(python -V 2>&1)
echo "Will run tests using ${python_version}"

<<<<<<< HEAD
python -m pip uninstall --yes opencue_proto opencue_pycue opencue_pyoutline opencue_cueadmin opencue_cueman opencue_cuesubmit opencue_rqd opencue_cuenimby
=======
python -m pip uninstall --yes opencue_proto opencue_pycue opencue_pyoutline opencue_cueadmin opencue_cueman opencue_cuecmd opencue_cuesubmit opencue_rqd
>>>>>>> 023064c4

if [[ -v OPENCUE_PROTO_PACKAGE_PATH ]]
then
  echo "Installing pre-built opencue_proto package"
  python -m pip install ${OPENCUE_PROTO_PACKAGE_PATH}
else
  python -m pip install ./proto
fi

<<<<<<< HEAD
for package in pycue pyoutline cueadmin cueman cuesubmit rqd cuenimby
=======
for package in pycue pyoutline cueadmin cueman cuecmd cuesubmit rqd
>>>>>>> 023064c4
do
  PACKAGE_PATH="OPENCUE_${package^^}_PACKAGE_PATH"
  if [[ -v "${PACKAGE_PATH}" ]]
  then
    python -m pip install "${!PACKAGE_PATH}[test]"
  else
    python -m pip install "./${package}[test]"
  fi
  python -m pytest ${package}
done

# Xvfb no longer supports Python 2.
if [[ "$python_version" =~ "Python 3" && ${args[0]} != "--no-gui" ]]; then
  ci/run_gui_test.sh
fi<|MERGE_RESOLUTION|>--- conflicted
+++ resolved
@@ -11,11 +11,7 @@
 python_version=$(python -V 2>&1)
 echo "Will run tests using ${python_version}"
 
-<<<<<<< HEAD
-python -m pip uninstall --yes opencue_proto opencue_pycue opencue_pyoutline opencue_cueadmin opencue_cueman opencue_cuesubmit opencue_rqd opencue_cuenimby
-=======
-python -m pip uninstall --yes opencue_proto opencue_pycue opencue_pyoutline opencue_cueadmin opencue_cueman opencue_cuecmd opencue_cuesubmit opencue_rqd
->>>>>>> 023064c4
+python -m pip uninstall --yes opencue_proto opencue_pycue opencue_pyoutline opencue_cueadmin opencue_cueman opencue_cuesubmit opencue_rqd opencue_cuecmd opencue_cuenimby
 
 if [[ -v OPENCUE_PROTO_PACKAGE_PATH ]]
 then
@@ -25,11 +21,7 @@
   python -m pip install ./proto
 fi
 
-<<<<<<< HEAD
-for package in pycue pyoutline cueadmin cueman cuesubmit rqd cuenimby
-=======
-for package in pycue pyoutline cueadmin cueman cuecmd cuesubmit rqd
->>>>>>> 023064c4
+for package in pycue pyoutline cueadmin cueman cuesubmit rqd cuecmd cuenimby
 do
   PACKAGE_PATH="OPENCUE_${package^^}_PACKAGE_PATH"
   if [[ -v "${PACKAGE_PATH}" ]]
