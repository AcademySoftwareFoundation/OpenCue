--- conflicted
+++ resolved
@@ -11,12 +11,8 @@
 
 # Fix imports to work in both Python 2 and 3. See
 # <https://github.com/protocolbuffers/protobuf/issues/1491> for more info.
-<<<<<<< HEAD
-2to3 -wn -f import pycue/opencue/compiled_proto/*_pb2*.py
-2to3 -wn -f import rqd/rqd/compiled_proto/*_pb2*.py
-=======
 python ci/fix_compiled_proto.py pycue/opencue/compiled_proto
->>>>>>> 5d39b264
+python ci/fix_compiled_proto.py rqd/rqd/compiled_proto
 
 # Build the docs and treat warnings as errors
 ~/.local/bin/sphinx-build -W -b html -d docs/_build/doctrees docs docs/_build/html