--- conflicted
+++ resolved
@@ -17,11 +17,8 @@
 
 import Constants
 import Utils
-<<<<<<< HEAD
-from Manifest import Cue3, QtCore, QtGui
-=======
+
 from Manifest import Cue3, QtCore, QtGui, QtWidgets
->>>>>>> 7fe14428
 
 RGB_FRAME_STATE = {Cue3.api.job_pb2.SUCCEEDED: QtGui.QColor(55, 200, 55),
                    Cue3.api.job_pb2.RUNNING: QtGui.QColor(200, 200, 55),
@@ -42,11 +39,7 @@
 NO_BRUSH = QtGui.QBrush(QtCore.Qt.NoBrush)
 
 
-<<<<<<< HEAD
-class AbstractDelegate(QtGui.QItemDelegate):
-=======
 class AbstractDelegate(QtWidgets.QItemDelegate):
->>>>>>> 7fe14428
     """Handles drawing of items for the TreeWidget. Provides special handling
     for selected jobs in order to still display background color."""
     __colorInvalid = QtGui.QColor()
@@ -133,12 +126,9 @@
     def _drawBackground(self, painter, option, index):
         # Draw the background color
         painter.setPen(NO_PEN)
-<<<<<<< HEAD
         # TODO: Disable to fix OSX styling - b/120096941
         # painter.setBrush(QtGui.QBrush(index.data(QtCore.Qt.BackgroundRole)))
-=======
         painter.setBrush(NO_BRUSH)
->>>>>>> 7fe14428
         painter.drawRect(option.rect)
 
     def _drawSelectionOverlay(self, painter, option):
