--- conflicted
+++ resolved
@@ -44,12 +44,9 @@
 class AbstractTreeWidget(QtWidgets.QTreeWidget):
     """Forms the basis for all TreeWidgets"""
 
-    double_click = QtCore.Signal(object)
-    single_click = QtCore.Signal(object)
     itemDoubleClicked = QtCore.Signal(QtWidgets.QTreeWidgetItem, int)
     itemSingleClicked = QtCore.Signal(QtWidgets.QTreeWidgetItem, int)
     updated = QtCore.Signal()
-    view_object = QtCore.Signal(object)
 
     def __init__(self, parent):
         """Standard method to display a list or tree using QTreeWidget
@@ -246,11 +243,7 @@
         @param item: The item single clicked on
         @type  col: int
         @param col: Column number single clicked on"""
-<<<<<<< HEAD
-        QtGui.qApp.emit(QtCore.SIGNAL("single_click(PyQt_PyObject)"), item.rpcObject)
-=======
-        self.single_click.emit(item.rpcObject)
->>>>>>> 7fe14428
+        QtGui.qApp.single_click.emit(item.rpcObject)
 
     def __itemDoubleClickedEmitToApp(self, item, col):
         """Handles when an item is double clicked on.
@@ -260,13 +253,8 @@
         @param item: The item double clicked on
         @type  col: int
         @param col: Column number double clicked on"""
-<<<<<<< HEAD
-        QtGui.qApp.emit(QtCore.SIGNAL('view_object(PyQt_PyObject)'), item.rpcObject)
-        QtGui.qApp.emit(QtCore.SIGNAL("double_click(PyQt_PyObject)"), item.rpcObject)
-=======
-        self.view_object.emit(item.rpcObject)
-        self.double_click.emit(item.rpcObject)
->>>>>>> 7fe14428
+        QtGui.qApp.view_object(item.rpcObject)
+        QtGui.qApp.double_click.emit(item.rpcObject)
 
     def addObject(self, rpcObject):
         """Adds or updates an rpcObject in the list using the _createItem function
