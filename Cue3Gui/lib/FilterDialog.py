#  Copyright (c) 2018 Sony Pictures Imageworks Inc.
#
#  Licensed under the Apache License, Version 2.0 (the "License");
#  you may not use this file except in compliance with the License.
#  You may obtain a copy of the License at
#
#    http://www.apache.org/licenses/LICENSE-2.0
#
#  Unless required by applicable law or agreed to in writing, software
#  distributed under the License is distributed on an "AS IS" BASIS,
#  WITHOUT WARRANTIES OR CONDITIONS OF ANY KIND, either express or implied.
#  See the License for the specific language governing permissions and
#  limitations under the License.


"""
Handles the dialog to display/modify a show's filters, matchers and actions
"""
import re

import Logger
from Manifest import QtCore, QtGui, QtWidgets, Cue3

logger = Logger.getLogger(__file__)

import Utils
from MenuActions import MenuActions
from AbstractTreeWidget import AbstractTreeWidget
from AbstractWidgetItem import AbstractWidgetItem
from TextEditDialog import TextEditDialog
from Cue3.compiled_proto.filter_pb2 import ActionType
from Cue3.compiled_proto.filter_pb2 import FilterType
from Cue3.compiled_proto.filter_pb2 import MatchSubject
from Cue3.compiled_proto.filter_pb2 import MatchType


MATCHSUBJECT = [match for match in dir(MatchSubject)
                if type(getattr(MatchSubject, match)) == MatchSubject]
DEFAULT_MATCHSUBJECT = MATCHSUBJECT.index("Shot")
MATCHTYPE = [match for match in dir(MatchType) if type(getattr(MatchType, match)) == MatchType]
DEFAULT_MATCHTYPE = MATCHTYPE.index("Is")
ACTIONTYPE = [action for action in dir(ActionType)
              if type(getattr(ActionType, action)) == ActionType]
FILTERTYPE = [filter_ for filter_ in dir(FilterType)
              if type(getattr(FilterType, filter_)) == FilterType]
PAUSETYPE = ["Pause", "Unpause"]
MEMOPTTYPE = ["Enabled", "Disabled"]


<<<<<<< HEAD
class FilterDialog(QtGui.QDialog):
    def __init__(self, show, parent=None):
        QtGui.QDialog.__init__(self, parent)
=======
class FilterDialog(QtWidgets.QDialog):
    def __init__(self, show, parent=None):
        QtWidgets.QDialog.__init__(self, parent)
>>>>>>> 7fe14428

        self.__show = show

        self.__filters = FilterMonitorTree(show, self)
        self.__matchers = MatcherMonitorTree(None, self)
        self.__actions = ActionMonitorTree(show, None, self)
        self.__btnRefresh = QtWidgets.QPushButton("Refresh", self)
        self.__btnRefresh.setFocusPolicy(QtCore.Qt.NoFocus)
        self.__btnAddFilter = QtWidgets.QPushButton("Add Filter", self)
        self.__btnAddFilter.setFocusPolicy(QtCore.Qt.NoFocus)
        self.__btnAddMultipleMatchers = QtWidgets.QPushButton("Add Multiple Matchers", self)
        self.__btnAddMultipleMatchers.setFocusPolicy(QtCore.Qt.NoFocus)
        self.__btnReplaceAllMatchers = QtWidgets.QPushButton("Replace All Matchers", self)
        self.__btnReplaceAllMatchers.setFocusPolicy(QtCore.Qt.NoFocus)
        self.__btnDeleteAllMatchers = QtWidgets.QPushButton("Delete All Matchers", self)
        self.__btnDeleteAllMatchers.setFocusPolicy(QtCore.Qt.NoFocus)
        self.__btnAddMatcher = QtWidgets.QPushButton("Add Matcher", self)
        self.__btnAddMatcher.setFocusPolicy(QtCore.Qt.NoFocus)
        self.__btnDeleteAllActions = QtWidgets.QPushButton("Delete All Actions", self)
        self.__btnDeleteAllActions.setFocusPolicy(QtCore.Qt.NoFocus)
        self.__btnAddAction = QtWidgets.QPushButton("Add Action", self)
        self.__btnAddAction.setFocusPolicy(QtCore.Qt.NoFocus)
        self.__btnDone = QtWidgets.QPushButton("Done", self)
        self.__btnDone.setFocusPolicy(QtCore.Qt.NoFocus)

        self.setWindowTitle("Filters for: %s" % show.name())
        self.setAttribute(QtCore.Qt.WA_DeleteOnClose)
        self.setSizeGripEnabled(True)
        self.resize(1000, 600)

        glayout = QtWidgets.QGridLayout(self)
        glayout.addWidget(self.__filters, 0, 0, 8, 4)
        glayout.addWidget(self.__matchers, 0, 4, 3, 4)
        glayout.addWidget(self.__actions, 4, 4, 3, 4)
        glayout.addWidget(self.__btnRefresh, 8, 0, 1, 1)
        glayout.addWidget(self.__btnAddFilter, 8, 3, 1, 1)
        glayout.addWidget(self.__btnAddMultipleMatchers, 3, 4, 1, 1)
        glayout.addWidget(self.__btnReplaceAllMatchers, 3, 5, 1, 1)
        glayout.addWidget(self.__btnDeleteAllMatchers, 3, 6, 1, 1)
        glayout.addWidget(self.__btnAddMatcher, 3, 7, 1, 1)
        glayout.addWidget(self.__btnDeleteAllActions, 7, 6, 1, 1)
        glayout.addWidget(self.__btnAddAction, 7, 7, 1, 1)
        glayout.addWidget(self.__btnDone, 8, 7, 1, 1)

<<<<<<< HEAD
        QtCore.QObject.connect(self.__filters,
                               QtCore.SIGNAL('itemClicked(QTreeWidgetItem*,int)'),
                               self.__itemSingleClicked)
        QtCore.QObject.connect(self.__btnRefresh, QtCore.SIGNAL("clicked()"), self.__refresh)
        QtCore.QObject.connect(self.__btnAddFilter, QtCore.SIGNAL("clicked()"), self.__createFilter)
        QtCore.QObject.connect(self.__btnAddMultipleMatchers, QtCore.SIGNAL("clicked()"),
                               self.__matchers.addMultipleMatchers)
        QtCore.QObject.connect(self.__btnReplaceAllMatchers, QtCore.SIGNAL("clicked()"),
                               self.__matchers.replaceAllMatchers)
        QtCore.QObject.connect(self.__btnDeleteAllMatchers, QtCore.SIGNAL("clicked()"),
                               self.__matchers.deleteAllMatchers)
        QtCore.QObject.connect(self.__btnAddMatcher, QtCore.SIGNAL("clicked()"),
                               self.__matchers.createMatcher)
        QtCore.QObject.connect(self.__btnDeleteAllActions, QtCore.SIGNAL("clicked()"),
                               self.__actions.deleteAllActions)
        QtCore.QObject.connect(self.__btnAddAction, QtCore.SIGNAL("clicked()"),
                               self.__actions.createAction)
        QtCore.QObject.connect(self.__btnDone, QtCore.SIGNAL("clicked()"), self.accept)

    def __createFilter(self):
        """Prompts the user to create a new filter"""
        (value, choice) = QtGui.QInputDialog.getText(self, "Add filter", "Filter name?",
                                                     QtGui.QLineEdit.Normal, "")
=======
        self.__filters.itemClicked.connect(self.__itemSingleClicked)
        self.__btnRefresh.clicked.connect(self.__refresh)
        self.__btnAddFilter.clicked.connect(self.__createFilter)
        self.__btnAddMultipleMatchers.clicked.connect(self.__matchers.addMultipleMatchers)
        self.__btnReplaceAllMatchers.clicked.connect(self.__matchers.replaceAllMatchers)
        self.__btnDeleteAllMatchers.clicked.connect(self.__matchers.deleteAllMatchers)
        self.__btnAddMatcher.clicked.connect(self.__matchers.createMatcher)
        self.__btnDeleteAllActions.clicked.connect(self.__actions.deleteAllActions)
        self.__btnAddAction.clicked.connect(self.__actions.createAction)
        self.__btnDone.clicked.connect(self.accept)

    def __createFilter(self):
        """Prompts the user to create a new filter"""
        (value, choice) = QtWidgets.QInputDialog.getText(self, "Add filter", "Filter name?",
                                                     QtWidgets.QLineEdit.Normal, "")
>>>>>>> 7fe14428
        if choice:
            self.__filters.addObject(self.__show.createFilter(str(value)))

    def __refresh(self):
        """Calls update on the widgets"""
        self.__filters._update()
        self.__matchers._update()
        self.__actions._update()

    def __itemSingleClicked(self, item, col):
        filter = item.rpcObject
        self.__matchers.setObject(filter)
        self.__actions.setObject(filter)

class FilterMonitorTree(AbstractTreeWidget):
    def __init__(self, show, parent):
        self.startColumnsForType(Constants.TYPE_FILTER)
        self.addColumn("Order", 100, id=1,
                       data=lambda filter:(filter.data.order),
                       sort=lambda filter:(filter.data.order))
        self.addColumn("Enabled", 70, id=2)
        self.addColumn("Filter Name", 270, id=3,
                       data=lambda filter:(filter.data.name))
        self.addColumn("Type", 100, id=4)

        self.__show = show

        AbstractTreeWidget.__init__(self, parent)

        self.hideColumn(0)
        self.setSortingEnabled(False)

        # Used to build right click context menus
        self.__menuActions = MenuActions(self, self.updateSoon, self.selectedObjects)
        self._timer.stop()

    def _createItem(self, object):
        """Creates and returns the proper item"""
        return FilterWidgetItem(object, self)

    def _update(self):
        """Adds the feature of forcing the items to be sorted by the first
        column"""
        AbstractTreeWidget._update(self)
        self.sortByColumn(0, QtCore.Qt.AscendingOrder)

    def _getUpdate(self):
        """Returns the proper data from the cuebot"""
        try:
            return self.__show.getFilters()
        except Exception, e:
            map(logger.warning, Utils.exceptionOutput(e))
            return []

    def contextMenuEvent(self, e):
        """When right clicking on an item, this raises a context menu"""
        menu = QtWidgets.QMenu()
        self.__menuActions.filters().addAction(menu, "raiseOrder")
        self.__menuActions.filters().addAction(menu, "lowerOrder")
        menu.addSeparator()
        self.__menuActions.filters().addAction(menu, "orderFirst")
        self.__menuActions.filters().addAction(menu, "orderLast")
        menu.addSeparator()
        self.__menuActions.filters().addAction(menu, "rename")
        self.__menuActions.filters().addAction(menu, "setOrder")
        menu.addSeparator()
        self.__menuActions.filters().addAction(menu, "delete")

        menu.exec_(e.globalPos())

class MatcherMonitorTree(AbstractTreeWidget):
    def __init__(self, filter, parent):
        self.startColumnsForType(Constants.TYPE_MATCHER)
        self.addColumn("Matcher Subject", 130, id=1,
                       data=lambda matcher:(matcher.subject()))
        self.addColumn("Type", 130, id=2,
                       data=lambda matcher:(matcher.type()))
        self.addColumn("Input", 130, id=3,
                       data=lambda matcher:(matcher.input()))
        self.addColumn("", 20, id=4)

        self.__filter = filter

        AbstractTreeWidget.__init__(self, parent)

        # Used to build right click context menus
        self.__menuActions = MenuActions(self, self.updateSoon, self.selectedObjects)
        self._timer.stop()

    def setObject(self, object):
        """Sets the Matcher object to monitor
        @type  object: Matcher
        @param object: The Matcher object to monitor"""
        self.__filter = object
        self.sortByColumn(2, QtCore.Qt.AscendingOrder)
        self._update()

    def _createItem(self, object):
        """Creates and returns the proper item"""
        item = MatcherWidgetItem(object, self)

        return item

    def _getUpdate(self):
        """Returns the proper data from the cuebot"""
        try:
            if self.__filter:
                return self.__filter.getMatchers()
        except Exception, e:
            map(logger.warning, Utils.exceptionOutput(e))
        return []

    def __getMatcherSubjectDialog(self):
        return QtWidgets.QInputDialog.getItem(self, "Create Matcher",
                                          "Please select the type of item to match",
                                          MATCHSUBJECT, DEFAULT_MATCHSUBJECT, False)

    def __getMatcherTypeDialog(self):
        return QtWidgets.QInputDialog.getItem(self, "Create Matcher",
                                          "Please select the type of match to perform",
                                          MATCHTYPE, DEFAULT_MATCHTYPE, False)

    def createMatcher(self):
        """Prompts the user to create a new Matcher"""
        if not self.__filter:
            return

        (matchSubject, choice) = self.__getMatcherSubjectDialog()
        if not choice:
            return

        (matchType, choice) = self.__getMatcherTypeDialog()
        if not choice:
            return

        (input, choice) = QtWidgets.QInputDialog.getText(self, "Create Matcher",
                                                     "Please enter the string to match",
                                                     QtWidgets.QLineEdit.Normal, "")
        if not choice:
            return

        self.addObject(self.__filter.createMatcher(getattr(Cue3.api.filter_pb2, str(matchSubject)), getattr(Cue3.api.filter_pb2, str(matchType)), str(input)))

    def deleteAllMatchers(self):
        """Prompts the user and then deletes all matchers"""
        if self.__filter:
            result = QtWidgets.QMessageBox.question(self,
                                                "Delete All Matchers?",
                                                "Are you sure you want to delete all matchers?",
                                                QtWidgets.QMessageBox.Yes|QtWidgets.QMessageBox.No)
            if result == QtWidgets.QMessageBox.Yes:
                self._itemsLock.lockForWrite()
                try:
                    for item in self._items.values():
                        item.iceObject.delete()
                finally:
                    self._itemsLock.unlock()
                self.removeAllItems()

    def addMultipleMatchers(self):
        """Adds new matchers defined by the user"""
        self.__bulkAddMatchers("Add Multiple Matchers", False)

    def replaceAllMatchers(self):
        """Replaces all of the matchers with new matchers defined by the user"""
        self.__bulkAddMatchers("Replace all Matchers", True)

    def __bulkAddMatchers(self, title, deleteExisting):
        """Adds new matchers defined by the user, with the given dialog title and
        optionally delete existing matchers"""
        if not self.__filter:
            return

        (matchSubject, choice) = self.__getMatcherSubjectDialog()
        if not choice:
            return

        (matchType, choice) = self.__getMatcherTypeDialog()
        if not choice:
            return

        dialog = TextEditDialog(title,
                                "Paste in a list, I will try to clean it up first.",
                                "", self)
        if not dialog.exec_():
            return

        shots = self.__parseShotList(dialog.results().toAscii())

        if not shots:
            return

        if Utils.questionBoxYesNo(self, "%s?" % title,
                                  "Are these correct?\nMatching: \"%s %s\"" % (matchSubject, matchType),
                                  shots):
            if deleteExisting:
                oldMatchers = self.__filter.getMatchers()
            else:
                oldMatchers = []

            for shot in shots:
                self.__filter.createMatcher(getattr(MatchSubject, str(matchSubject)),
                                            getattr(MatchType, str(matchType)),
                                            shot)
            if deleteExisting:
                for matcher in oldMatchers:
                    matcher.delete()

            self._update()

    def __parseShotList(self, text):
        return [line.split()[0].strip().lower() for line in str(text).splitlines() if line.split()]

class ActionMonitorTree(AbstractTreeWidget):
    def __init__(self, show, filter, parent):
        self.startColumnsForType(Constants.TYPE_ACTION)
        self.addColumn("Action Type", 210, id=1,
                       data=lambda action:(addSpaces(str(action.type()))))
        self.addColumn("", 180, id=2)
        self.addColumn("", 20, id=3)

        self.__show = show
        self.__filter = filter

        AbstractTreeWidget.__init__(self, parent)

        self.groupNames = {}
        self.groupIds = {}
        for group in show.getGroups():
            self.groupNames[group.data.name] = group
            self.groupIds[Cue3.util.id(group)] = group

        # Used to build right click context menus
        self.__menuActions = MenuActions(self, self.updateSoon, self.selectedObjects)
        self._timer.stop()

    def setObject(self, object):
        """Sets the Action object to monitor
        @type  object: Action
        @param object: The Action object to monitor"""
        self.__filter = object
        self._update()

    def _createItem(self, object):
        """Creates and returns the proper item"""
        return ActionWidgetItem(object, self)

    def _getUpdate(self):
        """Returns the proper data from the cuebot"""
        try:
            if self.__filter:
                return self.__filter.getActions()
        except Exception, e:
            map(logger.warning, Utils.exceptionOutput(e))
        return []

    def contextMenuEvent(self, e):
        """When right clicking on an item, this raises a context menu"""
        menu = QtWidgets.QMenu()

        menu.addSeparator()
        self.__menuActions.actions().addAction(menu, "delete")

        menu.exec_(e.globalPos())

    def createAction(self):
        """Prompts the user to create a new action"""
        if self.__filter:
            (actionType, choice) = QtWidgets.QInputDialog.getItem(self, "Create Action", "Please select the type of action to add:", [addSpaces(action) for action in ACTIONTYPE], 0, False)
            if choice:
                value = None
                actionType = getattr(Cue3.api.filter_pb2, str(actionType).replace(" ", ""))

                # Give the proper prompt for the desired action type
                if actionType in (Cue3.api.filter_pb2.PAUSE_JOB,):
<<<<<<< HEAD
                    (value, choice) = QtGui.QInputDialog.getItem(self, "Create Action", "Should the job be paused or unpaused?", PAUSETYPE, 0, False)
=======
                    (value, choice) = QtWidgets.QInputDialog.getItem(self, "Create Action", "Should the job be paused or unpaused?", PAUSETYPE, 0, False)
>>>>>>> 7fe14428
                    value = PAUSETYPE.index(str(value)) == 0

                elif actionType in (Cue3.api.filter_pb2.SET_JOB_MAX_CORES,
                                    Cue3.api.filter_pb2.SET_JOB_MIN_CORES):
<<<<<<< HEAD
                    (value, choice) = QtGui.QInputDialog.getDouble(self, "Create Action","What value should this property be set to?", 0, 0, 50000, 2)
                    value = float(value)

                elif actionType in (Cue3.api.filter_pb2.SET_JOB_PRIORITY,):
                    (value, choice) = QtGui.QInputDialog.getInteger(self, "Create Action","What value should this property be set to?", 0, 0, 50000, 1)

                elif actionType in (Cue3.api.filter_pb2.SET_ALL_RENDER_LAYER_MEMORY,):
                    (value, choice) = QtGui.QInputDialog.getDouble(self, "Create Action", "How much memory (in GB) should each render layer require?", 4.0, 0.1, 47.0, 2)
                    value = int(value * 1048576)

                elif actionType in (Cue3.api.filter_pb2.SET_ALL_RENDER_LAYER_CORES,):
                    (value, choice) = QtGui.QInputDialog.getDouble(self, "Create Action", "How many cores should every render layer require?", 1, .1, 100, 2)
                    value = float(value)

                elif actionType in (Cue3.api.filter_pb2.SET_ALL_RENDER_LAYER_TAGS,):
                    (value, choice) = QtGui.QInputDialog.getText(self, "Create Action", "What tags should all render layers be set to?")
=======
                    (value, choice) = QtWidgets.QInputDialog.getDouble(self, "Create Action","What value should this property be set to?", 0, 0, 50000, 2)
                    value = float(value)

                elif actionType in (Cue3.api.filter_pb2.SET_JOB_PRIORITY,):
                    (value, choice) = QtWidgets.QInputDialog.getInteger(self, "Create Action","What value should this property be set to?", 0, 0, 50000, 1)

                elif actionType in (Cue3.api.filter_pb2.SET_ALL_RENDER_LAYER_MEMORY,):
                    (value, choice) = QtWidgets.QInputDialog.getDouble(self, "Create Action", "How much memory (in GB) should each render layer require?", 4.0, 0.1, 47.0, 2)
                    value = int(value * 1048576)

                elif actionType in (Cue3.api.filter_pb2.SET_ALL_RENDER_LAYER_CORES,):
                    (value, choice) = QtWidgets.QInputDialog.getDouble(self, "Create Action", "How many cores should every render layer require?", 1, .1, 100, 2)
                    value = float(value)

                elif actionType in (Cue3.api.filter_pb2.SET_ALL_RENDER_LAYER_TAGS,):
                    (value, choice) = QtWidgets.QInputDialog.getText(self, "Create Action", "What tags should all render layers be set to?")
>>>>>>> 7fe14428
                    value = str(value)

                elif actionType in (Cue3.api.filter_pb2.MOVE_JOB_TO_GROUP,):
                    groups = {}
                    for group in self.__show.getGroups():
                        groups[group.name()] = group
                    (group, choice) = QtWidgets.QInputDialog.getItem(self, "Create Action", "What group should it move to?", groups.keys(), 0, False)
                    value = groups[str(group)]

                elif actionType in (Cue3.api.filter_pb2.SET_MEMORY_OPTIMIZER,):
<<<<<<< HEAD
                    (value, choice) = QtGui.QInputDialog.getItem(self, "Create Action", "Should the memory optimizer be enabled or disabled?", MEMOPTTYPE, 0, False)
=======
                    (value, choice) = QtWidgets.QInputDialog.getItem(self, "Create Action", "Should the memory optimizer be enabled or disabled?", MEMOPTTYPE, 0, False)
>>>>>>> 7fe14428
                    value = MEMOPTTYPE.index(str(value)) == 0

                if choice:
                    self.addObject(self.__filter.createAction(actionType, value))

    def deleteAllActions(self):
        """Prompts the user and then deletes all actions"""
        if self.__filter:
            result = QtWidgets.QMessageBox.question(self,
                                                "Delete All Actions?",
                                                "Are you sure you want to delete all actions?",
                                                QtWidgets.QMessageBox.Yes|QtWidgets.QMessageBox.No)
            if result == QtWidgets.QMessageBox.Yes:
                self._itemsLock.lockForWrite()
                try:
                    for item in self._items.values():
                        item.iceObject.delete()
                finally:
                    self._itemsLock.unlock()
                self.removeAllItems()

################################################################################

class FilterWidgetItem(AbstractWidgetItem):
    def __init__(self, object, parent):
        self.__widgets = {}
        AbstractWidgetItem.__init__(self, Constants.TYPE_FILTER, object, parent)
        self.updateWidgets()

    def update(self, object = None, parent = None):
        """Adds a call to updateWidgets()"""
        AbstractWidgetItem.update(self, object, parent)
        self.updateWidgets()

    def setType(self, text):
        self.iceObject.setType(getattr(Cue3.api.filter_pb2, str(text)))

    def setEnabled(self, value):
        self.iceObject.setEnabled(bool(value))

    def delete(self):
        result = QtWidgets.QMessageBox.question(self.treeWidget(),
                                           "Delete Filter?",
                                           "Are you sure you want to delete this filter?\n\n%s" % self.iceObject.name(),
                                           QtWidgets.QMessageBox.Yes|QtWidgets.QMessageBox.No)
        if result == QtWidgets.QMessageBox.Yes:
            self.iceObject.delete()
            QtCore.QTimer.singleShot(0, self.__delete)

    def __delete(self):
        self.treeWidget().removeItem(self)

    def updateWidgets(self):
        if not self.__widgets:
            combo = QtWidgets.QCheckBox(self.parent())
            combo.setFocusPolicy(QtCore.Qt.NoFocus)
            self.treeWidget().setItemWidget(self, 1, combo)
            combo.stateChanged.connect(self.setEnabled)
            self.__widgets["enabled"] = combo

            combo = NoWheelComboBox(self.parent())
            combo.addItems(FILTERTYPE)
            self.treeWidget().setItemWidget(self, 3, combo)
            combo.currentIndexChanged.connect(self.setType)
            self.__widgets["type"] = combo

        self.__widgets["type"].setCurrentIndex(FILTERTYPE.index(str(self.iceObject.type())))
        if self.iceObject.isEnabled():
            state = QtCore.Qt.Checked
        else:
            state = QtCore.Qt.Unchecked
        self.__widgets["enabled"].setCheckState(state)

class MatcherWidgetItem(AbstractWidgetItem):
    def __init__(self, object, parent):
        self.__widgets = {}
        AbstractWidgetItem.__init__(self, Constants.TYPE_MATCHER, object, parent)
        self.updateWidgets()

    def update(self, object = None, parent = None):
        """Adds a call to updateWidgets()"""
        AbstractWidgetItem.update(self, object, parent)
        self.updateWidgets()

    def setType(self, text):
        self.iceObject.setType(getattr(Cue3.api.filter_pb2, str(text)))

    def setSubject(self, text):
        self.iceObject.setSubject(getattr(Cue3.api.filter_pb2, str(text)))

    def setInput(self):
        text = str(self.__widgets["input"].text())
        if self.iceObject.input() != text:
            self.iceObject.setInput(text)

    def delete(self, checked = False):
        result = QtWidgets.QMessageBox.question(self.treeWidget(),
                                           "Delete Matcher?",
                                           "Are you sure you want to delete this matcher?\n\n%s" % self.iceObject.name(),
                                           QtWidgets.QMessageBox.Yes|QtWidgets.QMessageBox.No)
        if result == QtWidgets.QMessageBox.Yes:
            self.iceObject.delete()
            QtCore.QTimer.singleShot(0, self.__delete)

    def __delete(self):
        self.treeWidget().removeItem(self)

    def updateWidgets(self):
        if not self.__widgets:
            parent = self.parent()
            treeWidget = self.treeWidget()

            combo = NoWheelComboBox(parent)
            combo.addItems(MATCHSUBJECT)
            treeWidget.setItemWidget(self, 0, combo)
            combo.currentIndexChanged.connect(self.setSubject)
            self.__widgets["subject"] = combo

            combo = NoWheelComboBox(parent)
            combo.addItems(MATCHTYPE)
            treeWidget.setItemWidget(self, 1, combo)
            combo.currentIndexChanged.connect(self.setType)
            self.__widgets["type"] = combo

            edit = QtWidgets.QLineEdit("", parent)
            treeWidget.setItemWidget(self, 2, edit)
            edit.editingFinished.connect(self.setInput)
            self.__widgets["input"] = edit

            btn = QtWidgets.QPushButton(QtGui.QIcon(":kill.png"), "", parent)
            treeWidget.setItemWidget(self, 3, btn)
            btn.clicked.connect(self.delete)
            self.__widgets["delete"]  = btn

        self.__widgets["subject"].setCurrentIndex(MATCHSUBJECT.index(str(self.iceObject.subject())))
        self.__widgets["type"].setCurrentIndex(MATCHTYPE.index(str(self.iceObject.type())))
        # Only update input if user is not currently editing the value
        if not self.__widgets["input"].hasFocus() or \
           not self.__widgets["input"].isModified():
            self.__widgets["input"].setText(self.iceObject.input())

class ActionWidgetItem(AbstractWidgetItem):
    def __init__(self, object, parent):
        self.__widgets = {}
        AbstractWidgetItem.__init__(self, Constants.TYPE_ACTION, object, parent)
        self.updateWidgets()

    def update(self, object = None, parent = None):
        """Adds a call to updateWidgets()"""
        AbstractWidgetItem.update(self, object, parent)
        self.updateWidgets()

    def delete(self, checked = False):
        result = QtWidgets.QMessageBox.question(self.treeWidget(),
                                           "Delete Action?",
                                           "Are you sure you want to delete this action?\n\n%s" % self.iceObject.name(),
                                           QtWidgets.QMessageBox.Yes|QtWidgets.QMessageBox.No)
        if result == QtWidgets.QMessageBox.Yes:
            self.iceObject.delete()
            QtCore.QTimer.singleShot(0, self.__delete)

    def __delete(self):
        self.treeWidget().removeItem(self)

    def __setValue(self, value = None):
        """Sets the value from the widget"""
        widget = self.__widgets["ActionValue"]

        # Get the proper value from the widget
        if self.iceObject.type() in (Cue3.api.filter_pb2.PAUSE_JOB,):
            value = PAUSETYPE.index(str(value)) == 0

        elif self.iceObject.type() in (Cue3.api.filter_pb2.SET_JOB_PRIORITY,):
            value = widget.value()

        elif self.iceObject.type() in (Cue3.api.filter_pb2.SET_ALL_RENDER_LAYER_MEMORY,):
            value = int(widget.value() * 1048576)

        elif self.iceObject.type() in (Cue3.api.filter_pb2.SET_JOB_MAX_CORES,
                                     Cue3.api.filter_pb2.SET_JOB_MIN_CORES,
                                     Cue3.api.filter_pb2.SET_ALL_RENDER_LAYER_CORES):
            value = float(widget.value())

        elif self.iceObject.type() in (Cue3.api.filter_pb2.SET_ALL_RENDER_LAYER_TAGS,):
            value = str(widget.text())

        elif self.iceObject.type() in (Cue3.api.filter_pb2.MOVE_JOB_TO_GROUP,):
            group = self.treeWidget().groupNames[str(value)]
            if self.iceObject.value() != group.proxy:
                self.iceObject.setTypeAndValue(self.iceObject.type(), group)
            return

        elif self.iceObject.type() in (Cue3.api.filter_pb2.SET_MEMORY_OPTIMIZER,):
            value = MEMOPTTYPE.index(str(value)) == 0

        # Set the new value
        if self.iceObject.value() != value:
            self.iceObject.setTypeAndValue(self.iceObject.type(), value)

    def updateWidgets(self):
        if not self.__widgets:
            widget = None

            # Create the proper widget depending on the action type
            if self.iceObject.type() in (Cue3.api.filter_pb2.PAUSE_JOB,):
                widget = NoWheelComboBox(self.parent())
                widget.addItems(PAUSETYPE)
                widget.currentIndexChanged.connect(self.__setValue)

            elif self.iceObject.type() in (Cue3.api.filter_pb2.SET_JOB_PRIORITY,):
                widget = NoWheelSpinBox(self.parent())
                widget.setMaximum(99999)
                widget.editingFinished.connect(self.__setValue)

            elif self.iceObject.type() in (Cue3.api.filter_pb2.SET_ALL_RENDER_LAYER_MEMORY,
                                         Cue3.api.filter_pb2.SET_ALL_RENDER_LAYER_CORES):
                widget = NoWheelDoubleSpinBox(self.parent())
                widget.setDecimals(2)
                widget.setSingleStep(.10)
                widget.editingFinished.connect(self.__setValue)

            elif self.iceObject.type() in (Cue3.api.filter_pb2.SET_JOB_MAX_CORES,
                                         Cue3.api.filter_pb2.SET_JOB_MIN_CORES):
                widget = NoWheelDoubleSpinBox(self.parent())
                widget.setDecimals(0)
                widget.setSingleStep(1)
                widget.setMaximum(1000)
                widget.editingFinished.connect(self.__setValue)

            elif self.iceObject.type() in (Cue3.api.filter_pb2.SET_ALL_RENDER_LAYER_TAGS,):
<<<<<<< HEAD
                widget = QtGui.QLineEdit("", self.parent())
                QtCore.QObject.connect(widget, QtCore.SIGNAL("editingFinished()"), self.__setValue)
=======
                widget = QtWidgets.QLineEdit("", self.parent())
                widget.editingFinished.connect(self.__setValue)
>>>>>>> 7fe14428

            elif self.iceObject.type() in (Cue3.api.filter_pb2.MOVE_JOB_TO_GROUP,):
                widget = NoWheelComboBox(self.parent())
                widget.addItems(self.treeWidget().groupNames.keys())
                widget.currentIndexChanged.connect(self.__setValue)

            elif self.iceObject.type() in (Cue3.api.filter_pb2.SET_MEMORY_OPTIMIZER,):
                widget = NoWheelComboBox(self.parent())
                widget.addItems(MEMOPTTYPE)
                widget.currentIndexChanged.connect(self.__setValue)

            if widget:
                self.treeWidget().setItemWidget(self, 1, widget)
                self.__widgets["ActionValue"] = widget

            btn = QtWidgets.QPushButton(QtGui.QIcon(":kill.png"), "", self.parent())
            self.treeWidget().setItemWidget(self, 2, btn)
            btn.clicked.connect(self.delete)
            self.__widgets["delete"] = btn

        # Update the widget with the current value

        if self.iceObject.type() in (Cue3.api.filter_pb2.PAUSE_JOB,):
            self.__widgets["ActionValue"].setCurrentIndex(int(not self.iceObject.value()))

        elif self.iceObject.type() in (Cue3.api.filter_pb2.SET_JOB_PRIORITY,):
            self.__widgets["ActionValue"].setValue(self.iceObject.value())

        elif self.iceObject.type() in (Cue3.api.filter_pb2.SET_ALL_RENDER_LAYER_MEMORY,):
            self.__widgets["ActionValue"].setValue(float(self.iceObject.value()) / 1048576)

        elif self.iceObject.type() in (Cue3.api.filter_pb2.SET_ALL_RENDER_LAYER_TAGS,):
            self.__widgets["ActionValue"].setText(self.iceObject.value())

        elif self.iceObject.type() in (Cue3.api.filter_pb2.SET_ALL_RENDER_LAYER_CORES,
                                     Cue3.api.filter_pb2.SET_JOB_MAX_CORES,
                                     Cue3.api.filter_pb2.SET_JOB_MIN_CORES):
            self.__widgets["ActionValue"].setValue(float(str(self.iceObject.value())))

        elif self.iceObject.type() in (Cue3.api.filter_pb2.MOVE_JOB_TO_GROUP,):
            name = self.treeWidget().groupIds[self.iceObject.value()].name()
            index = self.treeWidget().groupNames.keys().index(name)
            self.__widgets["ActionValue"].setCurrentIndex(index)

        elif self.iceObject.type() in (Cue3.api.filter_pb2.SET_MEMORY_OPTIMIZER,):
            self.__widgets["ActionValue"].setCurrentIndex(int(not self.iceObject.value()))

class NoWheelComboBox(QtWidgets.QComboBox):
    """Provides a QComboBox that does not respond to the mouse wheel to avoid
    accidental changes"""
    def __init__(self, parent):
        QtWidgets.QComboBox.__init__(self, parent)

    def wheelEvent(self, event):
        event.ignore()

class NoWheelDoubleSpinBox(QtWidgets.QDoubleSpinBox):
    """Provides a QDoubleSpinBox that does not respond to the mouse wheel to avoid
    accidental changes"""
    def __init__(self, parent):
        QtWidgets.QDoubleSpinBox.__init__(self, parent)

    def wheelEvent(self, event):
        event.ignore()

class NoWheelSpinBox(QtWidgets.QSpinBox):
    """Provides a QSpinBox that does not respond to the mouse wheel to avoid
    accidental changes"""
    def __init__(self, parent):
        QtWidgets.QSpinBox.__init__(self, parent)

    def wheelEvent(self, event):
        event.ignore()

def addSpaces(value):
    return re.sub(r'([a-z]*)([A-Z])',r'\1 \2', value).strip()<|MERGE_RESOLUTION|>--- conflicted
+++ resolved
@@ -23,6 +23,7 @@
 
 logger = Logger.getLogger(__file__)
 
+import Constants
 import Utils
 from MenuActions import MenuActions
 from AbstractTreeWidget import AbstractTreeWidget
@@ -47,16 +48,9 @@
 MEMOPTTYPE = ["Enabled", "Disabled"]
 
 
-<<<<<<< HEAD
-class FilterDialog(QtGui.QDialog):
-    def __init__(self, show, parent=None):
-        QtGui.QDialog.__init__(self, parent)
-=======
 class FilterDialog(QtWidgets.QDialog):
     def __init__(self, show, parent=None):
         QtWidgets.QDialog.__init__(self, parent)
->>>>>>> 7fe14428
-
         self.__show = show
 
         self.__filters = FilterMonitorTree(show, self)
@@ -100,31 +94,6 @@
         glayout.addWidget(self.__btnAddAction, 7, 7, 1, 1)
         glayout.addWidget(self.__btnDone, 8, 7, 1, 1)
 
-<<<<<<< HEAD
-        QtCore.QObject.connect(self.__filters,
-                               QtCore.SIGNAL('itemClicked(QTreeWidgetItem*,int)'),
-                               self.__itemSingleClicked)
-        QtCore.QObject.connect(self.__btnRefresh, QtCore.SIGNAL("clicked()"), self.__refresh)
-        QtCore.QObject.connect(self.__btnAddFilter, QtCore.SIGNAL("clicked()"), self.__createFilter)
-        QtCore.QObject.connect(self.__btnAddMultipleMatchers, QtCore.SIGNAL("clicked()"),
-                               self.__matchers.addMultipleMatchers)
-        QtCore.QObject.connect(self.__btnReplaceAllMatchers, QtCore.SIGNAL("clicked()"),
-                               self.__matchers.replaceAllMatchers)
-        QtCore.QObject.connect(self.__btnDeleteAllMatchers, QtCore.SIGNAL("clicked()"),
-                               self.__matchers.deleteAllMatchers)
-        QtCore.QObject.connect(self.__btnAddMatcher, QtCore.SIGNAL("clicked()"),
-                               self.__matchers.createMatcher)
-        QtCore.QObject.connect(self.__btnDeleteAllActions, QtCore.SIGNAL("clicked()"),
-                               self.__actions.deleteAllActions)
-        QtCore.QObject.connect(self.__btnAddAction, QtCore.SIGNAL("clicked()"),
-                               self.__actions.createAction)
-        QtCore.QObject.connect(self.__btnDone, QtCore.SIGNAL("clicked()"), self.accept)
-
-    def __createFilter(self):
-        """Prompts the user to create a new filter"""
-        (value, choice) = QtGui.QInputDialog.getText(self, "Add filter", "Filter name?",
-                                                     QtGui.QLineEdit.Normal, "")
-=======
         self.__filters.itemClicked.connect(self.__itemSingleClicked)
         self.__btnRefresh.clicked.connect(self.__refresh)
         self.__btnAddFilter.clicked.connect(self.__createFilter)
@@ -140,7 +109,6 @@
         """Prompts the user to create a new filter"""
         (value, choice) = QtWidgets.QInputDialog.getText(self, "Add filter", "Filter name?",
                                                      QtWidgets.QLineEdit.Normal, "")
->>>>>>> 7fe14428
         if choice:
             self.__filters.addObject(self.__show.createFilter(str(value)))
 
@@ -416,33 +384,11 @@
 
                 # Give the proper prompt for the desired action type
                 if actionType in (Cue3.api.filter_pb2.PAUSE_JOB,):
-<<<<<<< HEAD
-                    (value, choice) = QtGui.QInputDialog.getItem(self, "Create Action", "Should the job be paused or unpaused?", PAUSETYPE, 0, False)
-=======
                     (value, choice) = QtWidgets.QInputDialog.getItem(self, "Create Action", "Should the job be paused or unpaused?", PAUSETYPE, 0, False)
->>>>>>> 7fe14428
                     value = PAUSETYPE.index(str(value)) == 0
 
                 elif actionType in (Cue3.api.filter_pb2.SET_JOB_MAX_CORES,
                                     Cue3.api.filter_pb2.SET_JOB_MIN_CORES):
-<<<<<<< HEAD
-                    (value, choice) = QtGui.QInputDialog.getDouble(self, "Create Action","What value should this property be set to?", 0, 0, 50000, 2)
-                    value = float(value)
-
-                elif actionType in (Cue3.api.filter_pb2.SET_JOB_PRIORITY,):
-                    (value, choice) = QtGui.QInputDialog.getInteger(self, "Create Action","What value should this property be set to?", 0, 0, 50000, 1)
-
-                elif actionType in (Cue3.api.filter_pb2.SET_ALL_RENDER_LAYER_MEMORY,):
-                    (value, choice) = QtGui.QInputDialog.getDouble(self, "Create Action", "How much memory (in GB) should each render layer require?", 4.0, 0.1, 47.0, 2)
-                    value = int(value * 1048576)
-
-                elif actionType in (Cue3.api.filter_pb2.SET_ALL_RENDER_LAYER_CORES,):
-                    (value, choice) = QtGui.QInputDialog.getDouble(self, "Create Action", "How many cores should every render layer require?", 1, .1, 100, 2)
-                    value = float(value)
-
-                elif actionType in (Cue3.api.filter_pb2.SET_ALL_RENDER_LAYER_TAGS,):
-                    (value, choice) = QtGui.QInputDialog.getText(self, "Create Action", "What tags should all render layers be set to?")
-=======
                     (value, choice) = QtWidgets.QInputDialog.getDouble(self, "Create Action","What value should this property be set to?", 0, 0, 50000, 2)
                     value = float(value)
 
@@ -459,7 +405,6 @@
 
                 elif actionType in (Cue3.api.filter_pb2.SET_ALL_RENDER_LAYER_TAGS,):
                     (value, choice) = QtWidgets.QInputDialog.getText(self, "Create Action", "What tags should all render layers be set to?")
->>>>>>> 7fe14428
                     value = str(value)
 
                 elif actionType in (Cue3.api.filter_pb2.MOVE_JOB_TO_GROUP,):
@@ -470,11 +415,7 @@
                     value = groups[str(group)]
 
                 elif actionType in (Cue3.api.filter_pb2.SET_MEMORY_OPTIMIZER,):
-<<<<<<< HEAD
-                    (value, choice) = QtGui.QInputDialog.getItem(self, "Create Action", "Should the memory optimizer be enabled or disabled?", MEMOPTTYPE, 0, False)
-=======
                     (value, choice) = QtWidgets.QInputDialog.getItem(self, "Create Action", "Should the memory optimizer be enabled or disabled?", MEMOPTTYPE, 0, False)
->>>>>>> 7fe14428
                     value = MEMOPTTYPE.index(str(value)) == 0
 
                 if choice:
@@ -705,13 +646,8 @@
                 widget.editingFinished.connect(self.__setValue)
 
             elif self.iceObject.type() in (Cue3.api.filter_pb2.SET_ALL_RENDER_LAYER_TAGS,):
-<<<<<<< HEAD
-                widget = QtGui.QLineEdit("", self.parent())
-                QtCore.QObject.connect(widget, QtCore.SIGNAL("editingFinished()"), self.__setValue)
-=======
                 widget = QtWidgets.QLineEdit("", self.parent())
                 widget.editingFinished.connect(self.__setValue)
->>>>>>> 7fe14428
 
             elif self.iceObject.type() in (Cue3.api.filter_pb2.MOVE_JOB_TO_GROUP,):
                 widget = NoWheelComboBox(self.parent())
