#  Copyright (c) 2018 Sony Pictures Imageworks Inc.
#
#  Licensed under the Apache License, Version 2.0 (the "License");
#  you may not use this file except in compliance with the License.
#  You may obtain a copy of the License at
#
#    http://www.apache.org/licenses/LICENSE-2.0
#
#  Unless required by applicable law or agreed to in writing, software
#  distributed under the License is distributed on an "AS IS" BASIS,
#  WITHOUT WARRANTIES OR CONDITIONS OF ANY KIND, either express or implied.
#  See the License for the specific language governing permissions and
#  limitations under the License.


"""Service related widgets."""

import Constants
import Utils
<<<<<<< HEAD
from Manifest import Cue3, QtGui, QtCore
=======
from Manifest import Cue3, QtCore, QtWidgets
>>>>>>> 7fe14428
from TagsWidget import TagsWidget


class ServiceForm(QtWidgets.QWidget):
    """
    An Widget for displaying and editing a service.
    """
    saved = QtCore.Signal(object)

    def __init__(self, parent=None):
        QtWidgets.QWidget.__init__(self, parent)
        self.__service = None

        self.gpu_max_mb = 2 * 1024
        self.gpu_min_mb = 0
        self.gpu_tick_mb = 256

        self.name = QtWidgets.QLineEdit(self)
        self.threadable = QtWidgets.QCheckBox(self)
        self.min_cores = QtWidgets.QSpinBox(self)
        self.min_cores.setRange(50, int(self._cfg().get('max_cores', 16)) * 100)
        self.min_cores.setSingleStep(50)
        self.min_cores.setValue(100)
        self.max_cores = QtWidgets.QSpinBox(self)
        self.max_cores.setRange(0, int(self._cfg().get('max_cores', 16)) * 100)
        self.max_cores.setSingleStep(100)
        self.max_cores.setValue(100)
        self.min_memory = QtWidgets.QSpinBox(self)
        self.min_memory.setRange(512, int(self._cfg().get('max_memory', 48)) * 1024)
        self.min_memory.setValue(3276)
        self.min_gpu = QtWidgets.QSpinBox(self)
        self.min_gpu.setRange(self.gpu_min_mb, self.gpu_max_mb)
        self.min_gpu.setValue(0)
        self.min_gpu.setSingleStep(self.gpu_tick_mb)
        self.min_gpu.setSuffix(" MB")
        layout = QtWidgets.QGridLayout(self)
        layout.addWidget(QtWidgets.QLabel("Name:", self), 0, 0)
        layout.addWidget(self.name, 0, 1)
        layout.addWidget(QtWidgets.QLabel("Threadable:", self), 1, 0)
        layout.addWidget(self.threadable, 1, 1)
        layout.addWidget(QtWidgets.QLabel("Min Threads (100 = 1 thread):", self), 2, 0)
        layout.addWidget(self.min_cores, 2, 1)
        layout.addWidget(QtWidgets.QLabel("Max Threads (100 = 1 thread):", self), 3, 0)
        layout.addWidget(self.max_cores, 3, 1)
        layout.addWidget(QtWidgets.QLabel("Min Memory MB:", self), 4, 0)
        layout.addWidget(self.min_memory, 4, 1)
        layout.addWidget(QtWidgets.QLabel("Min Gpu Memory MB:", self), 5, 0)
        layout.addWidget(self.min_gpu, 5, 1)

        self.__buttons = QtWidgets.QDialogButtonBox(QtWidgets.QDialogButtonBox.Save,
                                                QtCore.Qt.Horizontal,
                                                self)
        self.__buttons.setDisabled(True)

        layout.addWidget(self.__buttons, 8, 1)

        self.__buttons.accepted.connect(self.save)

        self._tags_w = TagsWidget(allowed_tags=Constants.ALLOWED_TAGS)
        layout.addWidget(self._tags_w, 6, 0, 1, 2)

    def _cfg(self):
        """
        Loads (if necessary) and returns the config values.
        Warns and returns an empty dict if there's a problem reading the config

        @return: The keys & values stored in the config file
        @rtype: dict<str:str>
        """
        if not hasattr(self, '__config'):
            self.__config = Utils.getResourceConfig()
        return self.__config

    def setService(self, service):
        """
        Update the form with data from the given service.
        """
        self.__buttons.setDisabled(False)
        self.__service = service

        self.name.setText(service.data.name)
        self.threadable.setChecked(service.data.threadable)
        self.min_cores.setValue(service.data.minCores)
        self.max_cores.setValue(service.data.maxCores)
        self.min_memory.setValue(service.data.minMemory / 1024)
        self.min_gpu.setValue(service.data.minGpu / 1024)

        self._tags_w.set_tags(service.data.tags)

    def new(self):
        """
        Clear the form for a new service.
        """
        self.__buttons.setDisabled(False)
        self.__service = None
        self.name.setFocus()
        self.name.setText("")
        self.threadable.setChecked(False)
        self.min_cores.setValue(100)
        self.max_cores.setValue(100)
        self.min_memory.setValue(3276)
        self.min_gpu.setValue(0)
        self._tags_w.set_tags(['general'])

    def save(self):
        """
        Create and emit a ServiceData object based
        on the contents of the form.
        """
        if len(str(self.name.text())) < 3:
<<<<<<< HEAD
            QtGui.QMessageBox.critical(self, "Error",
=======
            QtWidgets.QMessageBox.critical(self, "Error",
>>>>>>> 7fe14428
                                       "The service name must be at least 3 characters.")
            return

        if not str(self.name.text()).isalnum():
            QtWidgets.QMessageBox.critical(self, "Error", "The service name must alphanumeric.")
            return

        data = Cue3.api.service_pb2.Service()
        data.name = str(self.name.text())
        data.threadable = self.threadable.isChecked()
        data.min_cores = self.min_cores.value()
        data.max_cores = self.max_cores.value()
        data.min_memory = self.min_memory.value() * 1024
        data.min_gpu = self.min_gpu.value() * 1024

        data.tags.extend(self._tags_w.get_tags())
<<<<<<< HEAD
        self.emit(QtCore.SIGNAL("saved(PyQt_PyObject)"), data)
=======
        self.saved.emit(data)
>>>>>>> 7fe14428


class ServiceManager(QtWidgets.QWidget):
    """
    Wraps the ServiceForm widget with the logic and controls needed
    to add, update, and detete services.
    """
    def __init__(self, show, parent=None):
        QtWidgets.QWidget.__init__(self, parent)
        self.__show = show
        self.__services = []
        self.__selected = None
        self.__new_service = False

        layout = QtWidgets.QVBoxLayout(self)

        self.__splitter = QtWidgets.QSplitter(QtCore.Qt.Horizontal, self)
        self.__service_list = QtWidgets.QListWidget(self)
        self.__form = ServiceForm(self)

        layout.addWidget(self.__splitter)
        self.__splitter.addWidget(self.__service_list)
        self.__splitter.addWidget(self.__form)

        self.__btn_new = QtWidgets.QPushButton("New", self)
        self.__btn_del = QtWidgets.QPushButton("Del", self)

        self.__btn_layout = QtWidgets.QHBoxLayout()
        self.__btn_layout.addWidget(self.__btn_new)
        self.__btn_layout.addWidget(self.__btn_del)
        self.__btn_layout.addStretch()
        layout.addLayout(self.__btn_layout)

<<<<<<< HEAD
        QtCore.QObject.connect(self.__btn_new,
                               QtCore.SIGNAL("clicked()"),
                               self.newService)

        QtCore.QObject.connect(self.__btn_del,
                               QtCore.SIGNAL("clicked()"),
                               self.delService)

        QtCore.QObject.connect(self.__form,
                               QtCore.SIGNAL("saved(PyQt_PyObject)"),
                               self.saved)

        QtCore.QObject.connect(self.__service_list,
                               QtCore.SIGNAL(
                                   "currentItemChanged(QListWidgetItem *,QListWidgetItem *)"),
                               self.selected)
=======
        self.__btn_new.clicked.connect(self.newService)
        self.__btn_del.clicked.connect(self.delService)
        self.__form.saved.connect(self.saved)
        self.__service_list.currentItemChanged.connect(self.selected)
>>>>>>> 7fe14428

        self.refresh()
        self.__service_list.setCurrentRow(0, QtCore.QItemSelectionModel.Select)

    def selected(self, item, old_item):
        """
        Executes if an item is selected
        """
        self.__new_service = False

        if not item:
            return

        if self.__show:
            self.__selected = self.__show.proxy.getServiceOverride(str(item.text()))
        else:
            self.__selected = Cue3.api.getService(str(item.text()))
        self.__form.setService(self.__selected)

    def saved(self, data):
        """
        Save a service to Cue3.
        """
        if not self.__show:
<<<<<<< HEAD
            msg = QtGui.QMessageBox()
            msg.setText("You are about to modify a facility wide service configuration.  "
                        "Are you in PSR-Resources?")
            msg.setStandardButtons(QtGui.QMessageBox.Yes | QtGui.QMessageBox.No)
            msg.setDefaultButton(QtGui.QMessageBox.No)
            if msg.exec_() == QtGui.QMessageBox.No:
=======
            msg = QtWidgets.QMessageBox()
            msg.setText("You are about to modify a facility wide service configuration.  "
                        "Are you in PSR-Resources?")
            msg.setStandardButtons(QtWidgets.QMessageBox.Yes | QtWidgets.QMessageBox.No)
            msg.setDefaultButton(QtWidgets.QMessageBox.No)
            if msg.exec_() == QtWidgets.QMessageBox.No:
>>>>>>> 7fe14428
                return

        if self.__new_service:
            if self.__show:
                self.__show.proxy.createServiceOverride(data)
            else:
                Cue3.api.createService(data)
        else:
            self.__selected.proxy.update(data)

        self.refresh()
        self.__new_service = False

        for i in range(0, self.__service_list.count()):
            item = self.__service_list.item(i)
            if item:
                if str(item.text()) == data.name:
                    self.__service_list.setCurrentRow(i, QtCore.QItemSelectionModel.Select)
                    break

    def refresh(self):
        """
        Refresh the service list.
        """
        selected = []
        if not self.__new_service:
            selected = [str(t.text()) for t in
                        self.__service_list.selectedItems()]

        self.__service_list.clear()
        try:
            if not self.__show:
                self.__services = Cue3.api.getDefaultServices()
            else:
                self.__services = self.__show.proxy.getServiceOverrides()
        except Exception, e:
            return

        for service in self.__services:
            item = QtWidgets.QListWidgetItem(service.data.name)
            self.__service_list.addItem(item)
            if service.data.name in selected:
                item.setSelected(True)

        self.__service_list.sortItems()

    def newService(self):
        """
        Setup the interface for creating a new service.
        """
        for item in self.__service_list.selectedItems():
            item.setSelected(False)

        self.__form.new()
        self.__new_service = True

    def delService(self):
        """
        Delete the selected service.
        """
        self.__selected.proxy.delete()
        row = self.currentRow()
        if row >= 1:
<<<<<<< HEAD
            self.__service_list.setCurrentRow(row - 1, QtGui.QItemSelectionModel.Select)
=======
            self.__service_list.setCurrentRow(row - 1, QtCore.QItemSelectionModel.Select)
>>>>>>> 7fe14428
        self.refresh()

    def currentRow(self):
        """
        Return the integer value of the current row.
        """
        for item in self.__service_list.selectedItems():
            return self.__service_list.row(item)
        return -1


class ServiceDialog(QtWidgets.QDialog):
    """
    Wraps the ServiceManager in a dialog window.
    """
    def __init__(self, show, parent=None):
        QtWidgets.QDialog.__init__(self, parent)

        self.__srv_manager = ServiceManager(show, self)

        self.setWindowTitle("Services")
        self.setAttribute(QtCore.Qt.WA_DeleteOnClose)
        self.setSizeGripEnabled(True)
        self.resize(620, 420)<|MERGE_RESOLUTION|>--- conflicted
+++ resolved
@@ -17,11 +17,7 @@
 
 import Constants
 import Utils
-<<<<<<< HEAD
-from Manifest import Cue3, QtGui, QtCore
-=======
 from Manifest import Cue3, QtCore, QtWidgets
->>>>>>> 7fe14428
 from TagsWidget import TagsWidget
 
 
@@ -132,12 +128,8 @@
         on the contents of the form.
         """
         if len(str(self.name.text())) < 3:
-<<<<<<< HEAD
-            QtGui.QMessageBox.critical(self, "Error",
-=======
             QtWidgets.QMessageBox.critical(self, "Error",
->>>>>>> 7fe14428
-                                       "The service name must be at least 3 characters.")
+                                           "The service name must be at least 3 characters.")
             return
 
         if not str(self.name.text()).isalnum():
@@ -153,11 +145,7 @@
         data.min_gpu = self.min_gpu.value() * 1024
 
         data.tags.extend(self._tags_w.get_tags())
-<<<<<<< HEAD
-        self.emit(QtCore.SIGNAL("saved(PyQt_PyObject)"), data)
-=======
         self.saved.emit(data)
->>>>>>> 7fe14428
 
 
 class ServiceManager(QtWidgets.QWidget):
@@ -191,29 +179,10 @@
         self.__btn_layout.addStretch()
         layout.addLayout(self.__btn_layout)
 
-<<<<<<< HEAD
-        QtCore.QObject.connect(self.__btn_new,
-                               QtCore.SIGNAL("clicked()"),
-                               self.newService)
-
-        QtCore.QObject.connect(self.__btn_del,
-                               QtCore.SIGNAL("clicked()"),
-                               self.delService)
-
-        QtCore.QObject.connect(self.__form,
-                               QtCore.SIGNAL("saved(PyQt_PyObject)"),
-                               self.saved)
-
-        QtCore.QObject.connect(self.__service_list,
-                               QtCore.SIGNAL(
-                                   "currentItemChanged(QListWidgetItem *,QListWidgetItem *)"),
-                               self.selected)
-=======
         self.__btn_new.clicked.connect(self.newService)
         self.__btn_del.clicked.connect(self.delService)
         self.__form.saved.connect(self.saved)
         self.__service_list.currentItemChanged.connect(self.selected)
->>>>>>> 7fe14428
 
         self.refresh()
         self.__service_list.setCurrentRow(0, QtCore.QItemSelectionModel.Select)
@@ -238,21 +207,12 @@
         Save a service to Cue3.
         """
         if not self.__show:
-<<<<<<< HEAD
-            msg = QtGui.QMessageBox()
-            msg.setText("You are about to modify a facility wide service configuration.  "
-                        "Are you in PSR-Resources?")
-            msg.setStandardButtons(QtGui.QMessageBox.Yes | QtGui.QMessageBox.No)
-            msg.setDefaultButton(QtGui.QMessageBox.No)
-            if msg.exec_() == QtGui.QMessageBox.No:
-=======
             msg = QtWidgets.QMessageBox()
             msg.setText("You are about to modify a facility wide service configuration.  "
                         "Are you in PSR-Resources?")
             msg.setStandardButtons(QtWidgets.QMessageBox.Yes | QtWidgets.QMessageBox.No)
             msg.setDefaultButton(QtWidgets.QMessageBox.No)
             if msg.exec_() == QtWidgets.QMessageBox.No:
->>>>>>> 7fe14428
                 return
 
         if self.__new_service:
@@ -316,11 +276,7 @@
         self.__selected.proxy.delete()
         row = self.currentRow()
         if row >= 1:
-<<<<<<< HEAD
-            self.__service_list.setCurrentRow(row - 1, QtGui.QItemSelectionModel.Select)
-=======
             self.__service_list.setCurrentRow(row - 1, QtCore.QItemSelectionModel.Select)
->>>>>>> 7fe14428
         self.refresh()
 
     def currentRow(self):
