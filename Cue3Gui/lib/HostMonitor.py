--- conflicted
+++ resolved
@@ -107,20 +107,9 @@
 # Menu to filter by allocation
 # ==============================================================================
     def __filterAllocationSetup(self, layout):
-<<<<<<< HEAD
         self.__filterAllocationList = sorted([alloc.name() for alloc in Cue3.api.getAllocations()])
 
-        btn = QtGui.QPushButton("Filter Allocation")
-=======
-        try:
-            self.__filterAllocationList = sorted(
-                [alloc.name() for alloc in Cue3.api.getAllocations()])
-        except Cue3.CueException, e:
-            Utils.showErrorMessageBox("Could not connect to Cuebot! Unable to retrieve allocations.")
-            return
-
         btn = QtWidgets.QPushButton("Filter Allocation")
->>>>>>> 7fe14428
         btn.setMaximumHeight(FILTER_HEIGHT)
         btn.setFocusPolicy(QtCore.Qt.NoFocus)
         btn.setContentsMargins(0,0,0,0)
