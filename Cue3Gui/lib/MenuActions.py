#  Copyright (c) 2018 Sony Pictures Imageworks Inc.
#
#  Licensed under the Apache License, Version 2.0 (the "License");
#  you may not use this file except in compliance with the License.
#  You may obtain a copy of the License at
#
#    http://www.apache.org/licenses/LICENSE-2.0
#
#  Unless required by applicable law or agreed to in writing, software
#  distributed under the License is distributed on an "AS IS" BASIS,
#  WITHOUT WARRANTIES OR CONDITIONS OF ANY KIND, either express or implied.
#  See the License for the specific language governing permissions and
#  limitations under the License.


"""
Provides actions and functions for right click menu items.
"""
import os
import sys
import time
import commands
import pexpect
import glob
import urllib2
import subprocess

from Manifest import QtCore, QtGui, QtWidgets, Cue3, FileSequence

import Cue3.compiled_proto.job_pb2
import Action
import Utils
import Logger
import Constants
import CreatorDialog
import PreviewWidget

from DependWizard import DependWizard
from EmailDialog import EmailDialog
from LocalBooking import LocalBookingDialog
from Comments import CommentListDialog
from ShowDialog import ShowDialog
from LayerDialog import LayerTagsDialog, LayerPropertiesDialog
from GroupDialog import NewGroupDialog, ModifyGroupDialog
from UnbookDialog import UnbookDialog
from ServiceDialog import ServiceDialog

logger = Logger.getLogger(__file__)

TITLE = 0
TOOLTIP = 1
ICON = 2

# New icons are here: /usr/share/icons/crystalsvg/16x16


class AbstractActions(object):
    __iconCache = {}
    def __init__(self, caller, updateCallable, selectedRpcObjectsCallable, sourceCallable):
        self._caller = caller
        self.__selectedRpcObjects = selectedRpcObjectsCallable
        self._getSource = sourceCallable
        self._update = updateCallable

        self.__actionCache = {}

    def _getSelected(self, rpcObjects):
        if rpcObjects:
            return rpcObjects
        return self.__selectedRpcObjects()

    def _getOnlyJobObjects(self, rpcObjects):
        return filter(Utils.isJob, self._getSelected(rpcObjects))

    def _getOnlyLayerObjects(self, rpcObjects):
        return filter(Utils.isLayer, self._getSelected(rpcObjects))

    def _getOnlyFrameObjects(self, rpcObjects):
        return filter(Utils.isFrame, self._getSelected(rpcObjects))

    def _getOnlyShowObjects(self, rpcObjects):
        return filter(Utils.isShow, self._getSelected(rpcObjects))

    def _getOnlyRootGroupObjects(self, rpcObjects):
        return filter(Utils.isRootGroup, self._getSelected(rpcObjects))

    def _getOnlyGroupObjects(self, rpcObjects):
        return filter(Utils.isGroup, self._getSelected(rpcObjects))

    def _getOnlyHostObjects(self, rpcObjects):
        return filter(Utils.isHost, self._getSelected(rpcObjects))

    def _getOnlyProcObjects(self, rpcObjects):
        return filter(Utils.isProc, self._getSelected(rpcObjects))

    def _getOnlyTaskObjects(self, rpcObjects):
        return filter(Utils.isTask, self._getSelected(rpcObjects))

    def createAction(self, menu, title, tip = None, callback = None, icon = None):
        if not tip:
            tip = title
        menu.addAction(Action.create(menu, title, tip, callback, icon))

    def addAction(self, menu, actionName, callback = None):
        """Adds the requested menu item to the menu
        @param menu: The menu that the action will be added to
        @type  menu: QMenu
        @param actionName: The name of the action to add to the menu
        @type  actionName: str
        @param callback: The function that should be called when the action is
                         selected. If not provided, the default function with
                         the same name as the action will be used
        @type  callback: callable"""
        # If the user provides a callable, use it, otherwise use the default
        # Add the action with the proper settings to the menu

        # Uses a cache to only create actions once
        key = (actionName, callback)
        if not self.__actionCache.has_key(key):
            info = getattr(self, "%s_info" % actionName)

            # Uses a cache to only load icons once
            if not self.__iconCache.has_key(info[ICON]):
                if type(info[ICON]) is QtGui.QColor:
                    pixmap = QtGui.QPixmap(100, 100)
                    pixmap.fill(info[ICON])
                    self.__iconCache[info[ICON]] = QtGui.QIcon(pixmap)
                else:
                    self.__iconCache[info[ICON]] = QtGui.QIcon(":%s.png" % info[ICON])

            action = QtWidgets.QAction(self.__iconCache[info[ICON]], info[TITLE], self._caller)

            if not callback:
                callback = actionName
            if isinstance(callback, str):
                callback = getattr(self, callback)

            action.triggered.connect(callback)
            self.__actionCache[key] = action

        menu.addAction(self.__actionCache[key])

    def cuebotCall(self, callable, errorMessageTitle, *args):
        """Makes the given call to the cuebot and if an exception occurs display
        a critical message box.
        @type  callable: function
        @param callable: The cuebot function to call.
        @type  errorMessageTitle: string
        @param errorMessageTitle: The text to display in the title of the error
                                  message box.
        @type  callable: Variable arguments
        @param callable: The arguments to pass to the callable
        @rtype:  callable return type
        @return: Returns any results from the callable or None on exception"""
        try:
            return callable(*args)
        except Exception, e:
            print e
            QtWidgets.QMessageBox.critical(self._caller,
                                       errorMessageTitle,
                                       e.message,
                                       QtWidgets.QMessageBox.Ok)
            return None

    def getText(self, title, body, default):
        """Prompts the user for text input.
        @type  title: string
        @param title: The title to display in the input dialog
        @type  body: string
        @param body: The text to display in the input dialog
        @type  default: string
        @param default: The default text to provide in the input dialog
        @rtype: tuple(str, bool)
        @return: (input, choice)"""
        (input, choice) = QtWidgets.QInputDialog.getText(self._caller,
                                                     title,
                                                     body,
                                                     QtWidgets.QLineEdit.Normal,
                                                     default)
        return (str(input), choice)


class JobActions(AbstractActions):
    def __init__(self, *args):
        AbstractActions.__init__(self, *args)

    unmonitor_info = ["Unmonitor", "Unmonitor selected jobs", "eject"]
    def unmonitor(self, rpcObjects=None):
        self._caller.actionRemoveSelectedItems()

    view_info = ["View Job", None, "view"]
    def view(self, rpcObjects=None):
        for job in self._getOnlyJobObjects(rpcObjects):
<<<<<<< HEAD
            QtGui.qApp.emit(QtCore.SIGNAL("view_object(PyQt_PyObject)"), job)
=======
            QtGui.qApp.view_object.emit(job)
>>>>>>> 7fe14428

    viewDepends_info = ["&View Dependencies...", None, "log"]
    def viewDepends(self, rpcObjects=None):
        jobs = self._getOnlyJobObjects(rpcObjects)
        from DependDialog import DependDialog
        DependDialog(jobs[0], self._caller).show()

    emailArtist_info = ["Email Artist...", None, "mail"]
    def emailArtist(self, rpcObjects=None):
        jobs = self._getOnlyJobObjects(rpcObjects)
        if jobs:
            EmailDialog(jobs[0], [], self._caller).show()

    setMinCores_info = ["Set Minimum Cores...", "Set Job(s) Minimum Cores", "configure"]
    def setMinCores(self, rpcObjects=None):
        jobs = self._getOnlyJobObjects(rpcObjects)
        if jobs:
            current = max([job.data.minCores for job in jobs])
            title = "Set Minimum Cores"
            body = "Please enter the new minimum cores value:"
            (value, choice) = QtWidgets.QInputDialog.getDouble(self._caller,
                                                           title, body,
                                                           current,
                                                           0, 50000, 0)
            if choice:
                for job in jobs:
                    Cue3.wrappers.job.Job(job).setMinCores(float(value))
                    job.proxy.setMinCores(float(value))
                self._update()

    setMaxCores_info = ["Set Maximum Cores...", "Set Job(s) Maximum Cores", "configure"]
    def setMaxCores(self, rpcObjects=None):
        jobs = self._getOnlyJobObjects(rpcObjects)
        if jobs:
            current = max([job.data.maxCores for job in jobs])
            title = "Set Maximum Cores"
            body = "Please enter the new maximum cores value:"
            (value, choice) = QtWidgets.QInputDialog.getDouble(self._caller,
                                                           title, body,
                                                           current,
                                                           0, 50000, 0)
            if choice:
                for job in jobs:
                    Cue3.wrappers.job.Job(job).setMaxCores(float(value))
                self._update()

    setPriority_info = ["Set Priority...", None, "configure"]
    def setPriority(self, rpcObjects=None):
        jobs = self._getOnlyJobObjects(rpcObjects)
        if jobs:
            current = max([job.data.priority for job in jobs])
            title = "Set Priority"
            body = "Please enter the new priority value:"
            (value, choice) = QtWidgets.QInputDialog.getInteger(self._caller,
                                                            title, body,
                                                            current,
                                                            0, 1000000, 1)
            if choice:
                for job in jobs:
                    Cue3.wrappers.job.Job(job).setPriority(int(value))
                self._update()

    setMaxRetries_info = ["Set Max Retries...", None, "configure"]
    def setMaxRetries(self, rpcObjects=None):
        jobs = self._getOnlyJobObjects(rpcObjects)
        if jobs:
            title = "Set Max Retries"
            body = "Please enter the number of retries that a frame should be allowed before it becomes dead:"
            (value, choice) = QtWidgets.QInputDialog.getInteger(self._caller,
                                                            title, body,
                                                            0, 0, 10, 1)
            if choice:
                for job in jobs:
                    Cue3.wrappers.job.Job(job).setMaxRetries(int(value))
                self._update()

    pause_info = ["&Pause", None, "pause"]
    def pause(self, rpcObjects=None):
        """pause selected jobs"""
        jobs = self._getOnlyJobObjects(rpcObjects)
        if jobs:
            for job in jobs:
                Cue3.wrappers.job.Job(job).pause()
            self._update()

    resume_info = ["&Unpause", None, "unpause"]
    def resume(self, rpcObjects=None):
        """resume selected jobs"""
        jobs = self._getOnlyJobObjects(rpcObjects)
        if jobs:
            for job in jobs:
                Cue3.wrappers.job.Job(job).resume()
            self._update()

    kill_info = ["&Kill", None, "kill"]
    def kill(self, rpcObjects=None):
        jobs = self._getOnlyJobObjects(rpcObjects)
        if jobs:
            if Utils.questionBoxYesNo(self._caller, "Kill jobs?",
                                      "Are you sure you want to kill these jobs?",
                                      [job.data.name for job in jobs]):
                for job in jobs:
                    Cue3.wrappers.job.Job(job).kill()
                self._update()

    eatDead_info = ["Eat dead frames", None, "eat"]
    def eatDead(self, rpcObjects=None):
        jobs = self._getOnlyJobObjects(rpcObjects)
        if jobs:
            if Utils.questionBoxYesNo(self._caller, "Confirm",
                                      "Eat all DEAD frames in selected jobs?",
                                      [job.data.name for job in jobs]):
                for job in jobs:
                    Cue3.wrappers.job.Job(job).eatFrames(
                        state=Cue3.compiled_proto.job_pb2.FrameState.DEAD)
                self._update()

    autoEatOn_info = ["Enable auto eating", None, "eat"]
    def autoEatOn(self, rpcObjects=None):
        jobs = self._getOnlyJobObjects(rpcObjects)
        if jobs:
            for job in jobs:
                jobObj = Cue3.wrappers.job.Job(job)
                jobObj.setAutoEat(True)
                jobObj.eatFrames(state=Cue3.compiled_proto.job_pb2.FrameState.DEAD)
            self._update()

    autoEatOff_info = ["Disable auto eating", None, "eat"]
    def autoEatOff(self, rpcObjects=None):
        jobs = self._getOnlyJobObjects(rpcObjects)
        if jobs:
            for job in jobs:
                Cue3.wrappers.job.Job(job).setAutoEat(False)
            self._update()

    retryDead_info = ["Retry dead frames", None, "retry"]
    def retryDead(self, rpcObjects=None):
        jobs = self._getOnlyJobObjects(rpcObjects)
        if jobs:
            if Utils.questionBoxYesNo(self._caller, "Confirm",
                                      "Retry all DEAD frames in selected jobs?",
                                      [job.data.name for job in jobs]):
                for job in jobs:
                    Cue3.wrappers.job.Job(job).retryFrames(
                        state=Cue3.compiled_proto.job_pb2.FrameState.DEAD)
                self._update()

    dropExternalDependencies_info = ["Drop External Dependencies", None, "kill"]
    def dropExternalDependencies(self, rpcObjects=None):
        jobs = self._getOnlyJobObjects(rpcObjects)
        if jobs:
            if Utils.questionBoxYesNo(self._caller, "Confirm",
                                      "Drop all external dependencies in selected jobs?",
                                      [job.data.name for job in jobs]):
                for job in jobs:
                    job.proxy.dropDepends(Cue3.api.depend_pb2.EXTERNAL)
                self._update()

    dropInternalDependencies_info = ["Drop Internal Dependencies", None, "kill"]
    def dropInternalDependencies(self, rpcObjects=None):
        jobs = self._getOnlyJobObjects(rpcObjects)
        if jobs:
            if Utils.questionBoxYesNo(self._caller, "Confirm",
                                      "Drop all internal dependencies in selected jobs?",
                                      [job.data.name for job in jobs]):
                for job in jobs:
                    job.proxy.dropDepends(Cue3.api.depend_pb2.INTERNAL)
                self._update()

    viewComments_info = ["Comments...", None, "comment"]
    def viewComments(self, rpcObjects=None):
        jobs = self._getOnlyJobObjects(rpcObjects)
        if jobs:
            CommentListDialog(jobs[0],self._caller).show()

    dependWizard_info = ["Dependency &Wizard...", None, "configure"]
    def dependWizard(self, rpcObjects=None):
        jobs = self._getOnlyJobObjects(rpcObjects)
        if jobs:
            DependWizard(self._caller, jobs)

    def __getJobRange(self, job):
        __minRange = []
        __maxRange = []
        for layer in job.proxy.getLayers():
            fs = FileSequence.FrameSet(layer.data.range)
            fs.normalize()
            __minRange.append(fs[0])
            __maxRange.append(fs[-1])
        return (min(__minRange), max(__maxRange))

    reorder_info = ["Reorder Frames...", None, "configure"]
    def reorder(self, rpcObjects=None):
        jobs = self._getOnlyJobObjects(rpcObjects)
        if not jobs: return

        __job = jobs[0]
        (__minRange, __maxRange) = self.__getJobRange(__job)

        title = "Reorder %s" % __job.data.name
        body = "What frame range should be reordered?"
        (range, choice) = self.getText(title, body, "%s-%s" % (__minRange, __maxRange))
        if not choice: return

        body = "What order should the range %s take?" % range
        items = [order for order in dir(Cue3.Order) if not order.startswith("_")]
        (order, choice) = QtWidgets.QInputDialog.getItem(self._caller,
                                                     title,
                                                     body,
                                                     sorted(items),
                                                     0,
                                                     False)
        if not choice: return

        self.cuebotCall(__job.proxy.reorderFrames, "Reorder Frames Failed",
                        range, getattr(Cue3.Order, str(order)))

    stagger_info = ["Stagger Frames...", None, "configure"]
    def stagger(self, rpcObjects=None):
        jobs = self._getOnlyJobObjects(rpcObjects)
        if not jobs: return

        __job = jobs[0]
        (__minRange, __maxRange) = self.__getJobRange(__job)

        title = "Stagger %s" % __job.data.name
        body = "What frame range should be staggered?"
        (range, choice) = self.getText(title, body, "%s-%s" % (__minRange, __maxRange))
        if not choice: return

        body = "What increment should the range %s be staggered?" % range
        (increment, choice) = QtWidgets.QInputDialog.getInteger(self._caller,
                                                            title, body,
                                                            1,
                                                            1, 100000, 1)

        if not choice: return

        self.cuebotCall(__job.proxy.staggerFrames, "Stagger Frames Failed",
                        range, int(increment))

    unbook_info = ["Unbook Frames...", None, "kill"]
    def unbook(self, rpcObjects=None):
        jobs = self._getOnlyJobObjects(rpcObjects)
        if jobs:
            dialog = UnbookDialog(jobs, self._caller)
            dialog.exec_()
            self._update()

    sendToGroup_info = ["Send To Group...", None, "configure"]
    def sendToGroup(self, rpcObjects=None):
        jobs = self._getOnlyJobObjects(rpcObjects)
        if not jobs:
            return

        title = "Send jobs to group"
        groups = dict([(group.data.name, group) for group in Cue3.api.findShow(jobs[0].data.show).getGroups()])
        body = "What group should these jobs move to?\n" + \
               "\n".join([job.data.name for job in jobs])

        (group, choice) = QtWidgets.QInputDialog.getItem(self._caller,
                                                     title,
                                                     body,
                                                     sorted(groups.keys()),
                                                     0,
                                                     False)
        if not choice:
            return

        groups[str(group)].proxy.reparentJobs([job.proxy for job in jobs])
        self._update()


    useLocalCores_info = ["Use local cores...",
                             "Set a single job to use the local desktop cores",
                             "configure"]

    def useLocalCores(self, rpcObjects=None):
        jobs = self._getOnlyJobObjects(rpcObjects)
        if jobs:
            job = jobs[0]
            dialog = LocalBookingDialog(job, self._caller)
            dialog.exec_()

        copyLogFileDir_info = ["Copy log file directory", None, "configure"]
    def copyLogFileDir(self, rpcObjects=None):
        jobs = self._getOnlyJobObjects(rpcObjects)
        if jobs:
            paths = [job.data.logDir for job in jobs]
            QtWidgets.QApplication.clipboard().setText(" ".join(paths),
                                                       QtGui.QClipboard.Clipboard)

    setUserColor1_info = ["Set Color 1", "Set user defined background color", Constants.COLOR_USER_1]
    def setUserColor1(self, rpcObjects=None):
        self._caller.actionSetUserColor(Constants.COLOR_USER_1)

    setUserColor2_info = ["Set Color 2", "Set user defined background color", Constants.COLOR_USER_2]
    def setUserColor2(self, rpcObjects=None):
        self._caller.actionSetUserColor(Constants.COLOR_USER_2)

    setUserColor3_info = ["Set Color 3", "Set user defined background color", Constants.COLOR_USER_3]
    def setUserColor3(self, rpcObjects=None):
        self._caller.actionSetUserColor(Constants.COLOR_USER_3)

    setUserColor4_info = ["Set Color 4", "Set user defined background color", Constants.COLOR_USER_4]
    def setUserColor4(self, rpcObjects=None):
        self._caller.actionSetUserColor(Constants.COLOR_USER_4)

    clearUserColor_info = ["Clear", "Clear user defined background color", None]
    def clearUserColor(self, rpcObjects=None):
        self._caller.actionSetUserColor(None)


class LayerActions(AbstractActions):
    def __init__(self, *args):
        AbstractActions.__init__(self, *args)

    view_info = ["View Layer", None, "view"]
    def view(self, rpcObjects=None):
        layers = self._getOnlyLayerObjects(rpcObjects)
        if layers:
            self._caller.handle_filter_layers_byLayer.emit([layer.data.name for layer in layers])

    viewDepends_info = ["&View Dependencies...", None, "log"]
    def viewDepends(self, rpcObjects=None):
        layers = self._getOnlyLayerObjects(rpcObjects)
        from DependDialog import DependDialog
        DependDialog(layers[0], self._caller).show()

    setMinCores_info = ["Set Minimum Cores", "Set the number of cores required for this layer", "configure"]
    def setMinCores(self, rpcObjects=None):
        layers = self._getOnlyLayerObjects(rpcObjects)
        if layers:
            current = max([layer.data.minCores for layer in layers])
            title = "Set minimum number of cores required"
            body = "Please enter the new minimum number of cores that frames in the selected layer(s) should require:"
            (value, choice) = QtWidgets.QInputDialog.getDouble(self._caller,
                                                           title, body,
                                                           current,
                                                           0.01, 64.0, 2)
            if choice:
                for layer in layers:
                    layer.proxy.setMinCores(float(value))
                self._update()

    setMinMemoryKb_info = ["Set Minimum Memory", "Set the amount of memory required for this layer", "configure"]
    def setMinMemoryKb(self, rpcObjects=None):
        layers = self._getOnlyLayerObjects(rpcObjects)
        if layers:
            current = max([layer.data.minMemory / 1048576 for layer in layers])
            title = "Set minimum amount of memory required"
            body = "Please enter the new minimum amount of memory in GB that frames in the selected layer(s) should require:"
            (value, choice) = QtWidgets.QInputDialog.getDouble(self._caller,
                                                           title, body,
                                                           current,
                                                           0.01, 64.0, 1)
            if choice:
                for layer in layers:
                    layer.setMinMemory(long(value * 1048576))
                self._update()

    useLocalCores_info = ["Use local cores...",
                          "Set a single layer to use the local desktop cores.",
                          "configure"]

    def useLocalCores(self, rpcObjects=None):
        layers = self._getOnlyLayerObjects(rpcObjects)
        if layers:
            layer = layers[0]
            dialog = LocalBookingDialog(layer, self._caller)
            dialog.exec_()


    setProperties_info = ["Properties", None, "configure"]
    def setProperties(self, rpcObjects=None):
        layers = self._getOnlyLayerObjects(rpcObjects)
        if layers:
            dialog = LayerPropertiesDialog(layers)
            dialog.exec_()

    setTags_info = ["Set Tags", None, "configure"]
    def setTags(self, rpcObjects=None):
        layers = self._getOnlyLayerObjects(rpcObjects)
        if layers:
            dialog = LayerTagsDialog(layers)
            dialog.exec_()
            self._update()

    kill_info = ["&Kill", None, "kill"]
    def kill(self, rpcObjects=None):
        layers = self._getOnlyLayerObjects(rpcObjects)
        if layers:
            if Utils.questionBoxYesNo(self._caller, "Confirm",
                                      "Kill ALL frames in selected layers?",
                                      [layer.data.name for layer in layers]):
                for layer in layers:
                    layer.kill()
                self._update()

    eat_info = ["&Eat", None, "eat"]
    def eat(self, rpcObjects=None):
        layers = self._getOnlyLayerObjects(rpcObjects)
        if layers:
            if Utils.questionBoxYesNo(self._caller, "Confirm",
                                      "Eat ALL frames in selected layers?",
                                      [layer.data.name for layer in layers]):
                for layer in layers:
                    layer.eat()
                self._update()

    retry_info = ["&Retry", None, "retry"]
    def retry(self, rpcObjects=None):
        layers = self._getOnlyLayerObjects(rpcObjects)
        if layers:
            if Utils.questionBoxYesNo(self._caller, "Confirm",
                                      "Retry ALL frames in selected layers?",
                                      [layer.data.name for layer in layers]):
                for layer in layers:
                    layer.retry()
                self._update()

    retryDead_info = ["Retry dead frames", None, "retry"]
    def retryDead(self, rpcObjects=None):
        layers = self._getOnlyLayerObjects(rpcObjects)
        if layers:
            if Utils.questionBoxYesNo(self._caller, "Confirm",
                                      "Retry all DEAD frames in selected layers?",
                                      [layer.data.name for layer in layers]):
                frameSearch = Cue3.search.FrameSearch(layer=[layer.data.name for layer in layers],
                                                      state=[Cue3.api.job_pb2.DEAD])
                layer.parent.retryFrames(frameSearch)
                self._update()

    markdone_info = ["Mark done", None, "markdone"]
    def markdone(self, rpcObjects=None):
        layers = self._getOnlyLayerObjects(rpcObjects)
        if layers:
            if Utils.questionBoxYesNo(self._caller, "Confirm",
                                      "Mark done ALL frames in selected layers?",
                                      [layer.data.name for layer in layers]):
                for layer in layers:
                    layer.proxy.markdoneFrames()
                self._update()

    dependWizard_info = ["Dependency &Wizard...", None, "configure"]
    def dependWizard(self, rpcObjects=None):
        layers = self._getOnlyLayerObjects(rpcObjects)
        if layers:
            DependWizard(self._caller, [self._getSource()], layers)

    reorder_info = ["Reorder Frames...", None, "configure"]
    def reorder(self, rpcObjects=None):
        layers = self._getOnlyLayerObjects(rpcObjects)
        if not layers: return

        # Only allow multiple layers with the same range
        if len(set([layer.data.range for layer in layers])) != 1: return

        __layer = layers[0]
        fs = FileSequence.FrameSet(__layer.data.range)
        fs.normalize()
        __minRange = fs[0]
        __maxRange = fs[-1]

        body = "What frame range should be reordered?"
        if len(layers) > 1:
            title = "Reorder layers"
            for layer in layers:
                body += '\n%s' % layer.data.name
        else:
            title = "Reorder layer %s" % __layer.data.name

        (range, choice) = self.getText(title, body, "%s-%s" % (__minRange, __maxRange))
        if not choice: return

        body = "What order should the range %s take?" % range
        items = [order for order in dir(Cue3.Order) if not order.startswith("_")]
        (order, choice) = QtWidgets.QInputDialog.getItem(self._caller,
                                                     title,
                                                     body,
                                                     sorted(items),
                                                     0,
                                                     False)
        if not choice: return

        for layer in layers:
            self.cuebotCall(layer.proxy.reorderFrames, "Reorder Frames Failed",
                            range, getattr(Cue3.Order, str(order)))

    stagger_info = ["Stagger Frames...", None, "configure"]
    def stagger(self, rpcObjects=None):
        layers = self._getOnlyLayerObjects(rpcObjects)
        if not layers: return

        __layer = layers[0]
        fs = FileSequence.FrameSet(__layer.data.range)
        fs.normalize()
        __minRange = fs[0]
        __maxRange = fs[-1]

        title = "Stagger %s" % __layer.data.name
        body = "What frame range should be staggered?"
        (range, choice) = self.getText(title, body, "%s-%s" % (__minRange, __maxRange))
        if not choice: return

        body = "What increment should the range %s be staggered?" % range
        (increment, choice) = QtWidgets.QInputDialog.getInteger(self._caller,
                                                            title, body,
                                                            1,
                                                            1, 100000, 1)

        if not choice: return

        self.cuebotCall(__layer.proxy.staggerFrames, "Stagger Frames Failed",
                        range, int(increment))


class FrameActions(AbstractActions):
    def __init__(self, *args):
        AbstractActions.__init__(self, *args)

    view_info = ["&View Log", None, "log"]
    def view(self, rpcObjects=None):
        frames = self._getOnlyFrameObjects(rpcObjects)
        if frames:
            job = self._getSource()
            if len(frames) <= 6 or \
               Utils.questionBoxYesNo(self._caller, "Confirm",
                                      "View %d frame logs?" % len(frames)):
                for frame in frames:
                    Utils.popupFrameView(job, frame)

    tail_info = ["&Tail Log", None, "log"]
    def tail(self, rpcObjects=None):
        frames = self._getOnlyFrameObjects(rpcObjects)
        if frames:
            job = self._getSource()
            if len(frames) <= 6 or \
               Utils.questionBoxYesNo(self._caller, "Confirm",
                                      "Tail %d frame logs?" % len(frames)):
                for frame in frames:
                    Utils.popupFrameTail(job, frame)

    viewLastLog_info = ["View Last Log", None, "loglast"]
    def viewLastLog(self, rpcObjects=None):
        frames = self._getOnlyFrameObjects(rpcObjects)
        if frames:
            job = self._getSource()
            path = Utils.getFrameLogFile(job, frames[0])
            files = dict((int(j.split(".")[-1]),j) for j in glob.glob("%s.*" % (path)) if j[-1].isdigit())
            if files:
                Utils.popupView(files[sorted(files.keys())[-1]])
            else:
                Utils.popupView(path)

    useLocalCores_info = ["Use local cores...",
                          "Set a single frame to use the local desktop cores.",
                          "configure"]

    def useLocalCores(self, rpcObjects=None):
        frames = self._getOnlyFrameObjects(rpcObjects)
        if frames:
            frame = frames[0]
            dialog = LocalBookingDialog(frame, self._caller)
            dialog.exec_()

    xdiff2_info = ["View xdiff of 2 logs", None, "log"]
    def xdiff2(self, rpcObjects=None):
        frames = self._getOnlyFrameObjects(rpcObjects)
        if len(frames) >= 2:
            Utils.popupFrameXdiff(self._getSource(), frames[0], frames[1])

    xdiff3_info = ["View xdiff of 3 logs", None, "log"]
    def xdiff3(self, rpcObjects=None):
        frames = self._getOnlyFrameObjects(rpcObjects)
        if len(frames) >= 3:
            Utils.popupFrameXdiff(self._getSource(), frames[0], frames[1],  frames[2])

    viewHost_info = ["View Host", None, "log"]
    def viewHost(self, rpcObjects=None):
        frames = self._getOnlyFrameObjects(rpcObjects)
        hosts = list(set([frame.data.lastResource.split("/")[0] for frame in frames if frame.data.lastResource]))
        if hosts:
<<<<<<< HEAD
            QtGui.qApp.emit(QtCore.SIGNAL("view_hosts(PyQt_PyObject)"), hosts)
            QtGui.qApp.emit(QtCore.SIGNAL("single_click(PyQt_PyObject)"), Cue3.api.findHost(hosts[0]))
=======
            QtGui.qApp.view_hosts.emit(hosts)
            QtGui.qApp.single_click.emit(Cue3.api.findHost(hosts[0]))
>>>>>>> 7fe14428

    getWhatThisDependsOn_info = ["print getWhatThisDependsOn", None, "log"]
    def getWhatThisDependsOn(self, rpcObjects=None):
        frame = self._getOnlyFrameObjects(rpcObjects)[0]

        print "type", "target", "anyFrame", "active", "dependErJob", "dependErLayer", "dependErFrame", "dependOnJob", "dependOnLayer", "dependOnFrame"
        for item in frame.getWhatThisDependsOn():
            print item.data.type, item.data.target, item.data.anyFrame, item.data.active,
            print "This:", item.data.dependErJob, item.data.dependErLayer, item.data.dependErFrame, "On:", item.data.dependOnJob, item.data.dependOnLayer, item.data.dependOnFrame

    viewDepends_info = ["&View Dependencies...", None, "log"]
    def viewDepends(self, rpcObjects=None):
        frames = self._getOnlyFrameObjects(rpcObjects)
        from DependDialog import DependDialog
        DependDialog(frames[0], self._caller).show()

    getWhatDependsOnThis_info = ["print getWhatDependsOnThis", None, "log"]
    def getWhatDependsOnThis(self, rpcObjects=None):
        frame = self._getOnlyFrameObjects(rpcObjects)[0]
        print frame.getWhatDependsOnThis()

    retry_info = ["&Retry", None, "retry"]
    def retry(self, rpcObjects=None):
        names = [frame.data.name for frame in self._getOnlyFrameObjects(rpcObjects)]
        if names:
            job = self._getSource()
            if Utils.questionBoxYesNo(self._caller, "Confirm",
                                      "Retry selected frames?",
                                      names):
                frameSearch = Cue3.search.FrameSearch(name=names)
                job.proxy.retryFrames(frameSearch)
                self._update()

    previewMain_info = ["Preview Main", None, "previewMain"]
    def previewMain(self, rpcObjects=None):
        try:
            job = self._getSource()
            frame = self._getOnlyFrameObjects(rpcObjects)[0]
            d = PreviewWidget.PreviewProcessorDialog(job, frame, False)
            d.process()
            d.exec_()
        except Exception, e:
            QtWidgets.QMessageBox.critical(None, "Preview Error",
                                       "Error displaying preview frames, %s" % e)

    previewAovs_info = ["Preview All", None, "previewAovs"]
    def previewAovs(self, rpcObjects=None):
        try:
            job = self._getSource()
            frame = self._getOnlyFrameObjects(rpcObjects)[0]
            d = PreviewWidget.PreviewProcessorDialog(job, frame, True)
            d.process()
            d.exec_()
        except Exception, e:
            QtWidgets.QMessageBox.critical(None, "Preview Error",
                                       "Error displaying preview frames, %s" % e)
    eat_info = ["&Eat", None, "eat"]
    def eat(self, rpcObjects=None):
        names = [frame.data.name for frame in self._getOnlyFrameObjects(rpcObjects)]
        if names:
            if Utils.questionBoxYesNo(self._caller, "Confirm",
                                      "Eat selected frames?",
                                      names):
                frameSearch = Cue3.search.FrameSearch(name=names)
                self._getSource().proxy.eatFrames(frameSearch)
                self._update()

    kill_info = ["&Kill", None, "kill"]
    def kill(self, rpcObjects=None):
        names = [frame.data.name for frame in self._getOnlyFrameObjects(rpcObjects)]
        if names:
            if Utils.questionBoxYesNo(self._caller, "Confirm",
                                      "Kill selected frames?",
                                      names):
                frameSearch = Cue3.search.FrameSearch(name=names)
                self._getSource().proxy.killFrames(frameSearch)
                self._update()

    markAsWaiting_info = ["Mark as &waiting", None, "configure"]
    def markAsWaiting(self, rpcObjects=None):
        names = [frame.data.name for frame in self._getOnlyFrameObjects(rpcObjects)]
        if names:
            if Utils.questionBoxYesNo(self._caller, "Confirm",
                                      "Mark selected frames as waiting?\n"
                                      "(Ignores all of the frames's dependencies once)",
                                      names):
                frameSearch = Cue3.search.FrameSearch(name=names)
                self._getSource().proxy.markAsWaiting(frameSearch)
                self._update()

    dropDepends_info = ["D&rop depends", None, "configure"]
    def dropDepends(self, rpcObjects=None):
        frames = self._getOnlyFrameObjects(rpcObjects)
        names = [frame.data.name for frame in frames]
        if frames:
            if Utils.questionBoxYesNo(self._caller, "Confirm",
                                      "Drop dependencies on selected frames?\n"
                                      "(Drops all of the frame's dependencies)",
                                      names):
                for frame in frames:
                    frame.proxy.dropDepends(Cue3.api.depend_pb2.ANY_TARGET)
                self._update()

    dependWizard_info = ["Dependency &Wizard...", None, "configure"]
    def dependWizard(self, rpcObjects=None):
        frames = self._getOnlyFrameObjects(rpcObjects)
        if frames:
            DependWizard(self._caller, [self._getSource()], [], frames)

    markdone_info = ["Mark done", None, "markdone"]
    def markdone(self, rpcObjects=None):
        frames = self._getOnlyFrameObjects(rpcObjects)
        if frames:
            frameNames = [frame.data.name for frame in frames]
            if Utils.questionBoxYesNo(self._caller, "Confirm",
                                      "Mark done all selected frames?\n"
                                      "(Drops any dependencies that are waiting on these frames)",
                                      frameNames):
                frameSearch = Cue3.search.FrameSearch(name=frameNames)
                self._getSource().proxy.markDoneFrames(frameSearch)
                self._update()

    reorder_info = ["Reorder...", None, "configure"]
    def reorder(self, rpcObjects=None):
        frames = self._getOnlyFrameObjects(rpcObjects)
        if not frames: return

        __job = self._getSource()

        title = "Reorder %s" % __job.data.name
        body = "How should these frames be reordered?"
        items = [order for order in dir(Cue3.Order) if not order.startswith("_")]
        (order, choice) = QtWidgets.QInputDialog.getItem(self._caller,
                                                     title,
                                                     body,
                                                     sorted(items),
                                                     0,
                                                     False)
        if not choice: return

        # Store the proxy and a place for the frame numbers keyed to the layer name
        __layersDict = dict([(layer.data.name, (layer.proxy, [])) for layer in __job.getLayers()])

        # For each frame, store the number in the list for that layer
        for frame in frames:
            __layersDict[frame.data.layerName][1].append(str(frame.data.number))

        # For each layer, join the frame range and reorder the frames
        for layer in __layersDict:
            (layerProxy, frames) = __layersDict[layer]
            if frames:
                fs = FileSequence.FrameSet(",".join(frames))
                fs.normalize()
                self.cuebotCall(layerProxy.reorderFrames,
                                "Reorder Frames Failed",
                                str(fs),
                                getattr(Cue3.Order, str(order)))

    copyLogFileName_info = ["Copy log file name", None, "configure"]
    def copyLogFileName(self, rpcObjects=None):
        frames = self._getOnlyFrameObjects(rpcObjects)
        if not frames: return
        job = self._getSource()
        paths = [Utils.getFrameLogFile(job, frame) for frame in frames]
        QtWidgets.QApplication.clipboard().setText(paths,
                                                   QtGui.QClipboard.Clipboard)

    eatandmarkdone_info = ["Eat and Mark done", None, "eatandmarkdone"]
    def eatandmarkdone(self, rpcObjects=None):
        frames = self._getOnlyFrameObjects(rpcObjects)
        if frames:
            frameNames = [frame.data.name for frame in frames]

            if Utils.questionBoxYesNo(self._caller, "Confirm",
                                      "Eat and Mark done all selected frames?\n"
                                      "(Drops any dependencies that are waiting on these frames)\n\n"
                                      "If a frame is part of a layer that will now only contain\n"
                                      "eaten or succeeded frames, any dependencies on the\n"
                                      "layer will be dropped as well.",
                                      frameNames):

                # Mark done the layers to drop their dependences if the layer is done

                if len(frames) == 1:
                    # Since only a single frame selected, check if layer is only one frame
                    layer = Cue3.api.findLayer(self._getSource().data.name, frames[0].data.layerName)
                    if layer.data.layer_stats.totalFrames == 1:
                        # Single frame selected of single frame layer, mark done and eat it all
                        print 'single frame layer found'
                        layer.eatFrames()
                        layer.markdoneFrames()

                        self._update()
                        return

                frameSearch = Cue3.search.FrameSearch(name=frameNames)
                self._getSource().proxy.eatFrames(frameSearch)
                self._getSource().proxy.markDoneFrames(frameSearch)

                # Warning: The below assumes that eaten frames are desired to be markdone

                # Wait for the markDoneFrames to be processed, then drop the dependencies on the layer if all frames are done
                layerNames = [frame.data.layerName for frame in frames]
                time.sleep(1)
                for layer in self._getSource().proxy.getLayers():
                    if layer.data.name in layerNames:
                        if layer.stats.eatenFrames + layer.stats.succeededFrames == layer.stats.totalFrames:
                            layer.proxy.markdoneFrames()
                self._update()


class ShowActions(AbstractActions):
    def __init__(self, *args):
        AbstractActions.__init__(self, *args)

    properties_info = ["Show Properties", None, "view"]
    def properties(self, rpcObjects=None):
        shows = self._getOnlyShowObjects(rpcObjects)
        for show in shows:
            ShowDialog(show, self._caller).show()

    createSubscription_info = ["Create Subscription...", None, "configure"]
    def createSubscription(self, rpcObjects=None):
        d = CreatorDialog.SubscriptionCreatorDialog(show=self._getOnlyShowObjects(rpcObjects)[0])
        d.exec_()

    viewTasks_info = ["View Tasks...", None, "view"]
    def viewTasks(self, rpcObjects=None):
        shows = self._getOnlyShowObjects(rpcObjects)
        from TasksDialog import TasksDialog
        for show in shows:
            TasksDialog(show, self._caller).show()


class RootGroupActions(AbstractActions):
    def __init__(self, *args):
        AbstractActions.__init__(self, *args)

    properties_info  = ["Show Properties...", None, "view"]
    def properties(self, rpcObjects=None):
        rootgroups = self._getOnlyRootGroupObjects(rpcObjects)
        if rootgroups:
            ShowDialog(Cue3.api.findShow(rootgroups[0].data.name), self._caller).show()

    groupProperties_info  = ["Group Properties...", None, "view"]
    def groupProperties(self, rpcObjects=None):
        rootgroups = self._getOnlyRootGroupObjects(rpcObjects)
        for rootgroup in rootgroups:
            ModifyGroupDialog(rootgroup, self._caller).show()
        self._update()

    setCuewho_info = ["Change Cuewho...", None, "configure"]
    def setCuewho(self, rpcObjects=None):
        rootgroups = self._getOnlyRootGroupObjects(rpcObjects)
        if rootgroups:
            names = [rootgroup.data.name for rootgroup in rootgroups]
            title = "Set Cuewho"
            body = "Who should be cuewho on the following shows?\n%s" % "\n".join(names)
            (name, choice) = self.getText(title, body, Utils.getUsername())
            if choice:
                for rootgroup in rootgroups:
                    print commands.getoutput("cuewho -s %s -who %s" % (rootgroup.data.name, name))

    showCuewho_info = ["Display Cuewho", None, "configure"]
    def showCuewho(self, rpcObjects=None):
        rootgroups = self._getOnlyRootGroupObjects(rpcObjects)
        if rootgroups:
            message = []
            for rootgroup in rootgroups:
                cuewho = Utils.getCuewho(rootgroup.data.name)
                extension = Utils.getExtension(cuewho)
                message.append("Cuewho for %s is: %s %s" % (rootgroup.data.name, cuewho, extension ))
            QtWidgets.QMessageBox.information(self._caller,
                                          "Show Cuewho",
                                          '\n'.join(message),
                                          QtWidgets.QMessageBox.Ok)

    createGroup_info = ["Create Group...", None, "configure"]
    def createGroup(self, rpcObjects=None):
        rootgroups = self._getOnlyRootGroupObjects(rpcObjects)
        if len(rootgroups) == 1:
            NewGroupDialog(rootgroups[0], self._caller).show()
            self._update()

    viewFilters_info = ["View Filters...", None, "view"]
    def viewFilters(self, rpcObjects=None):
        from FilterDialog import FilterDialog
        for rootgroup in self._getOnlyRootGroupObjects(rpcObjects):
            FilterDialog(Cue3.api.findShow(rootgroup.data.name), self._caller).show()

    taskProperties_info = ["Task Properties...", None, "view"]
    def taskProperties(self, rpcObjects=None):
        from TasksDialog import TasksDialog
        for rootgroup in self._getOnlyRootGroupObjects(rpcObjects):
            TasksDialog(Cue3.api.findShow(rootgroup.data.name), self._caller).show()


    serviceProperties_info = ["Service Properies...", None, "view"]
    def serviceProperties(self, rpcObjects=None):
        from TasksDialog import TasksDialog
        for rootgroup in self._getOnlyRootGroupObjects(rpcObjects):
            ServiceDialog(Cue3.api.findShow(rootgroup.data.name), self._caller).exec_()


class GroupActions(AbstractActions):
    def __init__(self, *args):
        AbstractActions.__init__(self, *args)

    properties_info = ["Group Properties", None, "view"]
    def properties(self, rpcObjects=None):
        groups = self._getOnlyGroupObjects(rpcObjects)
        for group in groups:
            ModifyGroupDialog(group, self._caller).show()
        self._update()

    createGroup_info = ["Create Group...", None, "configure"]
    def createGroup(self, rpcObjects=None):
        groups = self._getOnlyGroupObjects(rpcObjects)
        if len(groups) == 1:
            NewGroupDialog(groups[0], self._caller).show()
            self._update()

    deleteGroup_info = ["Delete Group", None, "configure"]
    def deleteGroup(self, rpcObjects=None):
        groups = self._getOnlyGroupObjects(rpcObjects)
        if groups:
            if Utils.questionBoxYesNo(self._caller, "Confirm",
                                      "Delete selected groups?",
                                      [group.data.name for group in groups]):
                for group in groups:
                    self.cuebotCall(group.delete,
                                    "Delete Group %s Failed" % group.data.name)


class SubscriptionActions(AbstractActions):
    def __init__(self, *args):
        AbstractActions.__init__(self, *args)

    editSize_info = ["Edit Subscription Size...", None, "configure"]
    def editSize(self, rpcObjects=None):
        subs = self._getSelected(rpcObjects)
        if subs:
            current = max([sub.data.size for sub in subs])
            title = "Edit Subscription Size"
            body = "Please enter the new subscription size value:\nThis " \
                   "should only be changed by administrators.\nPlease " \
                   "contact the resource department."
            (value, choice) = QtWidgets.QInputDialog.getDouble(self._caller,
                                                           title, body,
                                                           current,
                                                           0, 50000, 0)
            if choice:
                msg = QtWidgets.QMessageBox()
                msg.setText("You are about to modify a number that can effect a shows billing. Are you in PSR-Resources?")
                msg.setStandardButtons(QtWidgets.QMessageBox.Yes | QtWidgets.QMessageBox.No)
                msg.setDefaultButton(QtWidgets.QMessageBox.No)
                if msg.exec_() == QtWidgets.QMessageBox.No:
                    return

                for sub in subs:
                    self.cuebotCall(sub.setSize,
                                    "Set Size on Subscription %s Failed" % sub.data.name,
                                    int(value))
                self._update()

    editBurst_info = ["Edit Subscription Burst...", None, "configure"]
    def editBurst(self, rpcObjects=None):
        subs = self._getSelected(rpcObjects)
        if subs:
            current = max([sub.data.burst for sub in subs])
            title = "Edit Subscription Burst"
            body = "Please enter the maximum number of cores that this " \
                   "subscription should be allowed to reach:"
            (value, choice) = QtWidgets.QInputDialog.getDouble(self._caller,
                                                           title, body,
                                                           current,
                                                           0, 50000, 0)
            if choice:
                for sub in subs:
                    self.cuebotCall(sub.setBurst,
                                    "Set Burst on Subscription %s Failed" % sub.data.name,
                                    int(value))
                self._update()

    delete_info = ["Delete Subscription", None, "configure"]
    def delete(self, rpcObjects=None):
        subs = self._getSelected(rpcObjects)
        if subs:
            if Utils.questionBoxYesNo(self._caller, "Delete Subscriptions?",
                                      "Are you sure you want to delete these subscriptions?",
                                      [sub.data.name for sub in subs]):
                for sub in subs:
                    self.cuebotCall(sub.delete,
                                    "Delete Subscription %s Failed" % sub.data.name)
                self._update()


class AllocationActions(AbstractActions):
    def __init__(self, *args):
        AbstractActions.__init__(self, *args)


class HostActions(AbstractActions):
    def __init__(self, *args):
        AbstractActions.__init__(self, *args)

    viewComments_info = ["Comments...", None, "comment"]
    def viewComments(self, rpcObjects=None):
        hosts = self._getOnlyHostObjects(rpcObjects)
        if hosts:
            CommentListDialog(hosts[0], self._caller).show()

    viewProc_info = ["View Procs", None, "log"]
    def viewProc(self, rpcObjects=None):
        hosts = self._getOnlyHostObjects(rpcObjects)
        hosts = list(set([host.data.name for host in hosts]))
        if hosts:
            QtGui.qApp.view_procs.emit(hosts)

    hinv_info = ["View Host Information (hinv)", None, "view"]
    def hinv(self, rpcObjects=None):
        hosts = self._getOnlyHostObjects(rpcObjects)
        for host in hosts:
            try:
                lines = pexpect.run("rsh %s hinv" % host.data.name, timeout=10).splitlines()
                QtWidgets.QMessageBox.information(self._caller,
                                              "%s hinv" % host.data.name,
                                              "\n".join(lines),
                                              QtWidgets.QMessageBox.Ok)
            except Exception, e:
                logger.warning("Failed to get host's hinv: %s" % e)

    lock_info = ["Lock Host", None, "lock"]
    def lock(self, rpcObjects=None):
        hosts = self._getOnlyHostObjects(rpcObjects)
        for host in hosts:
            host.proxy.lock()
        self._update()

    unlock_info = ["Unlock Host", None, "lock"]
    def unlock(self, rpcObjects=None):
        hosts = self._getOnlyHostObjects(rpcObjects)
        for host in hosts:
            host.proxy.unlock()
        self._update()

    delete_info = ["Delete Host", "Delete host from cuebot", "kill"]
    def delete(self, rpcObjects=None):
        hosts = self._getOnlyHostObjects(rpcObjects)
        title = "Confirm"
        body = "Delete selected hosts?\n\nThis should only be done\nby cue3 administrators!"
        if Utils.questionBoxYesNo(self._caller,
                                  title,
                                  body,
                                  [host.data.name for host in hosts]):
            for host in hosts:
                # Delete current render partitions to avoid oracle exception
                for rp in host.proxy.getRenderPartitions():
                    rp.proxy.delete()

                self.cuebotCall(host.proxy.delete,
                                "Delete %s Failed" % host.data.name)
            self._update()

    rebootWhenIdle_info = ["Reboot when idle", None, "retry"]
    def rebootWhenIdle(self, rpcObjects=None):
        hosts = self._getOnlyHostObjects(rpcObjects)
        title = "Confirm"
        body = "Send request to lock the machine and reboot it when idle?\n\nThis should only be done\nby cue3 administrators!"
        if Utils.questionBoxYesNo(self._caller,
                                  title,
                                  body,
                                  [host.data.name for host in hosts]):
            for host in hosts:
                self.cuebotCall(host.proxy.rebootWhenIdle,
                                "Reboot %s When Idle Failed" % host.data.name)
            self._update()

    addTags_info = ["Add Tags...", None, "configure"]
    def addTags(self, rpcObjects=None):
        hosts = self._getOnlyHostObjects(rpcObjects)
        if hosts:
            title = "Add Tags"
            body = "What tags should be added?\n\nUse a comma or space between each"
            (tags, choice) = self.getText(title, body, "")
            if choice:
                tags = str(tags).replace(" ", ",").split(",")
                for host in hosts:
                    self.cuebotCall(host.proxy.addTags,
                                    "Add Tags to %s Failed" % host.data.name,
                                    tags)
                self._update()

    removeTags_info = ["Remove Tags...", None, "configure"]
    def removeTags(self, rpcObjects=None):
        hosts = self._getOnlyHostObjects(rpcObjects)
        if hosts:
            title = "Remove Tags"
            body = "What tags should be removed?\n\nUse a comma or space between each"
            (tags, choice) = self.getText(title, body, ",".join(hosts[0].data.tags))
            if choice:
                tags = str(tags).replace(" ", ",").split(",")
                for host in hosts:
                    self.cuebotCall(host.proxy.removeTags,
                                    "Remove Tags From %s Failed" % host.data.name,
                                    tags)
                self._update()

    renameTag_info = ["Rename Tag...", None, "configure"]
    def renameTag(self, rpcObjects=None):
        hosts = self._getOnlyHostObjects(rpcObjects)
        if hosts:
            title = "Rename tag"
            body = "What tag should be renamed?"
            (oldTag, choice) = QtWidgets.QInputDialog.getItem(self._caller,
                                                          title, body,
                                                          hosts[0].data.tags,
                                                          0, False)
            if not choice: return

            oldTag = str(oldTag)
            title = "Rename tag"
            body = "What is the new name for the tag?"
            (newTag, choice) = self.getText(title, body, oldTag)
            if not choice: return

            for host in hosts:
                self.cuebotCall(host.proxy.renameTag,
                                "Rename Tags on %s Failed" % host.data.name,
                                oldTag, newTag)
            self._update()

    changeAllocation_info = ["Change Allocation...", None, "configure"]
    def changeAllocation(self, rpcObjects=None):
        hosts = self._getOnlyHostObjects(rpcObjects)
        if hosts:
            allocations = dict([(alloc.data.name, alloc) for alloc in Cue3.api.getAllocations()])
            title = "Move host to allocation"
            body = "What allocation should the host(s) be moved to?"
            (allocationName, choice) = QtWidgets.QInputDialog.getItem(self._caller,
                                                                  title, body,
                                                                  sorted(allocations.keys()),
                                                                  0, False)
            if choice:
                allocation = allocations[str(allocationName)]
                for host in hosts:
                    self.cuebotCall(host.proxy.setAllocation,
                                    "Set Allocation on %s Failed" % host.data.name,
                                    allocation.proxy)
                self._update()

    setRepair_info = ["Set Repair State", None, "configure"]
    def setRepair(self, rpcObjects=None):
        hosts = self._getOnlyHostObjects(rpcObjects)
        repair = Cue3.api.host_pb2.REPAIR
        for host in hosts:
            if host.data.state != repair:
                host.proxy.setHardwareState(repair)
        self._update()

    clearRepair_info = ["Clear Repair State", None, "configure"]
    def clearRepair(self, rpcObjects=None):
        hosts = self._getOnlyHostObjects(rpcObjects)
        repair = Cue3.api.host_pb2.REPAIR
        down = Cue3.api.host_pb2.DOWN
        for host in hosts:
            if host.data.state == repair:
                host.proxy.setHardwareState(down)
        self._update()


class ProcActions(AbstractActions):
    def __init__(self, *args):
        AbstractActions.__init__(self, *args)

    view_info = ["&View Job", None, "view"]
    def view(self, rpcObjects=None):
        for job in list(set([proc.data.jobName for proc in self._getOnlyProcObjects(rpcObjects)])):
            try:
<<<<<<< HEAD
                QtGui.qApp.emit(QtCore.SIGNAL("view_object(PyQt_PyObject)"), Cue3.api.findJob(job))
=======
                QtGui.qApp.view_object.emit(Cue3.api.findJob(job))
>>>>>>> 7fe14428
            except Exception, e:
                logger.warning("Unable to load: %s" % job)

    kill_info = ["&Kill", None, "kill"]
    def kill(self, rpcObjects=None):
        procs = self._getOnlyProcObjects(rpcObjects)
        if procs:
            if Utils.questionBoxYesNo(self._caller, "Confirm",
                                      "Kill selected frames?",
                                      ["%s -> %s @ %s" % (proc.data.jobName, proc.data.frameName, proc.data.name) for proc in procs]):
                for proc in procs:
                    self.cuebotCall(proc.proxy.kill,
                                    "Kill Proc %s Failed" % proc.data.name)
                self._update()

    unbook_info = ["Unbook", None, "eject"]
    def unbook(self, rpcObjects=None):
        procs = self._getOnlyProcObjects(rpcObjects)
        if procs:
            if Utils.questionBoxYesNo(self._caller, "Confirm",
                                      "Unbook selected frames?",
                                      ["%s -> %s @ %s" % (proc.data.jobName, proc.data.frameName, proc.data.name) for proc in procs]):
                for proc in procs:
                    self.cuebotCall(proc.proxy.unbook,
                                    "Unbook Proc %s Failed" % proc.data.name,
                                    False)
                self._update()

    unbookKill_info = ["Unbook and Kill", None, "unbookkill"]
    def unbookKill(self, rpcObjects=None):
        procs = self._getOnlyProcObjects(rpcObjects)
        if procs:
            if Utils.questionBoxYesNo(self._caller, "Confirm",
                                      "Unbook and Kill selected frames?",
                                      ["%s -> %s @ %s" % (proc.data.jobName, proc.data.frameName, proc.data.name) for proc in procs]):
                for proc in procs:
                    self.cuebotCall(proc.proxy.unbook,
                                    "Unbook and Kill Proc %s Failed" % proc.data.name,
                                    True)
                self._update()


class DependenciesActions(AbstractActions):
    def __init__(self, *args):
        AbstractActions.__init__(self, *args)

    satisfy_info = ["Satisfy Dependency", None, "kill"]
    def satisfy(self, rpcObjects=None):
        dependencies = self._getSelected(rpcObjects)
        for dependency in dependencies:
            dependency.proxy.satisfy()
        self._update()

    unsatisfy_info = ["Unsatisfy Dependency", None, "retry"]
    def unsatisfy(self, rpcObjects=None):
        dependencies = self._getSelected(rpcObjects)
        for dependency in dependencies:
            dependency.proxy.unsatisfy()
        self._update()


class FilterActions(AbstractActions):
    def __init__(self, *args):
        AbstractActions.__init__(self, *args)

    rename_info = ["Rename...", None, ""]
    def rename(self, rpcObjects=None):
        filters = self._getSelected(rpcObjects)
        if filters:
            title = "Rename Filter"
            body = "What is the new name for the filter?"
            (name, choice) = self.getText(title, body, filters[0].data.name)

            if choice:
                filters[0].setName(name)
                self._update()

    delete_info = ["Delete", None, "kill"]
    def delete(self, rpcObjects=None):
        filters = self._getSelected(rpcObjects)
        if filters:
            if Utils.questionBoxYesNo(self._caller, "Confirm",
                                      "Delete selected filters?",
                                      [filter.data.name for filter in filters]):
                for filter in filters:
                    filter.delete()
                self._update()

    raiseOrder_info = ["Raise Order", None, ""]
    def raiseOrder(self, rpcObjects=None):
        filters = self._getSelected(rpcObjects)
        for filter in filters:
            filter.raiseOrder()
        self._update()

    lowerOrder_info = ["Lower Order", None, ""]
    def lowerOrder(self, rpcObjects=None):
        filters = self._getSelected(rpcObjects)
        for filter in filters:
            filter.lowerOrder()
        self._update()

    orderFirst_info = ["Order First", None, ""]
    def orderFirst(self, rpcObjects=None):
        filters = self._getSelected(rpcObjects)
        for filter in filters:
            filter.orderFirst()
        self._update()

    orderLast_info = ["Order Last", None, ""]
    def orderLast(self, rpcObjects=None):
        filters = self._getSelected(rpcObjects)
        for filter in filters:
            filter.orderLast()
        self._update()

    setOrder_info = ["Set Order...", None, ""]
    def setOrder(self, rpcObjects=None):
        filters = self._getSelected(rpcObjects)
        if filters:
            title = "Set Filter Order"
            body = "Please enter the new filter order:"
            (value, choice) = QtWidgets.QInputDialog.getInteger(self._caller,
                                                            title, body,
                                                            filters[0].order(),
                                                            0, 50000, 1)
            if choice:
                filters[0].setOrder(int(value))
                self._update()


class MatcherActions(AbstractActions):
    def __init__(self, *args):
        AbstractActions.__init__(self, *args)

    delete_info = ["Delete", None, "kill"]
    def delete(self, rpcObjects=None):
        matchers = self._getSelected(rpcObjects)
        if matchers:
            if Utils.questionBoxYesNo(self._caller, "Confirm",
                                      "Delete selected matchers?",
                                      [matcher.data.name for matcher in matchers]):
                for matcher in matchers:
                    matcher.delete()
                self._update()

    setValue_info = ["Change Value...", None, "configure"]
    def setValue(self, rpcObjects=None):
        matchers = self._getSelected(rpcObjects)
        if matchers:
            title = "Change Matcher Value"
            body = "What is the new value for the matcher?"
            (value, choice) = self.getText(title, body, matchers[0].input())

            if choice:
                matchers[0].setValue(value)
                self._update()


class ActionActions(AbstractActions):
    def __init__(self, *args):
        AbstractActions.__init__(self, *args)

    delete_info = ["Delete", None, "kill"]
    def delete(self, rpcObjects=None):
        actions = self._getSelected(rpcObjects)
        if actions:
            if Utils.questionBoxYesNo(self._caller, "Confirm",
                                      "Delete selected actions?",
                                      [action.data.name for action in actions]):
                for action in actions:
                    action.delete()
                self._update()


class TaskActions(AbstractActions):
    def __init__(self, *args):
        AbstractActions.__init__(self, *args)

    setMinCores_info = ["Set Minimum Cores...", "Set Task(s) Minimum Cores", "configure"]
    def setMinCores(self, rpcObjects=None):
        tasks = self._getSelected(rpcObjects)
        if tasks:
            current = max([task.data.minCores for task in tasks])
            title = "Set Minimum Cores"
            body = "Please enter the new minimum cores value:"
            (value, choice) = QtWidgets.QInputDialog.getDouble(self._caller,
                                                           title, body,
                                                           current,
                                                           0, 50000, 0)
            if choice:
                for task in tasks:
                    task.proxy.setMinCores(float(value))
                self._update()

    clearAdjustment_info = ["Clear Minimum Core Adjustment", "Clear Task(s) Minimum Core Adjustment", "configure"]
    def clearAdjustment(self, rpcObjects=None):
        tasks = self._getSelected(rpcObjects)
        for task in tasks:
            task.proxy.clearAdjustment()
        self._update()

    delete_info = ["Delete Task", None, "configure"]
    def delete(self, rpcObjects=None):
        tasks = self._getOnlyTaskObjects(rpcObjects)
        if tasks:
            if Utils.questionBoxYesNo(self._caller, "Confirm",
                                      "Delete selected tasks?",
                                      [task.data.shot for task in tasks]):
                for task in tasks:
                    task.proxy.delete()
                self._update()


class MenuActions(object):
    def __init__(self, caller, updateCallable, selectedRpcObjectsCallable, sourceCallable = None):
        """This object provides access to common right click actions
        @param caller: The Widget that is creating the menu
        @type  caller: QWidget
        @param updateCallable: A callable that will update the display
        @type  updateCallable: callable
        @param selectedRpcObjectsCallable: A callable that will return a list of
                                           selected ice objects
        @type  selectedRpcObjectsCallable: callable
        @param sourceCallable: A callable that will return the source of the
                               data. Only required for frames.
        @type  sourceCallable: callable"""
        self.__caller = caller
        self.__updateCallable = updateCallable
        self.__selectedRpcObjectsCallable = selectedRpcObjectsCallable
        self.__sourceCallable = sourceCallable

    def __getArgs(self):
        return self.__caller, self.__updateCallable, self.__selectedRpcObjectsCallable,\
               self.__sourceCallable

    def jobs(self):
        if not hasattr(self, "_jobs"):
            self._jobs = JobActions(*self.__getArgs())
        return self._jobs

    def layers(self):
        if not hasattr(self, "_layers"):
            self._layers = LayerActions(*self.__getArgs())
        return self._layers

    def frames(self):
        if not hasattr(self, "_frames"):
            if not self.__sourceCallable:
                raise ValueError
            self._frames = FrameActions(*self.__getArgs())
        return self._frames

    def shows(self):
        if not hasattr(self, "_shows"):
            self._shows = ShowActions(*self.__getArgs())
        return self._shows

    def rootgroups(self):
        if not hasattr(self, "_rootgroups"):
            self._rootgroups = RootGroupActions(*self.__getArgs())
        return self._rootgroups

    def groups(self):
        if not hasattr(self, "_groups"):
            self._groups = GroupActions(*self.__getArgs())
        return self._groups

    def subscriptions(self):
        if not hasattr(self, "_subscriptions"):
            self._subscriptions = SubscriptionActions(*self.__getArgs())
        return self._subscriptions

    def allocations(self):
        if not hasattr(self, "_allocations"):
            self._allocations = AllocationActions(*self.__getArgs())
        return self._allocations

    def hosts(self):
        if not hasattr(self, "_hosts"):
            self._hosts = HostActions(*self.__getArgs())
        return self._hosts

    def procs(self):
        if not hasattr(self, "_procs"):
            self._procs = ProcActions(*self.__getArgs())
        return self._procs

    def dependencies(self):
        if not hasattr(self, "_dependencies"):
            self._dependencies = DependenciesActions(*self.__getArgs())
        return self._dependencies

    def filters(self):
        if not hasattr(self, "_filters"):
            self._filters = FilterActions(*self.__getArgs())
        return self._filters

    def matchers(self):
        if not hasattr(self, "_matchers"):
            self._matchers = MatcherActions(*self.__getArgs())
        return self._matchers

    def actions(self):
        if not hasattr(self, "_actions"):
            self._actions = ActionActions(*self.__getArgs())
        return self._actions

    def tasks(self):
        if not hasattr(self, "_tasks"):
            self._tasks = TaskActions(*self.__getArgs())
        return self._tasks<|MERGE_RESOLUTION|>--- conflicted
+++ resolved
@@ -191,11 +191,7 @@
     view_info = ["View Job", None, "view"]
     def view(self, rpcObjects=None):
         for job in self._getOnlyJobObjects(rpcObjects):
-<<<<<<< HEAD
-            QtGui.qApp.emit(QtCore.SIGNAL("view_object(PyQt_PyObject)"), job)
-=======
             QtGui.qApp.view_object.emit(job)
->>>>>>> 7fe14428
 
     viewDepends_info = ["&View Dependencies...", None, "log"]
     def viewDepends(self, rpcObjects=None):
@@ -779,13 +775,8 @@
         frames = self._getOnlyFrameObjects(rpcObjects)
         hosts = list(set([frame.data.lastResource.split("/")[0] for frame in frames if frame.data.lastResource]))
         if hosts:
-<<<<<<< HEAD
-            QtGui.qApp.emit(QtCore.SIGNAL("view_hosts(PyQt_PyObject)"), hosts)
-            QtGui.qApp.emit(QtCore.SIGNAL("single_click(PyQt_PyObject)"), Cue3.api.findHost(hosts[0]))
-=======
             QtGui.qApp.view_hosts.emit(hosts)
             QtGui.qApp.single_click.emit(Cue3.api.findHost(hosts[0]))
->>>>>>> 7fe14428
 
     getWhatThisDependsOn_info = ["print getWhatThisDependsOn", None, "log"]
     def getWhatThisDependsOn(self, rpcObjects=None):
@@ -1365,11 +1356,7 @@
     def view(self, rpcObjects=None):
         for job in list(set([proc.data.jobName for proc in self._getOnlyProcObjects(rpcObjects)])):
             try:
-<<<<<<< HEAD
-                QtGui.qApp.emit(QtCore.SIGNAL("view_object(PyQt_PyObject)"), Cue3.api.findJob(job))
-=======
                 QtGui.qApp.view_object.emit(Cue3.api.findJob(job))
->>>>>>> 7fe14428
             except Exception, e:
                 logger.warning("Unable to load: %s" % job)
 
