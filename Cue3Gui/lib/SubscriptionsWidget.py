#  Copyright (c) 2018 Sony Pictures Imageworks Inc.
#
#  Licensed under the Apache License, Version 2.0 (the "License");
#  you may not use this file except in compliance with the License.
#  You may obtain a copy of the License at
#
#    http://www.apache.org/licenses/LICENSE-2.0
#
#  Unless required by applicable law or agreed to in writing, software
#  distributed under the License is distributed on an "AS IS" BASIS,
#  WITHOUT WARRANTIES OR CONDITIONS OF ANY KIND, either express or implied.
#  See the License for the specific language governing permissions and
#  limitations under the License.


import Constants
import Utils
from AbstractTreeWidget import AbstractTreeWidget
from AbstractWidgetItem import AbstractWidgetItem
from Manifest import QtCore, QtGui, QtWidgets, Cue3
from MenuActions import MenuActions
from ShowDialog import ShowDialog


<<<<<<< HEAD
class SubscriptionsWidget(QtGui.QWidget):
=======
class SubscriptionsWidget(QtWidgets.QWidget):
>>>>>>> 7fe14428
    def __init__(self, parent):
        QtWidgets.QWidget.__init__(self, parent)

        self.__show = None

        self.__comboShows = QtWidgets.QComboBox(self)
        self.__comboShows.setFocusPolicy(QtCore.Qt.NoFocus)

        self.__btnShowProperties = QtWidgets.QPushButton("Show Properties", self)
        self.__btnShowProperties.setFocusPolicy(QtCore.Qt.NoFocus)

        self.__btnAddSubscription = QtWidgets.QPushButton("Add Subscription", self)
        self.__btnAddSubscription.setFocusPolicy(QtCore.Qt.NoFocus)

        self.__monitorSubscriptions = SubscriptionsTreeWidget(self)

        layout = QtWidgets.QGridLayout(self)
        layout.setContentsMargins(0, 0, 0, 0)
        layout.setSpacing(0)
        layout.addWidget(self.__comboShows, 0, 0)
        layout.addWidget(self.__btnShowProperties, 0, 2)
        layout.addWidget(self.__btnAddSubscription, 0, 3)
        layout.addWidget(self.__monitorSubscriptions, 2, 0, 3, 4)

        self.__btnShowProperties.clicked.connect(self.__showProperties)
        self.__btnAddSubscription.clicked.connect(self.__addSubscription)
        self.__comboShows.currentIndexChanged.connect(self.setShow)
        QtGui.qApp.view_object.connect(self.setShow)
        QtGui.qApp.facility_changed.connect(self.changeFacility)

        self.__menuActions = MenuActions(self,
                                         self.updateSoon,
                                         self.selectedObjects)

        self.changeFacility()

    def changeFacility(self):
        try:
            self.__shows = dict([(show.name(), show) for show in Cue3.api.getActiveShows()])
        except Exception, e:
            self.__shows = {}
        self.__comboShows.clear()
        self.__comboShows.addItems(["Select Show:"] +
                                   sorted(self.__shows.keys()))
        self.setShow()

    def setShow(self, show=""):
        """Sets the show for the subscription list and combo box
        @type  show: str or Show
        @param show: The show to monitor"""
        if isinstance(show, int):
            show = str(self.__comboShows.currentText())
        if Utils.isShow(show):
            if self.__show and self.__show.name() == show.name():
                return
            self.__show = show
            show = show.name()
        elif isinstance(show, str):
            if self.__show and self.__show.name() == show:
                return
            if show in self.__shows:
                self.__show = self.__shows[show]
            else:
                show = ""
        else:
            return

        if show == "":
            self.__show = None
            index = 0
        else:
            index = sorted(self.__shows.keys()).index(show) + 1

        self.__comboShows.setCurrentIndex(index)
        self.__monitorSubscriptions.setShow(self.__show)

    def getShow(self):
        return self.__show

    def getShowName(self):
        if self.__show:
            return self.__show.data.name
        return None

    def updateSoon(self):
        self.__monitorSubscriptions._update()

    def selectedObjects(self):
        return [Cue3.api.findShow(self.__show.name())]

    def __showProperties(self):
        if self.__show:
            dialog = ShowDialog(Cue3.api.findShow(self.__show.name()), self)
            dialog.exec_()
        else:
            self.__comboShows.showPopup()

    def __addSubscription(self):
        if self.__show:
            self.__menuActions.shows().createSubscription([self.__show])
            self.updateSoon()

    def getColumnVisibility(self):
        return self.__monitorSubscriptions.getColumnVisibility()

    def setColumnVisibility(self, settings):
        self.__monitorSubscriptions.setColumnVisibility(settings)


class SubscriptionsTreeWidget(AbstractTreeWidget):
    def __init__(self, parent):

        self.startColumnsForType(Constants.TYPE_SUB)
        self.addColumn("Alloc", 160, id=1,
                       data=lambda sub: sub.data.allocation_name)
        self.addColumn("Usage", 70, id=2,
                       data=lambda sub: (sub.data.size and
                                         ("%.2f%%" % (sub.data.reserved_cores/sub.data.size * 100))
                                         or 0),
                       sort=lambda sub: (sub.data.size and
                                         sub.data.reserved_cores/sub.data.size or 0))
        self.addColumn("Size", 70, id=3,
                       data=lambda sub: sub.data.size,
                       sort=lambda sub: sub.data.size)
        self.addColumn("Burst", 70, id=4,
                       data=lambda sub: sub.data.burst,
                       sort=lambda sub: sub.data.burst)
        self.addColumn("Used", 70, id=5,
                       data=lambda sub: ("%.2f" % sub.data.reserved_cores),
                       sort=lambda sub: sub.data.reserved_cores)

        AbstractTreeWidget.__init__(self, parent)

        self.__show = None

        # Used to build right click context menus
        self.__menuActions = MenuActions(self,
                                         self.updateSoon,
                                         self.selectedObjects,
                                         self.getShow)

        self.setUpdateInterval(30)

    def setShow(self, show=None):
        self._itemsLock.lockForWrite()
        try:
            if not show:
                self.__show = None
            elif Utils.isShow(show):
                self.__show = show
            elif isinstance(show, str):
                try:
                    self.__show = Cue3.api.findShow(show)
                except:
                    pass
            self._update()
        finally:
            self._itemsLock.unlock()

    def getShow(self):
        return self.__show

    def _createItem(self, object):
        """Creates and returns the proper item"""
        return SubscriptionWidgetItem(object, self)

    def _getUpdate(self):
        """Returns the proper data from the cuebot"""
        self._itemsLock.lockForWrite()
        try:
            if self.__show:
                return self.__show.getSubscriptions()
            return []
        finally:
            self._itemsLock.unlock()

    def contextMenuEvent(self, e):
        """When right clicking on an item, this raises a context menu"""

        menu = QtWidgets.QMenu()
        self.__menuActions.subscriptions().addAction(menu, "editSize")
        self.__menuActions.subscriptions().addAction(menu, "editBurst")
        menu.addSeparator()
        self.__menuActions.subscriptions().addAction(menu, "delete")
        menu.exec_(QtCore.QPoint(e.globalX(),e.globalY()))


class SubscriptionWidgetItem(AbstractWidgetItem):
    def __init__(self, object, parent):
        AbstractWidgetItem.__init__(self, Constants.TYPE_SUB, object, parent)<|MERGE_RESOLUTION|>--- conflicted
+++ resolved
@@ -22,11 +22,7 @@
 from ShowDialog import ShowDialog
 
 
-<<<<<<< HEAD
-class SubscriptionsWidget(QtGui.QWidget):
-=======
 class SubscriptionsWidget(QtWidgets.QWidget):
->>>>>>> 7fe14428
     def __init__(self, parent):
         QtWidgets.QWidget.__init__(self, parent)
 
