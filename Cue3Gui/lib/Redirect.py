#  Copyright (c) 2018 Sony Pictures Imageworks Inc.
#
#  Licensed under the Apache License, Version 2.0 (the "License");
#  you may not use this file except in compliance with the License.
#  You may obtain a copy of the License at
#
#    http://www.apache.org/licenses/LICENSE-2.0
#
#  Unless required by applicable law or agreed to in writing, software
#  distributed under the License is distributed on an "AS IS" BASIS,
#  WITHOUT WARRANTIES OR CONDITIONS OF ANY KIND, either express or implied.
#  See the License for the specific language governing permissions and
#  limitations under the License.


"""
An interface for redirecting resources from one
job to another job.
"""
import os
import re
import time
from Manifest import QtCore, QtGui, QtWidgets, Cue3
import Utils


# The concept here is that there is a target job that needs
# procs.  The user would choose the job.  The highest core/memory
# value would be dected and would populate 2 text boxes for cores
# and memory. The user could then adjust these and hit search.
#
# The search will find all hosts that have frames running that can be
# redirected to the target job.
#

class ShowCombo(QtWidgets.QComboBox):
    """
    A combo box for show selection
    """
    def __init__(self, selected="pipe", parent=None):
        QtWidgets.QComboBox.__init__(self, parent)
        self.refresh()
        self.setCurrentIndex(self.findText(selected))

    def refresh(self):
        self.clear()
        shows = Cue3.api.getActiveShows()
        shows.sort(lambda x,y: cmp(x.data.name, y.data.name))

        for show in shows:
            self.addItem(show.data.name, show)

    def getShow(self):
        return str(self.setCurrentText())


class AllocFilter(QtWidgets.QPushButton):
    """
    A drop down box for selecting allocations you want
    to include in the redirect.
    """
    default = ["lax.spinux"]

    def __init__(self, parent=None):
        QtWidgets.QPushButton.__init__(self, "Allocations", parent)
        self.__menu = QtWidgets.QMenu(self)
        self.__selected = None

        self.refresh()
        self.setMenu(self.__menu)

        # This is used to provide the number of allocations selected
        # on the button title.
        self.__menu.triggered.connect(self.__afterClicked)

    def refresh(self):
        """
        Refresh the full list of allocations.
        """
        allocs = Cue3.api.getAllocations()
        allocs.sort(lambda x,y: cmp(x.data.name, y.data.name))

        self.__menu.clear()
        checked = 0
        for alloc in allocs:
            a = QtWidgets.QAction(self.__menu)
            a.setText(alloc.data.name)
            a.setCheckable(True)
            if alloc.data.name in AllocFilter.default:
                a.setChecked(True)
                checked += 1
            self.__menu.addAction(a)
        self.__setSelected()
        self.setText("Allocations (%d)" % checked)

    def getSelected(self):
        """
        Return an immutable set of selected allocations.
        """
        return self.__selected

    def isFiltered(self, host):
        """
        Return true if the host should be filtered.
        """
        return host.data.allocName not in self.__selected

    def __setSelected(self):
        """
        Build the selected set of allocations.
        """
        selected = []
        for item in self.__menu.actions():
            if item.isChecked():
                selected.append(str(item.text()))
        self.__selected = selected

    def __afterClicked(self, action):
        """
        Execute after an allocation has been selected for filtering.
        """
        self.__setSelected()
        self.setText("Allocations (%d)" % len(self.__selected))


class JobBox(QtWidgets.QLineEdit):
    """
    A text box that auto-completes job names.
    """
    def __init__(self,  parent=None):
        QtWidgets.QLineEdit.__init__(self, parent)

        self.__c = None
        self.refresh()

    def refresh(self):
<<<<<<< HEAD
        slist = QtCore.QStringList([job for job in Cue3.api.getJobNames()])
=======
        slist = [job for job in Cue3.api.getJobNames()]
>>>>>>> 7fe14428
        slist.sort()

        self.__c = QtWidgets.QCompleter(slist, self)
        self.__c.setCaseSensitivity(QtCore.Qt.CaseInsensitive)
        self.setCompleter(self.__c)


class GroupFilter(QtWidgets.QPushButton):
    """
    A Button widget that displays a drop down menu of
    selectable groups.
    """
    def __init__(self, show, name, parent=None):
        QtWidgets.QPushButton.__init__(self, name, parent)

        self.__show = self.__loadShow(show)
        self.__menu = QtWidgets.QMenu(self)
        self.__actions = { }

        self.setMenu(self.__menu)

        self.__menu.aboutToShow.connect(self.__populate_menu)

    def __loadShow(self, show):
        self.__actions = { }
        try:
            if show.proxy:
                return show
        except:
            return Cue3.api.findShow(show.name())

    def showChanged(self, show):
        self.__show = self.__loadShow(show)

    def __populate_menu(self):
        self.__menu.clear()
        for group in self.__show.getGroups():
            if self.__actions.has_key(Cue3.id(group)):
                self.__menu.addAction(self.__actions[Cue3.id(group)])
            else:
                action = QtWidgets.QAction(self)
                action.setText(group.data.name)
                action.setCheckable(True)
                self.__actions[Cue3.id(group)] = action
                self.__menu.addAction(action)

    def getChecked(self):
        return [str(action.text()) for action in
                self.__actions.itervalues() if action.isChecked()]


class RedirectControls(QtWidgets.QWidget):
    """
    A widget that contains all the controls to search for possible
    procs that can be redirected.
    """
    def __init__(self, parent=None):
<<<<<<< HEAD
        QtGui.QWidget.__init__(self, parent)
=======
        QtWidgets.QWidget.__init__(self, parent)
>>>>>>> 7fe14428
        self.__current_show = Cue3.api.findShow(os.getenv("SHOW","pipe"))

        self.__show_combo = ShowCombo(self.__current_show.data.name, self)
        self.__job_box = JobBox(self)
        self.__alloc_filter = AllocFilter(self)

        self.__cores_spin = QtWidgets.QSpinBox(self)
        self.__cores_spin.setRange(1, self._cfg().get('max_cores', 32))
        self.__cores_spin.setValue(1)

        self.__mem_spin = QtWidgets.QDoubleSpinBox(self)
        self.__mem_spin.setRange(1, self._cfg().get('max_memory', 200))
        self.__mem_spin.setDecimals(1)
        self.__mem_spin.setValue(4)
        self.__mem_spin.setSuffix("GB")

        self.__limit_spin = QtWidgets.QSpinBox(self)
        self.__limit_spin.setRange(1, 100)
        self.__limit_spin.setValue(10)

        self.__prh_spin = QtWidgets.QDoubleSpinBox(self)
        self.__prh_spin.setRange(1, self._cfg().get('max_proc_hour_cutoff', 30))
        self.__prh_spin.setDecimals(1)
        self.__prh_spin.setValue(10)
        self.__prh_spin.setSuffix("PrcHrs")

        # Job Filters
        self.__include_group_btn = GroupFilter(self.__current_show, "Include Groups", self)
        self.__require_services = QtWidgets.QLineEdit(self)
        self.__exclude_regex =  QtWidgets.QLineEdit(self)

        self.__update_btn = QtWidgets.QPushButton("Search", self)
        self.__redirect_btn = QtWidgets.QPushButton("Redirect", self)
        self.__select_all_btn = QtWidgets.QPushButton("Select All", self)
        self.__clear_btn = QtWidgets.QPushButton("Clr", self)

        self.__group = QtWidgets.QGroupBox("Resource Filters")
        self.__group_filter = QtWidgets.QGroupBox("Job Filters")

        layout1 = QtWidgets.QHBoxLayout()
        layout1.addWidget(self.__update_btn)
        layout1.addWidget(self.__redirect_btn)
        layout1.addWidget(self.__select_all_btn)
        layout1.addWidget(QtWidgets.QLabel("Target:", self))
        layout1.addWidget(self.__job_box)
        layout1.addWidget(self.__clear_btn)

        layout2 = QtWidgets.QHBoxLayout()
        layout2.addWidget(self.__alloc_filter)
        layout2.addWidget(QtWidgets.QLabel("Minimum Cores:", self))
        layout2.addWidget(self.__cores_spin)
        layout2.addWidget(QtWidgets.QLabel("Minimum Memory:", self))
        layout2.addWidget(self.__mem_spin)
        layout2.addWidget(QtWidgets.QLabel("Result Limit:", self))
        layout2.addWidget(self.__limit_spin)
        layout2.addWidget(QtWidgets.QLabel("Proc Hour Cutoff:", self))
        layout2.addWidget(self.__prh_spin)

        layout3 = QtWidgets.QHBoxLayout()
        layout3.addWidget(QtWidgets.QLabel("Show:", self))
        layout3.addWidget(self.__show_combo)
        layout3.addWidget(self.__include_group_btn)
        layout3.addWidget(QtWidgets.QLabel("Require Services", self))
        layout3.addWidget(self.__require_services)
        layout3.addWidget(QtWidgets.QLabel("Exclude Regex", self))
        layout3.addWidget(self.__exclude_regex)

        self.__group.setLayout(layout2)
        self.__group_filter.setLayout(layout3)

        layout = QtWidgets.QVBoxLayout(self)
        layout.addWidget(self.__group_filter)
        layout.addWidget(self.__group)
        layout.addLayout(layout1)

        self.__job_box.textChanged.connect(self.detect)
        self.__show_combo.currentIndexChanged.connect(self.showChanged)

    def _cfg(self):
        '''
        Loads (if necessary) and returns the config values.
        Warns and returns an empty dict if there's a problem reading the config

        @return: The keys & values stored in the config file
        @rtype: dict<str:str>
        '''
        if not hasattr(self, '__config'):
            self.__config = Utils.getResourceConfig()
        return self.__config

    def showChanged(self, show):
        self.__current_show = Cue3.api.findShow(str(show))
        self.__include_group_btn.showChanged(self.__current_show)

    def detect(self, name=None):
        try:
            job = Cue3.api.findJob(str(self.__job_box.text()))
        except:
            return

        layers = job.getLayers()
        minCores = 1.0
        minMem = 0
        for layer in layers:
            if layer.data.minCores > minCores:
                minCores = layer.data.minCores

            if layer.data.minMemory > minMem:
                minMem = layer.data.minMemory

        self.__cores_spin.setValue(int(minCores))
        self.__mem_spin.setValue(float(minMem / 1048576.0))
        self.__show_combo.setCurrentIndex(self.__show_combo.findText(job.data.show))

    def getJob(self):
        return str(self.__job_box.text())

    def getCores(self):
        return int(self.__cores_spin.value())

    def getMemory(self):
        return int(self.__mem_spin.value() * 1048576.0)

    def getJobBox(self):
        return self.__job_box

    def getUpdateButton(self):
        return self.__update_btn

    def getRedirectButton(self):
        return self.__redirect_btn

    def getSelectAllButton(self):
        return self.__select_all_btn

    def getClearButton(self):
        return self.__clear_btn

    def getShow(self):
        return self.__current_show

    def getAllocFilter(self):
        return self.__alloc_filter

    def getLimit(self):
        return self.__limit_spin.value()

    def getCutoffTime(self):
        return int(self.__prh_spin.value() * 3600.0)

    def getRequiredService(self):
        return str(self.__require_services.text()).strip()

    def getJobNameExcludeRegex(self):
        return str(self.__exclude_regex.text()).strip()

    def getIncludedGroups(self):
        return self.__include_group_btn.getChecked()


class RedirectWidget(QtWidgets.QWidget):
    """
    Displays a table of procs that can be selected for redirect.
    """

    HEADERS = ["Name","Cores","Memory","PrcTime", "Group","Service"]

    def __init__(self, parent=None):
        QtWidgets.QWidget.__init__(self, parent)
        self.__hosts = { }

        self.__controls = RedirectControls(self)

        self.__model = QtGui.QStandardItemModel(self)
        self.__model.setColumnCount(5)
        self.__model.setHorizontalHeaderLabels(RedirectWidget.HEADERS)

        self.__tree = QtWidgets.QTreeView(self)
        self.__tree.setEditTriggers(QtWidgets.QAbstractItemView.NoEditTriggers)
        self.__tree.setModel(self.__model)

        layout = QtWidgets.QVBoxLayout(self)
        layout.addWidget(self.__controls)
        layout.addWidget(self.__tree)

        self.__controls.getUpdateButton().pressed.connect(self.update)
        self.__controls.getRedirectButton().pressed.connect(self.redirect)
        self.__controls.getSelectAllButton().pressed.connect(self.selectAll)
        self.__controls.getClearButton().pressed.connect(self.clearTarget)

    def __get_selected_procs_by_alloc(self, selected_items):
        '''
        Gathers and returns the selected procs, grouped by allocation their
        allocation names

        @param selected_items: The selected rows to analyze
        @type selected_itmes: list<dict<str:varies>>

        @return: A dictionary with the allocation neames are the keys and the
                 selected procs are the values.
        @rtype: dict<str:L{Cue3.wrappers.proc.Proc}>
        '''

        procs_by_alloc = {}
        for item in selected_items:
            entry = self.__hosts.get(str(item.text()))
            alloc = entry.get('alloc')
            alloc_procs = procs_by_alloc.get(alloc, [])
            alloc_procs.extend([proc for proc in entry["procs"]])
            procs_by_alloc[alloc] = alloc_procs
        return procs_by_alloc

    def __warn(self, msg):
        '''
        Displays the given message for the user to acknowledge

        @param msg: The message to display
        @type msg: str
        '''

        message = QtWidgets.QMessageBox(self)
        message.setText(msg)
        message.exec_()

    def __is_cross_show_safe(self, procs, target_show):
        '''
        Determines whether or not it's safe to redirect cores from a show
        to another, based on user response to the warning message

        @param procs: The procs to redirect
        @type procs: L{Cue3.wrappers.proc.Proc}

        @param target_show: The name of the target show
        @type target_show: str

        @return: Whether or not it's safe to redirect the given procs to the
                 target show
        @rtype: bool
        '''

        xshow_jobs = [proc.proxy.getJob() for proc in procs if not
                      proc.proxy.getJob().show() == target_show]
        if not xshow_jobs:
            return True  # No cross-show procs

        msg = ('Redirecting the selected procs to the target will result '
               'in killing frames on other show/s.\nDo you have approval '
               'from (%s) to redirect cores from the following jobs?'
               % ', '.join([j.show().upper() for j in xshow_jobs]))
        return Utils.questionBoxYesNo(parent=self,
                                      title="Cross-show Redirect!",
                                      text=msg,
                                      items=[j.name() for j
                                      in xshow_jobs])

    def __is_burst_safe(self, alloc, procs, show):
        '''
        Determines whether or not it's safe to redirect cores by checking the
        burst target show burst and the number of cores being redirected. If
        there's a number of cores that may not be possible to pick up by the
        target show, that number should be lower than the threshold set in the
        cue_resources config.

        @param alloc: The name of the allocation for the cores
        @type alloc: str

        @param procs: The procs to be redirected
        @type procs: L{Cue3.wrappers.proc.Proc}

        @param show: The name of the target show
        @type show: str

        @return: Whether or not it's safe to kill these cores based on
                 the subscription burst of the target show
        @rtype: bool
        '''

        # Skip if this check is disabled in the config
        cfg = self.__controls._cfg()
        wc_ok = cfg.get('wasted_cores_threshold', 100)
        if wc_ok < 0:
            return True

        show_obj = Cue3.api.findShow(show)
        show_subs = dict((s.data.name.rstrip('.%s' % show), s)
                         for s in show_obj.getSubscriptions()
                         if s.data.allocationName in alloc)
        try:
            procs_to_burst = (show_subs.get(alloc).data.burst -
                              show_subs.get(alloc).data.reservedCores)
            procs_to_redirect = int(sum([p.data.reservedCores
                                         for p in procs]))
            wasted_cores = int(procs_to_redirect - procs_to_burst)
            if wasted_cores <= wc_ok:
                return True  # wasted cores won't exceed threshold

            status = ('at burst' if procs_to_burst == 0 else
                      '%d cores %s burst'
                      % (procs_to_burst,
                      'below' if procs_to_burst > 0 else  'above'))
            msg = ('Target show\'s %s subscription is %s. Redirecting '
                   'the selected procs will kill frames to free up %d '
                   'cores. You will be killing %d cores '
                   'that the target show will not be able to use. '
                   'Do you want to redirect anyway?'
                   % (alloc, status, int(procs_to_redirect), wasted_cores))
            return Utils.questionBoxYesNo(parent=self,
                                          title=status.title(),
                                          text=msg)
        except TypeError:
            self.__warn('Cannot direct %s cores to %s because %s the '
                        'target show does not have a %s subscription!'
                        % (alloc, show, show, alloc))
            return False

    def redirect(self):
        '''
        Redirect the selected procs to the target job, after running a few
        checks to verify it's safe to do that.

        @postcondition: The selected procs are redirected to the target job
        '''

        # Get selected items
        items = [self.__model.item(row) for row
                 in range(0, self.__model.rowCount())]
        selected_items = [item for item in items
                         if item.checkState() == QtCore.Qt.Checked]
        if not selected_items:  # Nothing selected, exit
            self.__warn('You have not selected anything to redirect.')
            return

        # Get the Target Job
        job_name = self.__controls.getJob()
        if not job_name:  # No target job, exit
            self.__warn('You must have a job name selected.')
            return
        job = None
        try:
            job = Cue3.api.findJob(job_name)
        except Cue3.EntityNotFoundException:  # Target job finished, exit
            self.__warn_and_stop('The job you\'re trying to redirect to '
                                 'appears to be no longer in the cue!')
            return

        # Gather Selected Procs
        procs_by_alloc = self.__get_selected_procs_by_alloc(selected_items)
        show_name = job.show()
        for alloc, procs in procs_by_alloc.items():
            if not self.__is_cross_show_safe(procs, show_name):  # Cross-show
                return
            if not self.__is_burst_safe(alloc, procs, show_name):  # At burst
                return

        # Redirect
        errors = []
        for item in selected_items:
            entry = self.__hosts.get(str(item.text()))
            procs = [proc.proxy for proc in entry["procs"]]
            try:
                host = entry["host"]
                host.proxy.redirectToJob(procs, job)
            except Exception, e:
                errors.append(str(e))
            item.setIcon(QtGui.QIcon(QtGui.QPixmap(":retry.png")))
            item.setEnabled(False)

        if errors:  # Something went wrong!
            self.__warn('Some procs failed to redirect.')

    def selectAll(self):
        """
        Select all items in the results.
        """
        for row in range(0, self.__model.rowCount()):
            item = self.__model.item(row)
            item.setCheckState(QtCore.Qt.Checked)

    def clearTarget(self):
        """
        Clear the target
        """
        self.__controls.getJobBox().clear()

    def update(self):
        self.__model.clear()
        self.__model.setHorizontalHeaderLabels(RedirectWidget.HEADERS)

        hosts = { }
        ok = 0

        service_filter = self.__controls.getRequiredService()
        group_filter = self.__controls.getIncludedGroups()
        job_regex = self.__controls.getJobNameExcludeRegex()

        show = self.__controls.getShow()
        alloc = self.__controls.getAllocFilter()
        procs = Cue3.api.getProcs(show=show.data.name, alloc=alloc.getSelected())

        progress = QtWidgets.QProgressDialog("Searching","Cancel", 0,
                                         self.__controls.getLimit(), self)
        progress.setWindowModality(QtCore.Qt.WindowModal)

        for num, proc in enumerate(procs):
            if progress.wasCanceled():
                break

            # Stick with the target show
            if proc.data.showName != show.data.name:
                continue

            if proc.data.jobName == str(self.__controls.getJob()):
                continue

            # Skip over already redirected procs
            if proc.data.redirectTarget:
                continue

            if ok >= self.__controls.getLimit():
                break

            if job_regex:
                if re.match(job_regex, proc.data.jobName):
                    continue

            if service_filter:
                if service_filter not in proc.data.services:
                    continue

            if group_filter:
                if proc.data.groupName not in group_filter:
                    continue

            name = proc.data.name.split("/")[0]
            if not hosts.has_key(name):
                cue_host = Cue3.api.findHost(name)
                hosts[name] = {
                               "host": cue_host,
                               "procs":[],
                               "mem": cue_host.data.idleMemory,
                               "cores": int(cue_host.data.idleCores),
                               "time": 0,
                               "ok": False,
                               'alloc': cue_host.data.allocName}

            host = hosts[name]
            if host["ok"]:
                continue

            host["procs"].append(proc)
            host["mem"] = host["mem"] + proc.data.reservedMemory
            host["cores"] = host["cores"] + proc.data.reservedCores
            host["time"] = host["time"] + (int(time.time()) - proc.data.dispatchTime);

            if host["cores"] >= self.__controls.getCores() and \
                host["mem"] >= self.__controls.getMemory() and \
                host["time"] < self.__controls.getCutoffTime():
                 self.__addHost(host)
                 host["ok"] = True
                 ok = ok + 1
                 progress.setValue(ok)


        progress.setValue(self.__controls.getLimit())
        # Save this for later on
        self.__hosts = hosts

    def __addHost(self, entry):
        host = entry["host"]
        procs = entry["procs"]
        rtime = entry["time"]

        checkbox = QtGui.QStandardItem(host.data.name)
        checkbox.setCheckable(True)

        self.__model.appendRow([checkbox,
                               QtGui.QStandardItem(str(entry["cores"])),
                               QtGui.QStandardItem("%0.2fGB" % (entry["mem"] / 1048576.0)),
                               QtGui.QStandardItem(Utils.secondsToHHMMSS(rtime))])

        for proc in procs:
            checkbox.appendRow([QtGui.QStandardItem(proc.data.jobName),
                                QtGui.QStandardItem(str(proc.data.reservedCores)),
                                QtGui.QStandardItem("%0.2fGB" % (proc.data.reservedMemory / 1048576.0)),
                                QtGui.QStandardItem(Utils.secondsToHHMMSS(time.time() -
                                                                          proc.data.dispatchTime)),
                                QtGui.QStandardItem(proc.data.groupName),
                                QtGui.QStandardItem(",".join(proc.data.services))])

        self.__tree.setExpanded(self.__model.indexFromItem(checkbox), True)
        self.__tree.resizeColumnToContents(0)<|MERGE_RESOLUTION|>--- conflicted
+++ resolved
@@ -134,11 +134,7 @@
         self.refresh()
 
     def refresh(self):
-<<<<<<< HEAD
-        slist = QtCore.QStringList([job for job in Cue3.api.getJobNames()])
-=======
-        slist = [job for job in Cue3.api.getJobNames()]
->>>>>>> 7fe14428
+        slist = Cue3.api.getJobNames()
         slist.sort()
 
         self.__c = QtWidgets.QCompleter(slist, self)
@@ -196,11 +192,7 @@
     procs that can be redirected.
     """
     def __init__(self, parent=None):
-<<<<<<< HEAD
-        QtGui.QWidget.__init__(self, parent)
-=======
         QtWidgets.QWidget.__init__(self, parent)
->>>>>>> 7fe14428
         self.__current_show = Cue3.api.findShow(os.getenv("SHOW","pipe"))
 
         self.__show_combo = ShowCombo(self.__current_show.data.name, self)
