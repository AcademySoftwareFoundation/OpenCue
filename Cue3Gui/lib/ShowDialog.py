#  Copyright (c) 2018 Sony Pictures Imageworks Inc.
#
#  Licensed under the Apache License, Version 2.0 (the "License");
#  you may not use this file except in compliance with the License.
#  You may obtain a copy of the License at
#
#    http://www.apache.org/licenses/LICENSE-2.0
#
#  Unless required by applicable law or agreed to in writing, software
#  distributed under the License is distributed on an "AS IS" BASIS,
#  WITHOUT WARRANTIES OR CONDITIONS OF ANY KIND, either express or implied.
#  See the License for the specific language governing permissions and
#  limitations under the License.


"""
Displays the show dialog with show configuration options
"""

import Utils
from Manifest import QtCore, QtWidgets


class ShowDialog(QtWidgets.QDialog):
    def __init__(self, show, parent=None):
        QtWidgets.QDialog.__init__(self, parent)

        self.setWindowTitle("%s Properties" % show.name())
        self.setAttribute(QtCore.Qt.WA_DeleteOnClose)
        self.setSizeGripEnabled(True)
        self.resize(500, 400)

        self.__show = show

        self.__btnSave = QtWidgets.QPushButton("Save", self)
        self.__btnSave.setEnabled(False)
        self.__btnClose = QtWidgets.QPushButton("Close", self)

        self.__tabWidget = QtWidgets.QTabWidget(self)
        self.__tabWidget.addTab(self.__createSettingsPage(), "Settings")
        self.__tabWidget.addTab(self.__createBookingPage(), "Booking")
        self.__tabWidget.addTab(self.__createStatisticsPage(), "Statistics")
        self.__tabWidget.addTab(self.__createRawShowDataPage(), "Raw Show Data")

        QtWidgets.QGridLayout(self)
        self.layout().addWidget(self.__tabWidget, 0, 0, 4, 3)
        self.layout().addWidget(self.__btnSave, 5, 1)
        self.layout().addWidget(self.__btnClose, 5, 2)

        self.__btnSave.clicked.connect(self.__saveChanges)
        self.__btnClose.clicked.connect(self.__closeDialog)

    def __createSettingsPage(self):
        """Settings Page"""
        page = QtWidgets.QWidget()
        page.setLayout(QtWidgets.QGridLayout())
        page.layout().setRowStretch(10, 100)

        label = QtWidgets.QLabel("Default maximum cores", self)
        ctrl = QtWidgets.QDoubleSpinBox(self)
        ctrl.setRange(0, 10000)
        ctrl.setDecimals(2)
        ctrl.setValue(self.__show.data.default_max_cores)
        page.layout().addWidget(ctrl, 0, 0)
        page.layout().addWidget(label, 0, 1, 1, 4)
        ctrl.valueChanged.connect(self.__valueChanged)
        self.__defaultMaxCores = ctrl

        label = QtWidgets.QLabel("Default minimum cores", self)
        ctrl = QtWidgets.QDoubleSpinBox(self)
        ctrl.setRange(0, 10000)
        ctrl.setDecimals(2)
        ctrl.setValue(self.__show.data.default_min_cores)
        page.layout().addWidget(ctrl, 1, 0)
        page.layout().addWidget(label, 1, 1, 1, 4)
        ctrl.valueChanged.connect(self.__valueChanged)
        self.__defaultMinCores = ctrl

<<<<<<< HEAD
        label = QtGui.QLabel("Comment Notification Email", self)
        text = QtGui.QLineEdit(self)
=======
        label = QtWidgets.QLabel("Comment Notification Email", self)
        text = QtWidgets.QLineEdit(self)
>>>>>>> 7fe14428
        text.setText(self.__show.data.comment_email)
        page.layout().addWidget(text, 2, 0)
        page.layout().addWidget(label, 2, 1, 1, 4)
        text.textChanged.connect(self.__valueChanged)
        self.__show_email = text
        return page

    def __createBookingPage(self):
        """Booking Page"""
        page = QtWidgets.QWidget()
        page.setLayout(QtWidgets.QGridLayout())
        page.layout().setRowStretch(10, 100)

<<<<<<< HEAD
        label = QtGui.QLabel("Enable booking", self)
        ctrl = QtGui.QCheckBox(self)
=======
        label = QtWidgets.QLabel("Enable booking", self)
        ctrl = QtWidgets.QCheckBox(self)
>>>>>>> 7fe14428
        ctrl.setChecked(self.__show.data.booking_enabled)
        page.layout().addWidget(ctrl, 0, 0)
        page.layout().addWidget(label, 0, 1, 1, 4)
        ctrl.stateChanged.connect(self.__valueChanged)
        self.__bookingEnabled = ctrl

<<<<<<< HEAD
        label = QtGui.QLabel("Enable dispatch", self)
        ctrl = QtGui.QCheckBox(self)
=======
        label = QtWidgets.QLabel("Enable dispatch", self)
        ctrl = QtWidgets.QCheckBox(self)
>>>>>>> 7fe14428
        ctrl.setChecked(self.__show.data.dispatch_enabled)
        page.layout().addWidget(ctrl, 1, 0)
        page.layout().addWidget(label, 1, 1, 1, 4)
        ctrl.stateChanged.connect(self.__valueChanged)
        self.__dispatchEnabled = ctrl

        return page

    def __createStatisticsPage(self):
        """Statistics Page"""
        page = QtWidgets.QWidget()
        page.setLayout(QtWidgets.QGridLayout())
        text = QtWidgets.QTextEdit(page)
        text.setReadOnly(True)
        text.setPlainText("%s" % self.__show.data.show_stats)
        page.layout().addWidget(text)

        #page.layout().setRowStretch(10, 100)

        return page

    def __createRawShowDataPage(self):
        """Raw Show Data Page"""
        page = QtWidgets.QWidget()
        page.setLayout(QtWidgets.QVBoxLayout())
        text = QtWidgets.QTextEdit(page)
        text.setReadOnly(True)
        text.setPlainText("Show: %s%s\n%s\n%s" % (self.__show.name(),
                                                  self.__show.data,
                                                  self.__show.data.show_stats,
                                                  self.__show.id()))
        page.layout().addWidget(text)

        return page

    def __valueChanged(self, value=None):
        """Called when something changes to enable the save button"""
        self.__btnSave.setEnabled(True)

    def __closeDialog(self):
        """Prompts to allow the user to save changes before exit"""
        if self.__btnSave.isEnabled():
            if Utils.questionBoxYesNo(self, "Save Changes?",
                                      "Do you want to save your changes?"):
                self.__saveChanges()
        self.accept()

    def __saveChanges(self):
        """If the save button is enabled, any changed values will be saved"""
        self.__btnSave.setEnabled(False)

        if self.__show.data.comment_email != str(self.__show_email.text()):
            self.__show.setCommentEmail(str(self.__show_email.text()))

<<<<<<< HEAD
        if self.__show.data.default_max_cores != self.__defaultMaxCores.value():
=======
        if self.__show.data.default_min_cores != self.__defaultMaxCores.value():
>>>>>>> 7fe14428
            self.__show.setDefaultMaxCores(self.__defaultMaxCores.value())

        if self.__show.data.default_min_cores != self.__defaultMinCores.value():
            self.__show.setDefaultMinCores(self.__defaultMinCores.value())

        if self.__show.data.booking_enabled != self.__bookingEnabled.isChecked():
            self.__show.enableBooking(self.__bookingEnabled.isChecked())

        if self.__show.data.dispatch_enabled != self.__dispatchEnabled.isChecked():
            self.__show.enableDispatching(self.__dispatchEnabled.isChecked())<|MERGE_RESOLUTION|>--- conflicted
+++ resolved
@@ -76,13 +76,8 @@
         ctrl.valueChanged.connect(self.__valueChanged)
         self.__defaultMinCores = ctrl
 
-<<<<<<< HEAD
-        label = QtGui.QLabel("Comment Notification Email", self)
-        text = QtGui.QLineEdit(self)
-=======
         label = QtWidgets.QLabel("Comment Notification Email", self)
         text = QtWidgets.QLineEdit(self)
->>>>>>> 7fe14428
         text.setText(self.__show.data.comment_email)
         page.layout().addWidget(text, 2, 0)
         page.layout().addWidget(label, 2, 1, 1, 4)
@@ -96,26 +91,16 @@
         page.setLayout(QtWidgets.QGridLayout())
         page.layout().setRowStretch(10, 100)
 
-<<<<<<< HEAD
-        label = QtGui.QLabel("Enable booking", self)
-        ctrl = QtGui.QCheckBox(self)
-=======
         label = QtWidgets.QLabel("Enable booking", self)
         ctrl = QtWidgets.QCheckBox(self)
->>>>>>> 7fe14428
         ctrl.setChecked(self.__show.data.booking_enabled)
         page.layout().addWidget(ctrl, 0, 0)
         page.layout().addWidget(label, 0, 1, 1, 4)
         ctrl.stateChanged.connect(self.__valueChanged)
         self.__bookingEnabled = ctrl
 
-<<<<<<< HEAD
-        label = QtGui.QLabel("Enable dispatch", self)
-        ctrl = QtGui.QCheckBox(self)
-=======
         label = QtWidgets.QLabel("Enable dispatch", self)
         ctrl = QtWidgets.QCheckBox(self)
->>>>>>> 7fe14428
         ctrl.setChecked(self.__show.data.dispatch_enabled)
         page.layout().addWidget(ctrl, 1, 0)
         page.layout().addWidget(label, 1, 1, 1, 4)
@@ -170,11 +155,7 @@
         if self.__show.data.comment_email != str(self.__show_email.text()):
             self.__show.setCommentEmail(str(self.__show_email.text()))
 
-<<<<<<< HEAD
         if self.__show.data.default_max_cores != self.__defaultMaxCores.value():
-=======
-        if self.__show.data.default_min_cores != self.__defaultMaxCores.value():
->>>>>>> 7fe14428
             self.__show.setDefaultMaxCores(self.__defaultMaxCores.value())
 
         if self.__show.data.default_min_cores != self.__defaultMinCores.value():
