--- conflicted
+++ resolved
@@ -63,11 +63,7 @@
         @rtype:  object
         @return: The desired data"""
         if role == QtCore.Qt.DisplayRole:
-<<<<<<< HEAD
-            return QtCore.QVariant(self.column_info[col][DISPLAY_LAMBDA](self.rpcObject))
-=======
             return self.column_info[col][DISPLAY_LAMBDA](self.rpcObject)
->>>>>>> 7fe14428
 
         elif role == QtCore.Qt.ForegroundRole:
             return Style.ColorTheme.COLOR_JOB_FOREGROUND
@@ -82,11 +78,7 @@
         sortLambda = self.column_info[self.treeWidget().sortColumn()][SORT_LAMBDA]
         if sortLambda:
             try:
-<<<<<<< HEAD
-                return sortLambda(self.rpcObject) < sortLambda(other.rpcObject)
-=======
                 return sortLambda(self.rpcObject.name()) < sortLambda(other.rpcObject.name())
->>>>>>> 7fe14428
             except:
                 return False
         else:
