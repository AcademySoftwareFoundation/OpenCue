#  Copyright (c) 2018 Sony Pictures Imageworks Inc.
#
#  Licensed under the Apache License, Version 2.0 (the "License");
#  you may not use this file except in compliance with the License.
#  You may obtain a copy of the License at
#
#    http://www.apache.org/licenses/LICENSE-2.0
#
#  Unless required by applicable law or agreed to in writing, software
#  distributed under the License is distributed on an "AS IS" BASIS,
#  WITHOUT WARRANTIES OR CONDITIONS OF ANY KIND, either express or implied.
#  See the License for the specific language governing permissions and
#  limitations under the License.



"""
The Cue3 Static API.  This is exported into the package namespace.

Project: Cue3 Library
"""

import search
import util
from Cue3.compiled_proto import comment_pb2
from Cue3.compiled_proto import criterion_pb2
from Cue3.compiled_proto import cue_pb2
from Cue3.compiled_proto import department_pb2
from Cue3.compiled_proto import depend_pb2
from Cue3.compiled_proto import facility_pb2
from Cue3.compiled_proto import filter_pb2
from Cue3.compiled_proto import host_pb2
from Cue3.compiled_proto import job_pb2
from Cue3.compiled_proto import renderPartition_pb2
from Cue3.compiled_proto import report_pb2
from Cue3.compiled_proto import service_pb2
from Cue3.compiled_proto import show_pb2
from Cue3.compiled_proto import subscription_pb2
from Cue3.compiled_proto import task_pb2
from cuebot import Cuebot
from wrappers.allocation import Allocation
from wrappers.comment import Comment
from wrappers.depend import Depend
from wrappers.filter import Filter
from wrappers.frame import Frame
from wrappers.group import Group
from wrappers.host import Host, NestedHost
from wrappers.job import Job
from wrappers.layer import Layer
from wrappers.proc import Proc
from wrappers.show import Show
from wrappers.subscription import Subscription
from wrappers.task import Task


<<<<<<< HEAD
SVN: $Id$
"""

import exception
import grpc
import search
import util
from cuebot import Cuebot
from Cue3.compiled_proto import cue_pb2
from Cue3.compiled_proto import depend_pb2
from Cue3.compiled_proto import facility_pb2
from Cue3.compiled_proto import filter_pb2
from Cue3.compiled_proto import host_pb2
from Cue3.compiled_proto import job_pb2
from Cue3.compiled_proto import service_pb2
from Cue3.compiled_proto import show_pb2
from Cue3.compiled_proto import subscription_pb2
=======
__protobufs = [comment_pb2, criterion_pb2, cue_pb2, department_pb2, depend_pb2, facility_pb2,
               filter_pb2, host_pb2, job_pb2, renderPartition_pb2, report_pb2, service_pb2, show_pb2,
               subscription_pb2, task_pb2]

__wrappers = [Allocation, Comment, Depend, Filter, Frame, Group, Host, Job, Layer, NestedHost, Proc,
              Show, Subscription, Task]
>>>>>>> 868e9943


#
# These are convenience methods that get imported into
# package namespace.
#
@util.grpcExceptionParser
def getDefaultServices():
    """
    Return the default service list.  Services
    define the default application features.
    @rtype list<Service>
    """
    response = Cuebot.getStub('service').GetDefaultServices(
        service_pb2.ServiceGetDefaultServicesRequest(), timeout=Cuebot.Timeout)
    return response.services.services
<<<<<<< HEAD


=======


>>>>>>> 868e9943
@util.grpcExceptionParser
def getService(id):
    """
    Return the default service list.  Services
    define the default application features.
    @rtype Service
    """
    return Cuebot.getStub('service').GetService(
        service_pb2.ServiceGetServiceRequest(id), timeout=Cuebot.Timeout).service


@util.grpcExceptionParser
def createService(data):
    """
    Return the default service list.  Services
    define the default application features.
    @rtype list<Service>
    """
    return Cuebot.getStub('service').CreateService(
        service_pb2.ServiceCreateServiceRequest(data), timeout=Cuebot.Timeout).service


@util.grpcExceptionParser
def getSystemStats():
    """Returns the system stats for a random
    Cue3 server in the cluster.  This is used
    mainly by admins for troubleshooting Cue3
    problems.
    @rtype: SystemStats
    @return: a struct of Cue3 application information."""
    return Cuebot.getStub('cue').GetSystemStats(
        cue_pb2.CueGetSystemStatsRequest(), timeout=Cuebot.Timeout).stats


#
# Facility
#
@util.grpcExceptionParser
def createFacility(name):
    return Cuebot.getStub('facility').Create(
        facility_pb2.FacilityCreateRequest(name=name), timeout=Cuebot.Timeout).facility
<<<<<<< HEAD


=======


>>>>>>> 868e9943
@util.grpcExceptionParser
def getFacility(name):
    """Return a given facility by name or unique ID.
    @type name: str
    @param name: A facility name or unique ID.
    @rtype: Facility
    @return: A facility object.
    """
    return Cuebot.getStub('facility').Get(
        facility_pb2.FacilityGetRequest(name=name), timeout=Cuebot.Timeout).facility
<<<<<<< HEAD


=======


>>>>>>> 868e9943
@util.grpcExceptionParser
def renameFacility(facility, new_name):
    Cuebot.getStub('facility').Rename(
        facility_pb2.FacilityRenameRequest(facility=facility, new_name=new_name),
        timeout=Cuebot.Timeout)


@util.grpcExceptionParser
def deleteFacility(name):
    Cuebot.getStub('facility').Delete(
        facility_pb2.FacilityDeleteRequest(name=name), timeout=Cuebot.Timeout)


#
# Shows
#
@util.grpcExceptionParser
def createShow(show):
    """Creates a new show
     @type  show: str
     @param show: A new show name to create
     @rtype:  Show
     @return: The created show object"""
<<<<<<< HEAD
    return Cuebot.getStub('show').CreateShow(
        show_pb2.ShowCreateShowRequest(name=show), timeout=Cuebot.Timeout).show
=======
    return Show(Cuebot.getStub('show').CreateShow(
        show_pb2.ShowCreateShowRequest(name=show), timeout=Cuebot.Timeout).show)
>>>>>>> 868e9943


@util.grpcExceptionParser
def deleteShow(show_id):
    """Deletes a show
     @type  show_id: str
     @param show_id: A show id to delete"""
    show = findShow(show_id)
    Cuebot.getStub('show').Delete(
        show_pb2.ShowDeleteRequest(show=show), timeout=Cuebot.Timeout)
<<<<<<< HEAD


=======


>>>>>>> 868e9943
@util.grpcExceptionParser
def getShows():
    """Returns a list of show objects
    @rtype:  list<Show>
    @return: List of show objects"""
<<<<<<< HEAD
    response = Cuebot.getStub('show').GetShows(
        show_pb2.ShowGetShowsRequest(), timeout=Cuebot.Timeout)
    return response.shows.shows


=======
    showSeq = Cuebot.getStub('show').GetShows(
        show_pb2.ShowGetShowsRequest(), timeout=Cuebot.Timeout).shows
    return [Show(s) for s in showSeq.shows]


>>>>>>> 868e9943
@util.grpcExceptionParser
def getActiveShows():
    """Returns a list of all active shows.
    @rtype:  list<Show>
    @return: List of show objects"""
<<<<<<< HEAD
    response = Cuebot.getStub('show').GetActiveShows(
        show_pb2.ShowGetActiveShowsRequest(), timeout=Cuebot.Timeout)
    return response.shows.shows


=======
    showSeq = Cuebot.getStub('show').GetActiveShows(
        show_pb2.ShowGetActiveShowsRequest(), timeout=Cuebot.Timeout).shows
    return [Show(s) for s in showSeq.shows]


>>>>>>> 868e9943
@util.grpcExceptionParser
def findShow(name):
    """Returns a list of show objects
    @type  name: str
    @param name: A string that represents a show to return.
    @rtype:  Show
    @return: List of show objects"""
<<<<<<< HEAD
    return Cuebot.getStub('show').FindShow(
        show_pb2.ShowFindShowRequest(name=name), timeout=Cuebot.Timeout).show
=======
    return Show(Cuebot.getStub('show').FindShow(
        show_pb2.ShowFindShowRequest(name=name), timeout=Cuebot.Timeout).show)
>>>>>>> 868e9943


#
# Groups
#
@util.grpcExceptionParser
def findGroup(show, group):
    """Returns a group object
    @type  show: str
    @param show: The name of a show
    @type  group: str
    @param group: The name of a group
    @rtype:  Group
    @return: The matching group object"""
<<<<<<< HEAD
    return Cuebot.getStub('group').FindGroup(
        job_pb2.GroupFindGroupRequest(show=show, name=group), timeout=Cuebot.Timeout).group
=======
    return Group(Cuebot.getStub('group').FindGroup(
        job_pb2.GroupFindGroupRequest(show=show, name=group), timeout=Cuebot.Timeout).group)
>>>>>>> 868e9943


@util.grpcExceptionParser
def getGroup(uniq):
    """Returns a Group object from its uniq id.
    @rtype:  Group
    @return: The matching group object"""
<<<<<<< HEAD
    return Cuebot.getStub('group').GetGroup(
        job_pb2.GroupGetGroupRequest(id=uniq), timeout=Cuebot.Timeout).group
=======
    return Group(Cuebot.getStub('group').GetGroup(
        job_pb2.GroupGetGroupRequest(id=uniq), timeout=Cuebot.Timeout).group)
>>>>>>> 868e9943


#
# Jobs
#
@util.grpcExceptionParser
def isJobPending(name):
    """Returns true if there is an active job in the cue
    in the pendint state.
    @type  name: str
    @param name: A job name
    @rtype: bool
    @return: true if the job exists"""
    return Cuebot.getStub('job').IsJobPending(
        job_pb2.JobIsJobPendingRequest(name=name), timeout=Cuebot.Timeout).value


@util.grpcExceptionParser
def findJob(name):
    """Returns a Job object for the given job name.
    This will only return one or zero active job.
    @type  name: str
    @param name: A job name
    @rtype:  Job
    @return: Job object"""
<<<<<<< HEAD
    return Cuebot.getStub('job').FindJob(
        job_pb2.JobFindJobRequest(name=name), timeout=Cuebot.Timeout).job
=======
    return Job(Cuebot.getStub('job').FindJob(
        job_pb2.JobFindJobRequest(name=name), timeout=Cuebot.Timeout).job)
>>>>>>> 868e9943


@util.grpcExceptionParser
def getJob(uniq):
    """Returns a Job object for the given job name.
    This will only return one or zero active job.
    @type  name: str
    @param name: A job name
    @rtype:  Job
    @return: Job object"""
<<<<<<< HEAD
    return Cuebot.getStub('job').GetJob(
        job_pb2.JobGetJobRequest(id=uniq), timeout=Cuebot.Timeout).job
=======
    return Job(Cuebot.getStub('job').GetJob(
        job_pb2.JobGetJobRequest(id=uniq), timeout=Cuebot.Timeout).job)
>>>>>>> 868e9943


@util.grpcExceptionParser
def getJobs(**options):
    """
    Returns an array of Job objects using
    optional search criteria. Search criteria is
    supplied as a variable list of arguments.

    For example:
    getJobs(show=["pipe"]) would return only pipe jobs.

    Possible args:
        - job: job names
        - match:  job name substring match
        - regex: a job name search by regular expression
        - id: a job search by unique id
        - show: show names
        - shot: shot names
        - user: user names

    @rtype:  List<Job>
    @return: a list of jobs
    """
    criteria = search.JobSearch.criteriaFromOptions(**options)
<<<<<<< HEAD
    return Cuebot.getStub('job').GetJobs(
        job_pb2.JobGetJobsRequest(r=criteria), timeout=Cuebot.Timeout).jobs.jobs
=======
    jobSeq = Cuebot.getStub('job').GetJobs(
        job_pb2.JobGetJobsRequest(r=criteria), timeout=Cuebot.Timeout).jobs
    return [Job(j) for j in jobSeq.jobs]
>>>>>>> 868e9943


#
# Job Names
#
@util.grpcExceptionParser
def getJobNames(**options):
    """Returns a list of job names that match the search parameters.
    See getJobs for the job query options.
    @type  options: dict
    @param options: a variable list of search criteria
    @rtype:  list<str>
    @return: List of matching job names"""
    criteria = search.JobSearch.criteriaFromOptions(**options)
    return Cuebot.getStub('job').GetJobNames(
        job_pb2.JobGetJobNamesRequest(r=criteria), timeout=Cuebot.Timeout).names


#
# Layers
#
@util.grpcExceptionParser
def findLayer(job, layer):
    """Finds and returns a layer from the specified pending job
    @type job: str
    @param job: the job name
    @type layer: str
    @param layer: the layer name
    @rtype: Layer
    @return: the layer matching the query"""
<<<<<<< HEAD
    return Cuebot.getStub('layer').FindLayer(
        job_pb2.LayerFindLayerRequest(job=job, layer=layer), timeout=Cuebot.Timeout).layer


=======
    return Layer(Cuebot.getStub('layer').FindLayer(
        job_pb2.LayerFindLayerRequest(job=job, layer=layer), timeout=Cuebot.Timeout).layer)


>>>>>>> 868e9943
@util.grpcExceptionParser
def getLayer(uniq):
    """Returns a Layer object for the given layer id.
    @type  uniq: a unique identifier.
    @param uniq: id
    @rtype:  Layer
    @return: A Layer object"""
<<<<<<< HEAD
    return Cuebot.getStub('layer').GetLayer(
        job_pb2.LayerGetLayerRequest(id=uniq), timeout=Cuebot.Timeout).layer
=======
    return Layer(Cuebot.getStub('layer').GetLayer(
        job_pb2.LayerGetLayerRequest(id=uniq), timeout=Cuebot.Timeout).layer)
>>>>>>> 868e9943


#
# Frames
#
@util.grpcExceptionParser
def findFrame(job, layer, number):
    """Finds and returns a layer from the specified pending job
    @type job: str
    @param job: the job name
    @type layer: str
    @param layer: the layer name
    @type number: int
    @param number: the frame number
    @rtype: Frame
    @return: the frame matching the query"""
<<<<<<< HEAD
    return Cuebot.getStub('frame').FindFrame(
        job_pb2.FrameFindFrameRequest(job=job, layer=layer, frame=number),
        timeout=Cuebot.Timeout).frame


=======
    return Frame(Cuebot.getStub('frame').FindFrame(
        job_pb2.FrameFindFrameRequest(job=job, layer=layer, frame=number),
        timeout=Cuebot.Timeout).frame)


>>>>>>> 868e9943
@util.grpcExceptionParser
def getFrame(uniq):
    """Returns a Frame object from the unique id.
    @type  uniq: a unique identifier.
    @param uniq: id
    @rtype:  Frame
    @return: A Frame object"""
<<<<<<< HEAD
    return Cuebot.getStub('frame').GetFrame(
        job_pb2.FrameGetFrameRequest(id=uniq), timeout=Cuebot.Timeout).frame
=======
    return Frame(Cuebot.getStub('frame').GetFrame(
        job_pb2.FrameGetFrameRequest(id=uniq), timeout=Cuebot.Timeout).frame)
>>>>>>> 868e9943


@util.grpcExceptionParser
def getFrames(job, **options):
    """Finds frames in a job that match the search critieria
    @type job: A unique job identifier.
    @param: An id
    @rtype: List<Frame>
    @return: a list of matching frames"""
    criteria = search.FrameSearch.criteriaFromOptions(**options)
<<<<<<< HEAD
    return Cuebot.getStub('frame').GetFrames(
        job_pb2.FrameGetFramesRequest(job=job, r=criteria), timeout=Cuebot.Timeout).frames.frames
=======
    framesSeq = Cuebot.getStub('frame').GetFrames(
        job_pb2.FrameGetFramesRequest(job=job, r=criteria), timeout=Cuebot.Timeout).frames
    return [Frame(f) for f in framesSeq.frames]
>>>>>>> 868e9943


#
# Depends
#
@util.grpcExceptionParser
def getDepend(uniq):
    """Finds a dependency from its unique ID
    @type id: str
    @param id: the depends' unique id
    @rtype: Depend
    @return: a dependency"""
<<<<<<< HEAD
    return Cuebot.getStub('depend').GetDepend(
        depend_pb2.DependGetDependRequest(id=uniq), timeout=Cuebot.Timeout).depend
=======
    return Depend(Cuebot.getStub('depend').GetDepend(
        depend_pb2.DependGetDependRequest(id=uniq), timeout=Cuebot.Timeout).depend)
>>>>>>> 868e9943


#
# Hosts
#
@util.grpcExceptionParser
def getHostWhiteboard():
    """
    @rtype:  list<Host>
    @return: NestedHost """
<<<<<<< HEAD
    return Cuebot.getStub('host').GetHostWhiteboard(host_pb2.HostGetHostWhiteboardRequest(),
                                                    timeout=Cuebot.Timeout).nested_hosts


=======
    nestedHostSeq = Cuebot.getStub('host').GetHostWhiteboard(
        host_pb2.HostGetHostWhiteboardRequest(),
        timeout=Cuebot.Timeout).nested_hosts
    return [NestedHost(nh) for nh in nestedHostSeq.nested_hosts]


>>>>>>> 868e9943
@util.grpcExceptionParser
def getHosts(**options):
    """
    Returns an array of Hroc objects using
    optional search criteria. Search criteria is
    supplied as a variable list of arguments.

    For example:
    getHosts(match=["vrack"]) would return all vrack procs.

    Possible args:
       - host: host names
       - match: host name substring match
       - regex: a host name search by regular expression
       - id: a search by unique id
       - alloc: search by allocation.

    @rtype:  List<Host>
    @return: a list of hosts
    """
<<<<<<< HEAD
    return search.HostSearch.byOptions(**options).hosts.hosts


=======
    hostSeq = search.HostSearch.byOptions(**options).hosts
    return [Host(h) for h in hostSeq.hosts]


>>>>>>> 868e9943
@util.grpcExceptionParser
def findHost(name):
    """Returns the host for the matching hostname
    @type  name: str
    @param name: The unique name of a host
    @rtype:  Host
    @return: The matching host object"""
<<<<<<< HEAD
    return Cuebot.getStub('host').FindHost(
        host_pb2.HostFindHostRequest(name=name), timeout=Cuebot.Timeout).host
=======
    return Host(Cuebot.getStub('host').FindHost(
        host_pb2.HostFindHostRequest(name=name), timeout=Cuebot.Timeout).host)
>>>>>>> 868e9943


@util.grpcExceptionParser
def getHost(uniq):
    """Returns a Host object from a unique identifier
    @type  uniq: a unique identifier.
    @param uniq: an id
    @rtype:  Host
    @return: A Host object"""
<<<<<<< HEAD
    return Cuebot.getStub('host').GetHost(
        host_pb2.HostGetHostsRequest(id=uniq), timeout=Cuebot.Timeout).host
=======
    return Host(Cuebot.getStub('host').GetHost(
        host_pb2.HostGetHostsRequest(id=uniq), timeout=Cuebot.Timeout).host)
>>>>>>> 868e9943


#
# Owners
#
@util.grpcExceptionParser
def getOwner(id):
    """Return an Owner object from the id or name."""
    return Cuebot.getStub('owner').GetOwner(
        host_pb2.OwnerGetOwnerRequest(name=id), timout=Cuebot.Timeout).owner

#
# Filters
#
@util.grpcExceptionParser
def findFilter(show_name, filter_name):
    """Returns the matching filter(for testing)
    @type  show_name: str
    @param show_name: a show name
    @type  filter_name: str
    @param filter_name: a filter name
    @rtype:  Filter
    @return: The matching filter"""
<<<<<<< HEAD
    return Cuebot.getStub('filter').FindFilter(
        filter_pb2.FilterFindFilterRequest(show=show_name, name=filter_name),
        timeout=Cuebot.Timeout).filter
=======
    return Filter(Cuebot.getStub('filter').FindFilter(
        filter_pb2.FilterFindFilterRequest(show=show_name, name=filter_name),
        timeout=Cuebot.Timeout).filter)
>>>>>>> 868e9943

#
# Allocation
#
@util.grpcExceptionParser
def createAllocation(name, tag, facility):
    """Creates and returns an allocation.
    The host tag will be the lowercase of the allocation name.
    @type  name: str
    @param name: The name of the allocation
    @type  tag: str
    @param tag: The tag for the allocation
    @rtype:  Allocation
    @return: The created allocation object"""
<<<<<<< HEAD
    return Cuebot.getStub('allocation').Create(
        facility_pb2.AllocCreateRequest(name=name, tag=tag, facility=facility),
        timeout=Cuebot.Timeout).allocation
=======
    return Allocation(Cuebot.getStub('allocation').Create(
        facility_pb2.AllocCreateRequest(name=name, tag=tag, facility=facility),
        timeout=Cuebot.Timeout).allocation)
>>>>>>> 868e9943


@util.grpcExceptionParser
def getAllocations():
    """Returns a list of allocation objects
    @rtype:  list<Allocation>
    @return: List of allocation objects"""
<<<<<<< HEAD
    return Cuebot.getStub('allocation').GetAll(
        facility_pb2.AllocGetAllRequest(), timeout=Cuebot.Timeout).allocations.allocations
=======
    allocationSeq = Cuebot.getStub('allocation').GetAll(
        facility_pb2.AllocGetAllRequest(), timeout=Cuebot.Timeout).allocations
    return [Allocation(a) for a in allocationSeq.allocations]
>>>>>>> 868e9943


@util.grpcExceptionParser
def findAllocation(name):
    """Returns the Allocation object that matches the name.
    @type  name: str
    @param name: The name of the allocation
    @rtype:  Allocation
    @return: Allocation object"""
<<<<<<< HEAD
    return Cuebot.getStub('allocation').Find(
        facility_pb2.AllocFindRequest(name=name), timeout=Cuebot.Timeout).allocation
=======
    return Allocation(Cuebot.getStub('allocation').Find(
        facility_pb2.AllocFindRequest(name=name), timeout=Cuebot.Timeout).allocation)
>>>>>>> 868e9943


@util.grpcExceptionParser
def getAllocation(allocId):
<<<<<<< HEAD
    return Cuebot.getStub('allocation').Get(
        facility_pb2.AllocGetRequest(id=allocId), timeout=Cuebot.Timeout).allocation
=======
    return Allocation(Cuebot.getStub('allocation').Get(
        facility_pb2.AllocGetRequest(id=allocId), timeout=Cuebot.Timeout).allocation)
>>>>>>> 868e9943


@util.grpcExceptionParser
def deleteAllocation(alloc):
    return Cuebot.getStub('allocation').Delete(
        facility_pb2.AllocDeleteRequest(allocation=alloc), timeout=Cuebot.Timeout)


@util.grpcExceptionParser
def allocSetBillable(alloc, is_billable):
    return Cuebot.getStub('allocation').SetBillable(
        facility_pb2.AllocSetBillableRequest(allocation=alloc, value=is_billable),
        timeout=Cuebot.Timeout)


@util.grpcExceptionParser
def allocSetName(alloc, name):
    return Cuebot.getStub('allocation').SetName(
        facility_pb2.AllocSetNameRequest(allocation=alloc, name=name), timeout=Cuebot.Timeout)


@util.grpcExceptionParser
def allocSetTag(alloc, tag):
    return Cuebot.getStub('allocation').SetTag(
        facility_pb2.AllocSetTagRequest(allocation=alloc, tag=tag), timeout=Cuebot.Timeout)


#
# Subscriptions
#
@util.grpcExceptionParser
def getSubscription(uniq):
    """Returns a Subscription object from a unique identifier
    @type  uniq: a unique identifier.
    @param uniq: an id
    @rtype:  Subscription
    @return: A Subscription object"""
<<<<<<< HEAD
    return Cuebot.getStub('subscription').Get(
        subscription_pb2.SubscriptionGetRequest(id=uniq), timeout=Cuebot.Timeout).subscription
=======
    return Subscription(Cuebot.getStub('subscription').Get(
        subscription_pb2.SubscriptionGetRequest(id=uniq), timeout=Cuebot.Timeout).subscription)
>>>>>>> 868e9943

@util.grpcExceptionParser
def findSubscription(name):
    """Returns the subscription object that matches the name.
    @type  name: str
    @param name: The name of the subscription
    @rtype:  Subscription
    @return: Subscription object"""
<<<<<<< HEAD
    return Cuebot.getStub('subscription').Find(
        subscription_pb2.SubscriptionFindRequest(name=name), timeout=Cuebot.Timeout).subscription
=======
    return Subscription(Cuebot.getStub('subscription').Find(
        subscription_pb2.SubscriptionFindRequest(name=name), timeout=Cuebot.Timeout).subscription)
>>>>>>> 868e9943

#
# Procs
#
@util.grpcExceptionParser
def getProcs(**options):
    """Returns an array of Proc objects using
    optional search criteria. Search criteria is
    supplied as a variable list of arguments.

    For example:
    getProcs(show=["pipe"]) would return procs running pipe jobs.

    Possible args:
       - host: host names
       - jobs: job names
       - layer: layer names
       - show: show names
       - alloc: allocation names
       - memory: used memory in gigabytes
         - "gt5" is greater than 5 gigs
         - "lt5" is less than 5 gigs
         - "5-10" is range of 5 to 10 gigs
       - duration: run time in hours
         - "gt5" is greater than 5 hours
         - "lt5" is less than 5 hours
         - "5-10" is range of 5 to 10 hours

    @rtype:  List<Proc>
    @return: a list of procs"""
<<<<<<< HEAD
    return search.ProcSearch.byOptions(**options).procs.procs
=======
    procSeq = search.ProcSearch.byOptions(**options).procs
    return [Proc(p) for p in procSeq.procs]
>>>>>>> 868e9943
<|MERGE_RESOLUTION|>--- conflicted
+++ resolved
@@ -53,32 +53,12 @@
 from wrappers.task import Task
 
 
-<<<<<<< HEAD
-SVN: $Id$
-"""
-
-import exception
-import grpc
-import search
-import util
-from cuebot import Cuebot
-from Cue3.compiled_proto import cue_pb2
-from Cue3.compiled_proto import depend_pb2
-from Cue3.compiled_proto import facility_pb2
-from Cue3.compiled_proto import filter_pb2
-from Cue3.compiled_proto import host_pb2
-from Cue3.compiled_proto import job_pb2
-from Cue3.compiled_proto import service_pb2
-from Cue3.compiled_proto import show_pb2
-from Cue3.compiled_proto import subscription_pb2
-=======
 __protobufs = [comment_pb2, criterion_pb2, cue_pb2, department_pb2, depend_pb2, facility_pb2,
                filter_pb2, host_pb2, job_pb2, renderPartition_pb2, report_pb2, service_pb2, show_pb2,
                subscription_pb2, task_pb2]
 
 __wrappers = [Allocation, Comment, Depend, Filter, Frame, Group, Host, Job, Layer, NestedHost, Proc,
               Show, Subscription, Task]
->>>>>>> 868e9943
 
 
 #
@@ -95,13 +75,8 @@
     response = Cuebot.getStub('service').GetDefaultServices(
         service_pb2.ServiceGetDefaultServicesRequest(), timeout=Cuebot.Timeout)
     return response.services.services
-<<<<<<< HEAD
-
-
-=======
-
-
->>>>>>> 868e9943
+
+
 @util.grpcExceptionParser
 def getService(id):
     """
@@ -143,13 +118,8 @@
 def createFacility(name):
     return Cuebot.getStub('facility').Create(
         facility_pb2.FacilityCreateRequest(name=name), timeout=Cuebot.Timeout).facility
-<<<<<<< HEAD
-
-
-=======
-
-
->>>>>>> 868e9943
+
+
 @util.grpcExceptionParser
 def getFacility(name):
     """Return a given facility by name or unique ID.
@@ -160,13 +130,8 @@
     """
     return Cuebot.getStub('facility').Get(
         facility_pb2.FacilityGetRequest(name=name), timeout=Cuebot.Timeout).facility
-<<<<<<< HEAD
-
-
-=======
-
-
->>>>>>> 868e9943
+
+
 @util.grpcExceptionParser
 def renameFacility(facility, new_name):
     Cuebot.getStub('facility').Rename(
@@ -190,13 +155,8 @@
      @param show: A new show name to create
      @rtype:  Show
      @return: The created show object"""
-<<<<<<< HEAD
-    return Cuebot.getStub('show').CreateShow(
-        show_pb2.ShowCreateShowRequest(name=show), timeout=Cuebot.Timeout).show
-=======
     return Show(Cuebot.getStub('show').CreateShow(
         show_pb2.ShowCreateShowRequest(name=show), timeout=Cuebot.Timeout).show)
->>>>>>> 868e9943
 
 
 @util.grpcExceptionParser
@@ -207,49 +167,28 @@
     show = findShow(show_id)
     Cuebot.getStub('show').Delete(
         show_pb2.ShowDeleteRequest(show=show), timeout=Cuebot.Timeout)
-<<<<<<< HEAD
-
-
-=======
-
-
->>>>>>> 868e9943
+
+
 @util.grpcExceptionParser
 def getShows():
     """Returns a list of show objects
     @rtype:  list<Show>
     @return: List of show objects"""
-<<<<<<< HEAD
-    response = Cuebot.getStub('show').GetShows(
-        show_pb2.ShowGetShowsRequest(), timeout=Cuebot.Timeout)
-    return response.shows.shows
-
-
-=======
     showSeq = Cuebot.getStub('show').GetShows(
         show_pb2.ShowGetShowsRequest(), timeout=Cuebot.Timeout).shows
     return [Show(s) for s in showSeq.shows]
 
 
->>>>>>> 868e9943
 @util.grpcExceptionParser
 def getActiveShows():
     """Returns a list of all active shows.
     @rtype:  list<Show>
     @return: List of show objects"""
-<<<<<<< HEAD
-    response = Cuebot.getStub('show').GetActiveShows(
-        show_pb2.ShowGetActiveShowsRequest(), timeout=Cuebot.Timeout)
-    return response.shows.shows
-
-
-=======
     showSeq = Cuebot.getStub('show').GetActiveShows(
         show_pb2.ShowGetActiveShowsRequest(), timeout=Cuebot.Timeout).shows
     return [Show(s) for s in showSeq.shows]
 
 
->>>>>>> 868e9943
 @util.grpcExceptionParser
 def findShow(name):
     """Returns a list of show objects
@@ -257,13 +196,8 @@
     @param name: A string that represents a show to return.
     @rtype:  Show
     @return: List of show objects"""
-<<<<<<< HEAD
-    return Cuebot.getStub('show').FindShow(
-        show_pb2.ShowFindShowRequest(name=name), timeout=Cuebot.Timeout).show
-=======
     return Show(Cuebot.getStub('show').FindShow(
         show_pb2.ShowFindShowRequest(name=name), timeout=Cuebot.Timeout).show)
->>>>>>> 868e9943
 
 
 #
@@ -278,13 +212,8 @@
     @param group: The name of a group
     @rtype:  Group
     @return: The matching group object"""
-<<<<<<< HEAD
-    return Cuebot.getStub('group').FindGroup(
-        job_pb2.GroupFindGroupRequest(show=show, name=group), timeout=Cuebot.Timeout).group
-=======
     return Group(Cuebot.getStub('group').FindGroup(
         job_pb2.GroupFindGroupRequest(show=show, name=group), timeout=Cuebot.Timeout).group)
->>>>>>> 868e9943
 
 
 @util.grpcExceptionParser
@@ -292,13 +221,8 @@
     """Returns a Group object from its uniq id.
     @rtype:  Group
     @return: The matching group object"""
-<<<<<<< HEAD
-    return Cuebot.getStub('group').GetGroup(
-        job_pb2.GroupGetGroupRequest(id=uniq), timeout=Cuebot.Timeout).group
-=======
     return Group(Cuebot.getStub('group').GetGroup(
         job_pb2.GroupGetGroupRequest(id=uniq), timeout=Cuebot.Timeout).group)
->>>>>>> 868e9943
 
 
 #
@@ -324,13 +248,8 @@
     @param name: A job name
     @rtype:  Job
     @return: Job object"""
-<<<<<<< HEAD
-    return Cuebot.getStub('job').FindJob(
-        job_pb2.JobFindJobRequest(name=name), timeout=Cuebot.Timeout).job
-=======
     return Job(Cuebot.getStub('job').FindJob(
         job_pb2.JobFindJobRequest(name=name), timeout=Cuebot.Timeout).job)
->>>>>>> 868e9943
 
 
 @util.grpcExceptionParser
@@ -341,13 +260,8 @@
     @param name: A job name
     @rtype:  Job
     @return: Job object"""
-<<<<<<< HEAD
-    return Cuebot.getStub('job').GetJob(
-        job_pb2.JobGetJobRequest(id=uniq), timeout=Cuebot.Timeout).job
-=======
     return Job(Cuebot.getStub('job').GetJob(
         job_pb2.JobGetJobRequest(id=uniq), timeout=Cuebot.Timeout).job)
->>>>>>> 868e9943
 
 
 @util.grpcExceptionParser
@@ -373,14 +287,9 @@
     @return: a list of jobs
     """
     criteria = search.JobSearch.criteriaFromOptions(**options)
-<<<<<<< HEAD
-    return Cuebot.getStub('job').GetJobs(
-        job_pb2.JobGetJobsRequest(r=criteria), timeout=Cuebot.Timeout).jobs.jobs
-=======
     jobSeq = Cuebot.getStub('job').GetJobs(
         job_pb2.JobGetJobsRequest(r=criteria), timeout=Cuebot.Timeout).jobs
     return [Job(j) for j in jobSeq.jobs]
->>>>>>> 868e9943
 
 
 #
@@ -411,17 +320,10 @@
     @param layer: the layer name
     @rtype: Layer
     @return: the layer matching the query"""
-<<<<<<< HEAD
-    return Cuebot.getStub('layer').FindLayer(
-        job_pb2.LayerFindLayerRequest(job=job, layer=layer), timeout=Cuebot.Timeout).layer
-
-
-=======
     return Layer(Cuebot.getStub('layer').FindLayer(
         job_pb2.LayerFindLayerRequest(job=job, layer=layer), timeout=Cuebot.Timeout).layer)
 
 
->>>>>>> 868e9943
 @util.grpcExceptionParser
 def getLayer(uniq):
     """Returns a Layer object for the given layer id.
@@ -429,13 +331,8 @@
     @param uniq: id
     @rtype:  Layer
     @return: A Layer object"""
-<<<<<<< HEAD
-    return Cuebot.getStub('layer').GetLayer(
-        job_pb2.LayerGetLayerRequest(id=uniq), timeout=Cuebot.Timeout).layer
-=======
     return Layer(Cuebot.getStub('layer').GetLayer(
         job_pb2.LayerGetLayerRequest(id=uniq), timeout=Cuebot.Timeout).layer)
->>>>>>> 868e9943
 
 
 #
@@ -452,19 +349,11 @@
     @param number: the frame number
     @rtype: Frame
     @return: the frame matching the query"""
-<<<<<<< HEAD
-    return Cuebot.getStub('frame').FindFrame(
-        job_pb2.FrameFindFrameRequest(job=job, layer=layer, frame=number),
-        timeout=Cuebot.Timeout).frame
-
-
-=======
     return Frame(Cuebot.getStub('frame').FindFrame(
         job_pb2.FrameFindFrameRequest(job=job, layer=layer, frame=number),
         timeout=Cuebot.Timeout).frame)
 
 
->>>>>>> 868e9943
 @util.grpcExceptionParser
 def getFrame(uniq):
     """Returns a Frame object from the unique id.
@@ -472,13 +361,8 @@
     @param uniq: id
     @rtype:  Frame
     @return: A Frame object"""
-<<<<<<< HEAD
-    return Cuebot.getStub('frame').GetFrame(
-        job_pb2.FrameGetFrameRequest(id=uniq), timeout=Cuebot.Timeout).frame
-=======
     return Frame(Cuebot.getStub('frame').GetFrame(
         job_pb2.FrameGetFrameRequest(id=uniq), timeout=Cuebot.Timeout).frame)
->>>>>>> 868e9943
 
 
 @util.grpcExceptionParser
@@ -489,14 +373,9 @@
     @rtype: List<Frame>
     @return: a list of matching frames"""
     criteria = search.FrameSearch.criteriaFromOptions(**options)
-<<<<<<< HEAD
-    return Cuebot.getStub('frame').GetFrames(
-        job_pb2.FrameGetFramesRequest(job=job, r=criteria), timeout=Cuebot.Timeout).frames.frames
-=======
     framesSeq = Cuebot.getStub('frame').GetFrames(
         job_pb2.FrameGetFramesRequest(job=job, r=criteria), timeout=Cuebot.Timeout).frames
     return [Frame(f) for f in framesSeq.frames]
->>>>>>> 868e9943
 
 
 #
@@ -509,13 +388,8 @@
     @param id: the depends' unique id
     @rtype: Depend
     @return: a dependency"""
-<<<<<<< HEAD
-    return Cuebot.getStub('depend').GetDepend(
-        depend_pb2.DependGetDependRequest(id=uniq), timeout=Cuebot.Timeout).depend
-=======
     return Depend(Cuebot.getStub('depend').GetDepend(
         depend_pb2.DependGetDependRequest(id=uniq), timeout=Cuebot.Timeout).depend)
->>>>>>> 868e9943
 
 
 #
@@ -526,19 +400,12 @@
     """
     @rtype:  list<Host>
     @return: NestedHost """
-<<<<<<< HEAD
-    return Cuebot.getStub('host').GetHostWhiteboard(host_pb2.HostGetHostWhiteboardRequest(),
-                                                    timeout=Cuebot.Timeout).nested_hosts
-
-
-=======
     nestedHostSeq = Cuebot.getStub('host').GetHostWhiteboard(
         host_pb2.HostGetHostWhiteboardRequest(),
         timeout=Cuebot.Timeout).nested_hosts
     return [NestedHost(nh) for nh in nestedHostSeq.nested_hosts]
 
 
->>>>>>> 868e9943
 @util.grpcExceptionParser
 def getHosts(**options):
     """
@@ -559,16 +426,10 @@
     @rtype:  List<Host>
     @return: a list of hosts
     """
-<<<<<<< HEAD
-    return search.HostSearch.byOptions(**options).hosts.hosts
-
-
-=======
     hostSeq = search.HostSearch.byOptions(**options).hosts
     return [Host(h) for h in hostSeq.hosts]
 
 
->>>>>>> 868e9943
 @util.grpcExceptionParser
 def findHost(name):
     """Returns the host for the matching hostname
@@ -576,13 +437,8 @@
     @param name: The unique name of a host
     @rtype:  Host
     @return: The matching host object"""
-<<<<<<< HEAD
-    return Cuebot.getStub('host').FindHost(
-        host_pb2.HostFindHostRequest(name=name), timeout=Cuebot.Timeout).host
-=======
     return Host(Cuebot.getStub('host').FindHost(
         host_pb2.HostFindHostRequest(name=name), timeout=Cuebot.Timeout).host)
->>>>>>> 868e9943
 
 
 @util.grpcExceptionParser
@@ -592,13 +448,8 @@
     @param uniq: an id
     @rtype:  Host
     @return: A Host object"""
-<<<<<<< HEAD
-    return Cuebot.getStub('host').GetHost(
-        host_pb2.HostGetHostsRequest(id=uniq), timeout=Cuebot.Timeout).host
-=======
     return Host(Cuebot.getStub('host').GetHost(
         host_pb2.HostGetHostsRequest(id=uniq), timeout=Cuebot.Timeout).host)
->>>>>>> 868e9943
 
 
 #
@@ -622,15 +473,9 @@
     @param filter_name: a filter name
     @rtype:  Filter
     @return: The matching filter"""
-<<<<<<< HEAD
-    return Cuebot.getStub('filter').FindFilter(
-        filter_pb2.FilterFindFilterRequest(show=show_name, name=filter_name),
-        timeout=Cuebot.Timeout).filter
-=======
     return Filter(Cuebot.getStub('filter').FindFilter(
         filter_pb2.FilterFindFilterRequest(show=show_name, name=filter_name),
         timeout=Cuebot.Timeout).filter)
->>>>>>> 868e9943
 
 #
 # Allocation
@@ -645,15 +490,9 @@
     @param tag: The tag for the allocation
     @rtype:  Allocation
     @return: The created allocation object"""
-<<<<<<< HEAD
-    return Cuebot.getStub('allocation').Create(
-        facility_pb2.AllocCreateRequest(name=name, tag=tag, facility=facility),
-        timeout=Cuebot.Timeout).allocation
-=======
     return Allocation(Cuebot.getStub('allocation').Create(
         facility_pb2.AllocCreateRequest(name=name, tag=tag, facility=facility),
         timeout=Cuebot.Timeout).allocation)
->>>>>>> 868e9943
 
 
 @util.grpcExceptionParser
@@ -661,14 +500,9 @@
     """Returns a list of allocation objects
     @rtype:  list<Allocation>
     @return: List of allocation objects"""
-<<<<<<< HEAD
-    return Cuebot.getStub('allocation').GetAll(
-        facility_pb2.AllocGetAllRequest(), timeout=Cuebot.Timeout).allocations.allocations
-=======
     allocationSeq = Cuebot.getStub('allocation').GetAll(
         facility_pb2.AllocGetAllRequest(), timeout=Cuebot.Timeout).allocations
     return [Allocation(a) for a in allocationSeq.allocations]
->>>>>>> 868e9943
 
 
 @util.grpcExceptionParser
@@ -678,24 +512,14 @@
     @param name: The name of the allocation
     @rtype:  Allocation
     @return: Allocation object"""
-<<<<<<< HEAD
-    return Cuebot.getStub('allocation').Find(
-        facility_pb2.AllocFindRequest(name=name), timeout=Cuebot.Timeout).allocation
-=======
     return Allocation(Cuebot.getStub('allocation').Find(
         facility_pb2.AllocFindRequest(name=name), timeout=Cuebot.Timeout).allocation)
->>>>>>> 868e9943
 
 
 @util.grpcExceptionParser
 def getAllocation(allocId):
-<<<<<<< HEAD
-    return Cuebot.getStub('allocation').Get(
-        facility_pb2.AllocGetRequest(id=allocId), timeout=Cuebot.Timeout).allocation
-=======
     return Allocation(Cuebot.getStub('allocation').Get(
         facility_pb2.AllocGetRequest(id=allocId), timeout=Cuebot.Timeout).allocation)
->>>>>>> 868e9943
 
 
 @util.grpcExceptionParser
@@ -733,13 +557,8 @@
     @param uniq: an id
     @rtype:  Subscription
     @return: A Subscription object"""
-<<<<<<< HEAD
-    return Cuebot.getStub('subscription').Get(
-        subscription_pb2.SubscriptionGetRequest(id=uniq), timeout=Cuebot.Timeout).subscription
-=======
     return Subscription(Cuebot.getStub('subscription').Get(
         subscription_pb2.SubscriptionGetRequest(id=uniq), timeout=Cuebot.Timeout).subscription)
->>>>>>> 868e9943
 
 @util.grpcExceptionParser
 def findSubscription(name):
@@ -748,13 +567,8 @@
     @param name: The name of the subscription
     @rtype:  Subscription
     @return: Subscription object"""
-<<<<<<< HEAD
-    return Cuebot.getStub('subscription').Find(
-        subscription_pb2.SubscriptionFindRequest(name=name), timeout=Cuebot.Timeout).subscription
-=======
     return Subscription(Cuebot.getStub('subscription').Find(
         subscription_pb2.SubscriptionFindRequest(name=name), timeout=Cuebot.Timeout).subscription)
->>>>>>> 868e9943
 
 #
 # Procs
@@ -785,9 +599,5 @@
 
     @rtype:  List<Proc>
     @return: a list of procs"""
-<<<<<<< HEAD
-    return search.ProcSearch.byOptions(**options).procs.procs
-=======
     procSeq = search.ProcSearch.byOptions(**options).procs
-    return [Proc(p) for p in procSeq.procs]
->>>>>>> 868e9943
+    return [Proc(p) for p in procSeq.procs]