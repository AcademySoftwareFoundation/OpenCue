
/*
 * Copyright Contributors to the OpenCue Project
 *
 * Licensed under the Apache License, Version 2.0 (the "License");
 * you may not use this file except in compliance with the License.
 * You may obtain a copy of the License at
 *
 *   http://www.apache.org/licenses/LICENSE-2.0
 *
 * Unless required by applicable law or agreed to in writing, software
 * distributed under the License is distributed on an "AS IS" BASIS,
 * WITHOUT WARRANTIES OR CONDITIONS OF ANY KIND, either express or implied.
 * See the License for the specific language governing permissions and
 * limitations under the License.
 */



package com.imageworks.spcue.dao.postgres;

import java.sql.ResultSet;
import java.sql.SQLException;
import java.util.ArrayList;
import java.util.EnumSet;
import java.util.List;
import java.sql.Timestamp;
import java.util.Optional;

import org.springframework.dao.DataAccessException;
import org.springframework.jdbc.core.RowMapper;
import org.springframework.jdbc.core.support.JdbcDaoSupport;

import com.imageworks.spcue.DispatchFrame;
import com.imageworks.spcue.FrameDetail;
import com.imageworks.spcue.FrameEntity;
import com.imageworks.spcue.FrameInterface;
import com.imageworks.spcue.JobInterface;
import com.imageworks.spcue.LayerDetail;
import com.imageworks.spcue.LayerInterface;
import com.imageworks.spcue.LightweightDependency;
import com.imageworks.spcue.ResourceUsage;
import com.imageworks.spcue.VirtualProc;
import com.imageworks.spcue.dao.FrameDao;
import com.imageworks.spcue.dao.criteria.FrameSearchInterface;
import com.imageworks.spcue.dispatcher.Dispatcher;
import com.imageworks.spcue.dispatcher.FrameReservationException;
import com.imageworks.spcue.grpc.depend.DependType;
import com.imageworks.spcue.grpc.job.CheckpointState;
import com.imageworks.spcue.grpc.job.FrameExitStatus;
import com.imageworks.spcue.grpc.job.FrameState;
import com.imageworks.spcue.grpc.job.FrameStateDisplayOverride;
import com.imageworks.spcue.grpc.job.FrameStateDisplayOverrideSeq;
import com.imageworks.spcue.grpc.job.JobState;
import com.imageworks.spcue.grpc.job.LayerType;
import com.imageworks.spcue.util.CueUtil;
import com.imageworks.spcue.util.FrameSet;
import com.imageworks.spcue.util.SqlUtil;

public class FrameDaoJdbc extends JdbcDaoSupport  implements FrameDao {

    private static final String UPDATE_FRAME_STOPPED_NORSS =
        "UPDATE "+
            "frame "+
        "SET " +
            "str_state=?, "+
            "int_exit_status = ?, " +
            "ts_stopped = current_timestamp, " +
            "ts_updated = current_timestamp,  " +
            "int_version = int_version + 1, " +
            "int_total_past_core_time = int_total_past_core_time + " +
                "round(INTERVAL_TO_SECONDS(current_timestamp - ts_started) * int_cores / 100)," +
            "int_total_past_gpu_time = int_total_past_gpu_time + " +
                "round(INTERVAL_TO_SECONDS(current_timestamp - ts_started) * int_gpus) " +
        "WHERE " +
            "frame.pk_frame = ? " +
        "AND " +
            "frame.str_state = ? " +
        "AND " +
            "frame.int_version = ? ";

    @Override
    public boolean updateFrameStopped(FrameInterface frame, FrameState state,
            int exitStatus) {
       return getJdbcTemplate().update(UPDATE_FRAME_STOPPED_NORSS,
                state.toString(), exitStatus, frame.getFrameId(),
                FrameState.RUNNING.toString(), frame.getVersion()) == 1;
    }

    private static final String UPDATE_FRAME_STOPPED =
        "UPDATE "+
            "frame "+
        "SET " +
            "str_state=?, "+
            "int_exit_status = ?, " +
            "ts_stopped = current_timestamp + interval '1' second, " +
            "ts_updated = current_timestamp, " +
            "int_mem_max_used = ?, " +
            "int_version = int_version + 1, " +
            "int_total_past_core_time = int_total_past_core_time + " +
                "round(INTERVAL_TO_SECONDS(current_timestamp + interval '1' second - ts_started) * int_cores / 100), " +
            "int_total_past_gpu_time = int_total_past_gpu_time + " +
                "round(INTERVAL_TO_SECONDS(current_timestamp + interval '1' second - ts_started) * int_gpus) " +
        "WHERE " +
            "frame.pk_frame = ? " +
        "AND " +
            "frame.str_state = ? " +
         "AND " +
            "frame.int_version = ? ";

    @Override
    public boolean updateFrameStopped(FrameInterface frame, FrameState state,
            int exitStatus, long maxRss) {


       return getJdbcTemplate().update(UPDATE_FRAME_STOPPED,
                state.toString(), exitStatus, maxRss,
                frame.getFrameId(), FrameState.RUNNING.toString(),
                frame.getVersion()) == 1;
    }

    private static final String UPDATE_FRAME_REASON =
        "UPDATE "+
            "frame "+
        "SET " +
            "str_state = ?, "+
            "int_exit_status = ?, " +
            "ts_stopped = current_timestamp, " +
            "ts_updated = current_timestamp, " +
            "int_version = int_version + 1 " +
        "WHERE " +
            "frame.pk_frame = ? " +
        "AND " +
            "frame.pk_frame NOT IN " +
                "(SELECT proc.pk_frame FROM " +
                    "proc WHERE proc.pk_frame=?)";

    private int updateFrame(FrameInterface frame, int exitStatus) {

        int result =  getJdbcTemplate().update(
                UPDATE_FRAME_REASON,
                FrameState.WAITING.toString(),
                exitStatus,
                frame.getFrameId(),
                frame.getFrameId());

        return result;
    }

    @Override
    public boolean updateFrameHostDown(FrameInterface frame) {
        return updateFrame(frame, Dispatcher.EXIT_STATUS_DOWN_HOST) > 0;
    }

    @Override
    public boolean updateFrameCleared(FrameInterface frame) {
        return updateFrame(frame, Dispatcher.EXIT_STATUS_FRAME_CLEARED) > 0;
    }

    private static final String UPDATE_FRAME_MEMORY_ERROR =
            "UPDATE "+
                "frame "+
            "SET " +
                 "int_exit_status = ?, " +
                 "int_version = int_version + 1 " +
                 "WHERE " +
                 "frame.pk_frame = ? ";
    @Override
    public boolean updateFrameMemoryError(FrameInterface frame) {
        int result =  getJdbcTemplate().update(
                UPDATE_FRAME_MEMORY_ERROR,
                Dispatcher.EXIT_STATUS_MEMORY_FAILURE,
                frame.getFrameId());

        return result > 0;
    }

    private static final String UPDATE_FRAME_STARTED =
        "UPDATE " +
            "frame " +
        "SET " +
            "str_state = ?, " +
            "str_host = ?, " +
            "int_cores = ?, " +
            "int_mem_reserved = ?, " +
            "int_gpus = ?, " +
            "int_gpu_mem_reserved = ?, " +
            "ts_updated = current_timestamp, " +
            "ts_started = current_timestamp, " +
            "ts_stopped = null, " +
            "int_version = int_version + 1 " +
        "WHERE " +
            "pk_frame = ? " +
        "AND " +
            "str_state = ? " +
        "AND " +
            "int_version = ? " +
        "AND " +
            "frame.pk_layer IN (" +
                "SELECT " +
                    "layer.pk_layer " +
                "FROM " +
                    "layer " +
                "LEFT JOIN layer_limit ON layer_limit.pk_layer = layer.pk_layer " +
                "LEFT JOIN limit_record ON limit_record.pk_limit_record = layer_limit.pk_limit_record " +
                "LEFT JOIN (" +
                    "SELECT " +
                        "limit_record.pk_limit_record, " +
                        "SUM(layer_stat.int_running_count) AS int_sum_running " +
                    "FROM " +
                        "layer_limit " +
                    "LEFT JOIN limit_record ON layer_limit.pk_limit_record = limit_record.pk_limit_record " +
                    "LEFT JOIN layer_stat ON layer_stat.pk_layer = layer_limit.pk_layer " +
                    "GROUP BY limit_record.pk_limit_record) AS sum_running " +
                "ON limit_record.pk_limit_record = sum_running.pk_limit_record " +
                "WHERE " +
                    "sum_running.int_sum_running < limit_record.int_max_value " +
                    "OR sum_running.int_sum_running IS NULL " +
            ")";

    private static final String UPDATE_FRAME_RETRIES =
        "UPDATE " +
            "frame " +
        "SET " +
            "int_retries = int_retries + 1 " +
        "WHERE " +
            "pk_frame = ? " +
        "AND " +
            "int_exit_status NOT IN (?,?,?,?,?,?,?) ";

    @Override
    public void updateFrameStarted(VirtualProc proc, FrameInterface frame) {

        lockFrameForUpdate(frame, FrameState.WAITING);

        try {
            int result = getJdbcTemplate().update(UPDATE_FRAME_STARTED,
                    FrameState.RUNNING.toString(), proc.hostName, proc.coresReserved,
                proc.memoryReserved, proc.gpusReserved, proc.gpuMemoryReserved, frame.getFrameId(),
                    FrameState.WAITING.toString(), frame.getVersion());
            if (result == 0) {
                String error_msg = "the frame " +
                        frame + " was updated by another thread.";
                throw new FrameReservationException(error_msg);
            }
        } catch (DataAccessException e) {
            /*
             * This usually happens when the folder's max cores
             * limit has exceeded
             */
            throw new FrameReservationException(e.getCause());
        }

        /*
         * Frames that were killed via nimby or hardware errors not attributed to
         * the software do not increment the retry counter. Like failed launch,
         * orphaned frame, failed kill or down host.
         */
        try {
            getJdbcTemplate().update(UPDATE_FRAME_RETRIES,
                    frame.getFrameId(), -1, FrameExitStatus.SKIP_RETRY_VALUE,
                    FrameExitStatus.FAILED_LAUNCH_VALUE, Dispatcher.EXIT_STATUS_FRAME_CLEARED,
                    Dispatcher.EXIT_STATUS_FRAME_ORPHAN, Dispatcher.EXIT_STATUS_FAILED_KILL,
                    Dispatcher.EXIT_STATUS_DOWN_HOST);
        } catch (DataAccessException e) {
            throw new FrameReservationException(e.getCause());
        }
    }

    private static final String UPDATE_FRAME_FIXED =
        "UPDATE "+
            "frame "+
        "SET " +
            "str_state = ?,"+
            "str_host=?, " +
            "int_cores=?, "+
            "int_mem_reserved = ?, " +
            "int_gpus = ?, " +
            "int_gpu_mem_reserved = ?, " +
            "ts_updated = current_timestamp, " +
            "ts_started = current_timestamp, " +
            "ts_stopped = null, "+
            "int_version = int_version + 1 " +
        "WHERE " +
            "pk_frame = ? " +
        "AND " +
            "str_state = 'RUNNING'";

    @Override
    public boolean updateFrameFixed(VirtualProc proc, FrameInterface frame) {
        return getJdbcTemplate().update(UPDATE_FRAME_FIXED,
                FrameState.RUNNING.toString(), proc.hostName, proc.coresReserved,
                proc.memoryReserved, proc.gpusReserved, proc.gpuMemoryReserved, frame.getFrameId()) == 1;
    }

    @Override
    public DispatchFrame getDispatchFrame(String uuid) {
        return getJdbcTemplate().queryForObject(
                GET_DISPATCH_FRAME, DISPATCH_FRAME_MAPPER, uuid);
    }

    static final RowMapper<DispatchFrame> DISPATCH_FRAME_MAPPER = new RowMapper<DispatchFrame>() {
        public DispatchFrame mapRow(ResultSet rs, int rowNum) throws SQLException {
            DispatchFrame frame = new DispatchFrame();
            frame.id = rs.getString("pk_frame");
            frame.name = rs.getString("frame_name");
            frame.layerId = rs.getString("pk_layer");
            frame.jobId = rs.getString("pk_job");
            frame.showId = rs.getString("pk_show");
            frame.facilityId = rs.getString("pk_facility");
            frame.retries = rs.getInt("int_retries");
            frame.state = FrameState.valueOf(rs.getString("frame_state"));
            frame.command = rs.getString("str_cmd");
            frame.jobName = rs.getString("job_name");
            frame.layerName = rs.getString("layer_name");
            frame.chunkSize = rs.getInt("int_chunk_size");
            frame.range = rs.getString("str_range");
            frame.logDir = rs.getString("str_log_dir");
            frame.shot = rs.getString("str_shot");
            frame.show = rs.getString("show_name");
            frame.owner = rs.getString("str_user");
            int uid = rs.getInt("int_uid");
            frame.uid = rs.wasNull() ? Optional.empty() : Optional.of(uid);
            frame.state = FrameState.valueOf(rs.getString("frame_state"));
            frame.minCores = rs.getInt("int_cores_min");
            frame.maxCores = rs.getInt("int_cores_max");
            frame.threadable = rs.getBoolean("b_threadable");
            frame.setMinMemory(rs.getLong("int_mem_min"));
            frame.minGpus = rs.getInt("int_gpus_min");
            frame.maxGpus = rs.getInt("int_gpus_max");
            frame.minGpuMemory = rs.getLong("int_gpu_mem_min");
            frame.version = rs.getInt("int_version");
            frame.services = rs.getString("str_services");
            frame.os = rs.getString("str_os");
            frame.lokiEnabled = rs.getBoolean("b_loki_enabled");
            frame.lokiURL = rs.getString("str_loki_url");
            return frame;
        }
    };

    private static final String GET_DISPATCH_FRAME =
        "SELECT " +
            "show.str_name AS show_name, "+
            "job.str_name AS job_name, " +
            "job.pk_job,"+
            "job.pk_show,"+
            "job.pk_facility,"+
            "job.str_name,"+
            "job.str_shot,"+
            "job.str_user,"+
            "job.int_uid,"+
            "job.str_log_dir,"+
<<<<<<< HEAD
            "job.str_os,"+
            "job.b_loki_enabled,"+
            "job.str_loki_url,"+
=======
            "COALESCE(str_os, '') AS str_os, " +
>>>>>>> 471bc0fa
            "frame.str_name AS frame_name, "+
            "frame.str_state AS frame_state, "+
            "frame.pk_frame, "+
            "frame.pk_layer, "+
            "frame.int_retries, "+
            "frame.int_version, " +
            "layer.str_name AS layer_name, " +
            "layer.str_type AS layer_type, "+
            "layer.str_cmd, "+
            "layer.int_cores_min,"+
            "layer.int_cores_max,"+
            "layer.b_threadable,"+
            "layer.int_mem_min, "+
            "layer.int_gpus_min,"+
            "layer.int_gpus_max,"+
            "layer.int_gpu_mem_min, "+
            "layer.str_range, "+
            "layer.int_chunk_size, " +
            "layer.str_services " +
        "FROM " +
            "layer, " +
            "job, "+
            "show, " +
            "frame LEFT JOIN proc ON (proc.pk_frame = frame.pk_frame) " +
        "WHERE " +
            "job.pk_show = show.pk_show "+
        "AND " +
            "frame.pk_job = job.pk_job " +
        "AND " +
            "frame.pk_layer = layer.pk_layer " +
        "AND " +
            "frame.pk_frame = ?";

    private static final String GET_FRAME_DETAIL =
        "SELECT " +
            "frame.*, " +
            "job.pk_facility," +
            "job.pk_show " +
        "FROM " +
            "frame," +
            "layer," +
            "job," +
            "show " +
        "WHERE "+
            "frame.pk_job = job.pk_job " +
        "AND " +
            "frame.pk_layer = layer.pk_layer " +
         "AND "+
             "job.pk_show = show.pk_show ";

    private static final String GET_MINIMAL_FRAME =
        "SELECT " +
            "frame.pk_frame," +
            "frame.str_name, " +
            "frame.pk_job, " +
            "frame.pk_layer, "+
            "frame.str_state, " +
            "frame.int_version, "+
            "job.pk_show, " +
            "job.pk_facility "+
        "FROM " +
            "frame," +
            "layer," +
            "job," +
            "show " +
        "WHERE "+
            "frame.pk_job = job.pk_job " +
        "AND " +
            "frame.pk_layer = layer.pk_layer " +
        "AND " +
            "job.pk_show = show.pk_show ";

    private static final RowMapper<FrameInterface> FRAME_MAPPER =
        new RowMapper<FrameInterface>() {
        public FrameEntity mapRow(ResultSet rs,
                int rowNum) throws SQLException {
            FrameEntity frame = new FrameEntity();
            frame.id = rs.getString("pk_frame");
            frame.name = rs.getString("str_name");
            frame.jobId = rs.getString("pk_job");
            frame.layerId = rs.getString("pk_layer");
            frame.showId = rs.getString("pk_show");
            frame.facilityId = rs.getString("pk_facility");
            frame.version = rs.getInt("int_version");
            return frame;
        }
    };

    private static final RowMapper<FrameDetail> FRAME_DETAIL_MAPPER = new RowMapper<FrameDetail>() {
        public FrameDetail mapRow(ResultSet rs, int rowNum) throws SQLException {
            FrameDetail frame = new FrameDetail();
            frame.id = rs.getString("pk_frame");
            frame.dependCount = rs.getInt("int_depend_count");
            frame.exitStatus = rs.getInt("int_exit_status");
            frame.jobId = rs.getString("pk_job");
            frame.layerId = rs.getString("pk_layer");
            frame.showId = rs.getString("pk_show");
            frame.maxRss = rs.getLong("int_mem_max_used");
            frame.name = rs.getString("str_name");
            frame.number = rs.getInt("int_number");
            frame.dispatchOrder = rs.getInt("int_dispatch_order");
            frame.retryCount = rs.getInt("int_retries");
            frame.dateStarted = rs.getTimestamp("ts_started");
            frame.dateStopped = rs.getTimestamp("ts_stopped");
            frame.dateUpdated = rs.getTimestamp("ts_updated");
            frame.dateLLU = rs.getTimestamp("ts_llu");
            frame.version = rs.getInt("int_version");

            if (rs.getString("str_host") != null) {
                frame.lastResource = String.format("%s/%d/%d",rs.getString("str_host"),rs.getInt("int_cores"),rs.getInt("int_gpus"));
            }
            else {
                frame.lastResource = "";
            }
            frame.state = FrameState.valueOf(rs.getString("str_state"));

            return frame;
        }
    };

    public static final String FIND_ORPHANED_FRAMES =
        "SELECT " +
            "frame.pk_frame, " +
            "frame.pk_layer, " +
            "frame.str_name, " +
            "frame.int_version, " +
            "job.pk_job, " +
            "job.pk_show, " +
            "job.pk_facility " +
        "FROM " +
            "frame, " +
            "job " +
        "WHERE " +
            "job.pk_job = frame.pk_job " +
        "AND " +
            "frame.str_state = 'RUNNING' " +
        "AND " +
            "job.str_state = 'PENDING' " +
        "AND " +
            "(SELECT COUNT(1) FROM proc WHERE proc.pk_frame = frame.pk_frame) = 0 " +
        "AND " +
            "current_timestamp - frame.ts_updated > interval '300' second";

    @Override
    public List<FrameInterface> getOrphanedFrames() {
        return getJdbcTemplate().query(FIND_ORPHANED_FRAMES,
                FRAME_MAPPER);
    }

    private static final String IS_ORPHAN =
        "SELECT " +
            "COUNT(1) " +
        "FROM " +
            "frame " +
        "WHERE " +
            "frame.pk_frame = ? " +
        "AND " +
            "frame.str_state = 'RUNNING' " +
        "AND " +
            "(SELECT COUNT(1) FROM proc WHERE proc.pk_frame = frame.pk_frame) = 0 " +
        "AND " +
            "current_timestamp - frame.ts_updated > interval '300' second";

    @Override
    public boolean isOrphan(FrameInterface frame) {
        return getJdbcTemplate().queryForObject(IS_ORPHAN, Integer.class,
                frame.getFrameId()) == 1;
    }

    private static final String INSERT_FRAME =
        "INSERT INTO " +
        "frame " +
        "("+
            "pk_frame, " +
            "pk_layer, " +
            "pk_job, " +
            "str_name, " +
            "str_state, " +
            "int_number, " +
            "int_dispatch_order, " +
            "int_layer_order, "+
            "ts_updated, "+
            "ts_llu "+
        ") " +
        "VALUES (?,?,?,?,?,?,?,?,current_timestamp,current_timestamp)";

    @Override
    public void insertFrames(LayerDetail layer, List<Integer> frames) {

        int count = 0;
        for (int frame: frames) {
            getJdbcTemplate().update(INSERT_FRAME,
                    SqlUtil.genKeyRandom(),
                    layer.getLayerId(),
                    layer.getJobId(),
                    CueUtil.buildFrameName(layer, frame),
                    FrameState.SETUP.toString(),
                    frame,
                    count,
                    layer.dispatchOrder);
            count++;
        }
    }

    @Override
    public List<FrameInterface> getDependentFrames(LightweightDependency depend) {

        /*
         * Compound depends are handled in the DependManager.
         */

        String key = null;
        StringBuilder sb = new StringBuilder(4096);
        sb.append(GET_MINIMAL_FRAME);
        sb.append(" AND frame.int_depend_count > 0 ");

        if (EnumSet.of(
                DependType.JOB_ON_JOB,
                DependType.JOB_ON_LAYER,
                DependType.JOB_ON_FRAME).contains(depend.type)) {
            sb.append("AND job.pk_job = ?");
            key = depend.dependErJobId;
        }
        else if (EnumSet.of(
                DependType.LAYER_ON_FRAME,
                DependType.LAYER_ON_LAYER,
                DependType.LAYER_ON_JOB).contains(depend.type)) {
            sb.append("AND layer.pk_layer = ?");
            key = depend.dependErLayerId;
        }
        else if (EnumSet.of(
                DependType.FRAME_ON_JOB,
                DependType.FRAME_ON_LAYER,
                DependType.FRAME_ON_FRAME).contains(depend.type)) {
            sb.append("AND frame.pk_frame = ?");
            key = depend.dependErFrameId;
        }
        else {
            return new ArrayList<FrameInterface>(1);
        }

        return getJdbcTemplate().query(
                sb.toString(), FRAME_MAPPER,
                new Object[] { key });
    }

    @Override
    public FrameInterface findFrame(LayerInterface layer, int number) {
        return getJdbcTemplate().queryForObject(
                GET_MINIMAL_FRAME + " AND frame.pk_layer=? AND int_number=?",
                FRAME_MAPPER, layer.getLayerId(), number);
    }

    @Override
    public FrameDetail getFrameDetail(FrameInterface frame) {
        return getJdbcTemplate().queryForObject(
                GET_FRAME_DETAIL + " AND pk_frame=?",
                FRAME_DETAIL_MAPPER, frame.getFrameId());
    }

    @Override
    public FrameDetail getFrameDetail(String id) {
        return getJdbcTemplate().queryForObject(
                GET_FRAME_DETAIL + " AND pk_frame=?",
                FRAME_DETAIL_MAPPER, id);
    }

    @Override
    public FrameDetail findFrameDetail(JobInterface job, String name) {
        //Uses C_FRAME_STR_NAME_UNQ
        return getJdbcTemplate().queryForObject(
                GET_FRAME_DETAIL + " AND frame.str_name=? AND frame.pk_job=?",
                FRAME_DETAIL_MAPPER, name, job.getJobId());
    }

    @Override
    public List<FrameDetail> findFrameDetails(FrameSearchInterface r) {
        return getJdbcTemplate().query(r.getFilteredQuery(GET_FRAME_DETAIL),
                FRAME_DETAIL_MAPPER, r.getValuesArray());
    }

    @Override
    public List<FrameInterface> findFrames(FrameSearchInterface r) {
        return getJdbcTemplate().query(r.getFilteredQuery(GET_MINIMAL_FRAME),
                FRAME_MAPPER, r.getValuesArray());
    }

    private static final String FIND_LONGEST_FRAME =
        "SELECT " +
            "pk_frame " +
        "FROM " +
            "frame, " +
            "layer " +
        "WHERE " +
            "frame.pk_layer = layer.pk_layer " +
        "AND " +
            "frame.pk_job = ? "+
        "AND " +
            "str_state=? "+
        "AND " +
            "layer.str_type=? " +
        "ORDER BY "+
            "ts_stopped - ts_started DESC " +
        "LIMIT 1";

    @Override
    public FrameDetail findLongestFrame(JobInterface job) {
        String pk_frame = getJdbcTemplate().queryForObject(
                FIND_LONGEST_FRAME, String.class, job.getJobId(),
                FrameState.SUCCEEDED.toString(), LayerType.RENDER.toString());
        return getFrameDetail(pk_frame);
    }

    private static final String FIND_SHORTEST_FRAME =
        "SELECT " +
            "pk_frame " +
        "FROM " +
            "frame, " +
            "layer " +
        "WHERE " +
            "frame.pk_layer = layer.pk_layer " +
        "AND " +
            "frame.pk_job = ? " +
        "AND " +
            "frame.str_state = ? " +
        "AND " +
            "layer.str_type = ? " +
        "ORDER BY " +
            "ts_stopped - ts_started ASC " +
        "LIMIT 1";

    @Override
    public FrameDetail findShortestFrame(JobInterface job) {
        String pk_frame = getJdbcTemplate().queryForObject(
                FIND_SHORTEST_FRAME, String.class, job.getJobId(),
                FrameState.SUCCEEDED.toString(),LayerType.RENDER.toString());
        return getFrameDetail(pk_frame);
    }

    @Override
    public FrameInterface getFrame(String id) {
        return getJdbcTemplate().queryForObject(
                GET_MINIMAL_FRAME + " AND frame.pk_frame=?",
                FRAME_MAPPER, id);
    }

    @Override
    public FrameInterface findFrame(JobInterface job, String name) {
        //Uses C_FRAME_STR_NAME_UNQ
        return getJdbcTemplate().queryForObject(
                GET_MINIMAL_FRAME + " AND frame.str_name=? AND frame.pk_job=?",
                FRAME_MAPPER, name, job.getJobId());
    }

    @Override
    public void checkRetries(FrameInterface frame) {
        int max_retries = getJdbcTemplate().queryForObject(
                "SELECT int_max_retries FROM job WHERE pk_job=?", Integer.class,
                frame.getJobId());

        if (getJdbcTemplate().queryForObject(
                "SELECT int_retries FROM frame WHERE pk_frame=?", Integer.class,
                frame.getFrameId()) >= max_retries) {
            getJdbcTemplate().update(
                    "UPDATE frame SET str_state=? WHERE pk_frame=?",
                    FrameState.DEAD.toString(), frame.getFrameId());
        }
    }

    private static final String UPDATE_FRAME_STATE =
        "UPDATE " +
            "frame "+
        "SET " +
            "str_state = ?, " +
            "ts_updated = current_timestamp, " +
            "int_version = int_version + 1 " +
        "WHERE " +
            "pk_frame = ? " +
        "AND " +
            "int_version = ? ";

    @Override
    public boolean updateFrameState(FrameInterface frame, FrameState state) {
        if (getJdbcTemplate().update(UPDATE_FRAME_STATE,
                state.toString(),
                frame.getFrameId(),
                frame.getVersion()) == 1) {
            logger.info("The frame " + frame + " state changed to " +
                    state.toString());
            return true;
        }
        logger.info("Failed to change the frame " + frame + " state to " +
                state.toString());
        return false;
    }

    private static final String MARK_AS_WAITING =
        "UPDATE " +
            "frame "+
        "SET " +
            "str_state=?, " +
            "ts_updated = current_timestamp, " +
            "ts_llu = current_timestamp, " +
            "int_depend_count = 0, " +
            "int_version = int_version + 1 " +
        "WHERE " +
            "pk_frame = ? " +
        "AND " +
            "int_version = ? " +
        "AND " +
            "str_state = ? ";

    @Override
    public void markFrameAsWaiting(FrameInterface frame) {
        getJdbcTemplate().update(
                MARK_AS_WAITING,
                FrameState.WAITING.toString(),
                frame.getFrameId(),
                frame.getVersion(),
                FrameState.DEPEND.toString());
    }

    private static final String MARK_AS_DEPEND =
        "UPDATE " +
            "frame "+
        "SET " +
            "str_state=?, " +
            "int_depend_count = ?, "+
            "ts_updated = current_timestamp, " +
            "int_version = int_version + 1 " +
        "WHERE " +
            "pk_frame = ? " +
        "AND " +
            "int_version = ? " +
        "AND " +
            "str_state = ? ";

    private static final String GET_FRAME_DEPEND_COUNT =
        "SELECT " +
            "COUNT(1) " +
        "FROM " +
            "depend " +
        "WHERE " +
            "( " +
               "(pk_job_depend_er = ? AND str_type LIKE 'JOB#_ON%' ESCAPE '#') " +
            "OR " +
                "pk_layer_depend_er = ? " +
            "OR " +
                "pk_frame_depend_er = ? " +
            ") " +
        "AND " +
            "depend.b_active = true " +
        "AND " +
            "depend.b_composite = false ";

    public void markFrameAsDepend(FrameInterface frame) {
        // We need to full depend count in this case to reset the
        // frames's depend count accurately.
        int depend_count = getJdbcTemplate().queryForObject(
                GET_FRAME_DEPEND_COUNT, Integer.class,
                frame.getJobId(),frame.getLayerId(),frame.getFrameId());

        if (depend_count > 0) {
            getJdbcTemplate().update(
                    MARK_AS_DEPEND,
                    FrameState.DEPEND.toString(),
                    depend_count,
                    frame.getFrameId(),
                    frame.getVersion(),
                    FrameState.WAITING.toString());
        }
    }

    private static final String FIND_HIGHEST_MEM_FRAME =
        "SELECT " +
            "pk_frame " +
        "FROM " +
            "frame " +
        "WHERE " +
            "pk_job = ? " +
        "AND " +
            "str_state = ? " +
        "ORDER BY " +
            "int_mem_max_used DESC " +
        "LIMIT 1";

    @Override
    public FrameDetail findHighestMemoryFrame(JobInterface job) {
        String pk_frame = getJdbcTemplate().queryForObject(
                FIND_HIGHEST_MEM_FRAME, String.class, job.getJobId(),
                FrameState.SUCCEEDED.toString());
        return getFrameDetail(pk_frame);
    }

    private static final String FIND_LOWEST_MEM_FRAME =
        "SELECT " +
            "pk_frame " +
        "FROM " +
            "frame " +
        "WHERE " +
            "pk_job = ? " +
        "AND " +
            "str_state = ? " +
        "ORDER BY " +
            "int_mem_max_used ASC " +
        "LIMIT 1";

    @Override
    public FrameDetail findLowestMemoryFrame(JobInterface job) {
        String pk_frame = getJdbcTemplate().queryForObject(
                FIND_LOWEST_MEM_FRAME, String.class, job.getJobId(),
                FrameState.SUCCEEDED.toString());
        return getFrameDetail(pk_frame);
    }

    @Override
    public void reorderFramesFirst(LayerInterface layer, FrameSet frameSet) {
        int start;
        int size = frameSet.size();
        int min = getJdbcTemplate().queryForObject(
                "SELECT MIN(int_dispatch_order) FROM frame WHERE pk_layer=?", Integer.class,
                layer.getLayerId());

        start = min - size;
        for (int frameIdx=0; frameIdx < size; frameIdx++) {
            getJdbcTemplate().update(
                    "UPDATE frame SET int_dispatch_order=? WHERE str_name=? AND pk_job=?",
                    start, CueUtil.buildFrameName(layer, frameSet.get(frameIdx)), layer.getJobId());

            logger.info("reordering " + CueUtil.buildFrameName(layer, frameSet.get(frameIdx)) + " to " +
                    start);
            start++;
        }
    }

    @Override
    public void reorderFramesLast(LayerInterface layer, FrameSet frameSet) {
        int start;
        int size = frameSet.size();
        List<Object[]> frames = new ArrayList<>(size);
        int max = getJdbcTemplate().queryForObject(
                "SELECT MAX(int_dispatch_order) FROM frame WHERE pk_layer=?", Integer.class,
                layer.getLayerId());

        start = max + 1;
        for (int i=0; i <= size; i++) {
            frames.add(new Object[] { start + i, CueUtil.buildFrameName(layer, i), layer.getJobId() });
        }

        if (frames.size() > 0) {
            getJdbcTemplate().batchUpdate(
                    "UPDATE frame SET int_dispatch_order=? WHERE str_name=? AND pk_job=?", frames);
        }
    }

    @Override
    public void reorderLayerReverse(LayerInterface layer, FrameSet frameSet) {

        int size = frameSet.size();
        List<Object[]> frames = new ArrayList<>(size);

        for (int i=0; i< size; i++) {
            if (i >= size - i -1) { break; }
            try {
                int a = getJdbcTemplate().queryForObject(
                        "SELECT int_dispatch_order FROM frame WHERE str_name=? AND pk_job=? AND pk_layer=?", Integer.class,
                        CueUtil.buildFrameName(layer,frameSet.get(i)), layer.getJobId(), layer.getLayerId());

                int b = getJdbcTemplate().queryForObject(
                        "SELECT int_dispatch_order FROM frame WHERE str_name=? AND pk_job=? AND pk_layer=?", Integer.class,
                        CueUtil.buildFrameName(layer,frameSet.get(size-i-1)), layer.getJobId(), layer.getLayerId());

                frames.add(new Object[] { a, layer.getLayerId(), CueUtil.buildFrameName(layer,frameSet.get(size-i-1)) });
                frames.add(new Object[] { b, layer.getLayerId(), CueUtil.buildFrameName(layer,frameSet.get(i)) });

            } catch (Exception e) {
                logger.info("frame not found while attempting to reverse layer, skipping");
            }
        }

        if (frames.size() > 0) {
            getJdbcTemplate().batchUpdate(
                    "UPDATE frame SET int_dispatch_order=? WHERE pk_layer=? and str_name=?", frames);
        }
    }

    @Override
    public void staggerLayer(LayerInterface layer, String frameRange, int stagger) {

        /*
         * If the layer is only 1 frame we don't stagger it.
         */
        if (getJdbcTemplate().queryForObject(
                "SELECT int_total_count FROM layer_stat WHERE pk_layer=?", Integer.class,
                layer.getLayerId()) == 1) {
            return;
        }

        logger.info("staggering: " + layer.getName() + " range: " + frameRange
                + " on " + stagger);

        FrameSet frameSet = null;
        FrameSet range = null;

        try {
            frameSet = new FrameSet(frameRange + ":" + stagger);
            range = new FrameSet(frameRange);
        } catch (Exception e) {
            logger.warn("failed to stagger layer: " + layer.getName() + ", " + e);
            return;
        }

        /*
         * Find the dispatch order of the first frame we're working with and base
         * our other staggers of this value.
         */
        int first = getJdbcTemplate().queryForObject(
                "SELECT int_dispatch_order FROM frame WHERE str_name=? AND pk_job=? AND pk_layer=?", Integer.class,
                CueUtil.buildFrameName(layer, range.get(0)), layer.getJobId(), layer.getLayerId());

        int size = range.size();
        for (int i=0; i < size; i++) {
            int frame = range.get(i);
            int newDispatchOrder = frameSet.index(frame) + first;

            getJdbcTemplate().update(
                    "UPDATE frame SET int_dispatch_order=? WHERE pk_layer=? and str_name=?",
                    newDispatchOrder, layer.getLayerId(), CueUtil.buildFrameName(layer, frame));
        }
    }

    @Override
    public boolean isFrameComplete(FrameInterface f) {

        String state = getJdbcTemplate().queryForObject(
                "SELECT str_state FROM frame WHERE pk_frame=?",
                String.class, f.getFrameId());

        if (state.equals(FrameState.SUCCEEDED.toString()) ||
                state.equals(FrameState.EATEN.toString())) {
            return true;
        }

        return false;
    }

    private static final
        RowMapper<ResourceUsage> RESOURCE_USAGE_MAPPER =
        new RowMapper<ResourceUsage>() {
        public ResourceUsage mapRow(ResultSet rs,
                int rowNum) throws SQLException {
            return new ResourceUsage(
                    rs.getLong("int_clock_time"),
                    rs.getInt("int_cores"),
                    rs.getInt("int_gpus"));
        }

    };

    @Override
    public ResourceUsage getResourceUsage(FrameInterface f) {
        /*
         * Using current_timestamp = ts_started here because ts_stopped is not set.
         * Stopping the frame allows it to be dispatched again, which could
         * blow away the ts_stopped time.
         */
        return getJdbcTemplate().queryForObject(
                "SELECT " +
                    "COALESCE(interval_to_seconds(current_timestamp - ts_started), 1) " +
                        "AS int_clock_time, " +
                    "COALESCE(int_cores, 100) AS int_cores," +
                    "int_gpus " +
                "FROM " +
                    "frame " +
                "WHERE " +
                    "pk_frame = ?", RESOURCE_USAGE_MAPPER, f.getFrameId());
    }

    private static final String UPDATE_FRAME_MEMORY_USAGE_AND_LLU_TIME =
        "UPDATE " +
            "frame " +
        "SET " +
            "ts_updated = current_timestamp," +
            "int_mem_max_used = ?," +
            "int_mem_used = ?," +
            "ts_llu = ? " +
        "WHERE " +
            "pk_frame = ? ";

    @Override
    public void updateFrameMemoryUsageAndLluTime(FrameInterface f, long maxRss, long rss,
            long lluTime) {
        getJdbcTemplate().update(UPDATE_FRAME_MEMORY_USAGE_AND_LLU_TIME,
                maxRss, rss, new Timestamp(lluTime * 1000l), f.getFrameId());
    }

    /**
     * Attempt a SELECT FOR UPDATE NOWAIT on the frame record.  If
     * the frame is being modified by another transaction or if
     * the version has been incremented a FrameReservationException
     * is thrown.
     *
     * @param frame
     * @param state
     */
    @Override
    public void lockFrameForUpdate(FrameInterface frame, FrameState state) {
        try {
            getJdbcTemplate().queryForObject(
                    "SELECT pk_frame FROM frame WHERE pk_frame=? AND " +
                    "str_state=? AND int_version =? FOR UPDATE NOWAIT",
                    String.class, frame.getFrameId(),
                    state.toString(), frame.getVersion());
        } catch (Exception e) {
            String error_msg = "the frame " +
                frame + " was updated by another thread.";
            throw new FrameReservationException(error_msg, e);
        }
    }

    @Override
    public boolean updateFrameCheckpointState(FrameInterface frame, CheckpointState state) {

        logger.info("Setting checkpoint state to: " + state.toString());

        boolean result = false;

        if (state.equals(CheckpointState.COMPLETE)) {
            /*
             * Only update the checkpoint state to complete if the state
             * is either Copying or Enabled.
             */
            result = getJdbcTemplate().update(
                    "UPDATE frame SET str_checkpoint_state=?, " +
                    "int_checkpoint_count=int_checkpoint_count + 1 WHERE " +
                    "pk_frame=? AND str_checkpoint_state IN (?, ?)",
                    CheckpointState.COMPLETE.toString(),
                    frame.getFrameId(),
                    CheckpointState.COPYING.toString(),
                    CheckpointState.ENABLED.toString()) == 1;
        }
        else {
            result = getJdbcTemplate().update(
                    "UPDATE frame SET str_checkpoint_state=? WHERE pk_frame=?",
                    state.toString(), frame.getFrameId()) == 1;
        }

        /*
         * If the checkpoint state is complete or disabled then set the frame
         * state back to waiting, if and only if the frame state is currently
         * in the checkpoint state.
         */
        if ((state.equals(CheckpointState.DISABLED)) ||
            state.equals(CheckpointState.COMPLETE) && result) {
            getJdbcTemplate().update(
                    "UPDATE frame SET str_state=? WHERE pk_frame=? AND str_state=?",
                    FrameState.WAITING.toString(), frame.getFrameId(),
                    FrameState.CHECKPOINT.toString());
        }

        return result;
    }

    @Override
    public List<FrameInterface> getStaleCheckpoints(int cutoffTimeSec) {
        return getJdbcTemplate().query(
                GET_MINIMAL_FRAME +
                " AND job.str_state=? " +
                " AND frame.str_state=? " +
                " AND current_timestamp - frame.ts_stopped > interval '" + cutoffTimeSec + "' second",
                FRAME_MAPPER,
                JobState.PENDING.toString(),
                FrameState.CHECKPOINT.toString());
    }

    private static final String CREATE_FRAME_STATE_OVERRIDE =
        "INSERT INTO frame_state_display_overrides (" +
            "pk_frame_override," +
            "pk_frame," +
            "str_frame_state," +
            "str_override_text," +
            "str_rgb" +
            ") " +
            "VALUES (?,?,?,?,?)";

    @Override
    public void setFrameStateDisplayOverride(String frameId,
                                             FrameStateDisplayOverride override) {
        getJdbcTemplate().update(CREATE_FRAME_STATE_OVERRIDE,
            SqlUtil.genKeyRandom(),
            frameId,
            override.getState().toString(),
            override.getText(),
            Integer.toString(override.getColor().getRed()) + ","
                    + Integer.toString(override.getColor().getGreen()) + ","
                    + Integer.toString(override.getColor().getBlue())
        );
    }

    private static final String GET_FRAME_STATE_OVERRIDE =
        "SELECT * from frame_state_display_overrides WHERE pk_frame = ?";

    private static final RowMapper<FrameStateDisplayOverride> OVERRIDE_MAPPER =
        new RowMapper<FrameStateDisplayOverride>() {
            public FrameStateDisplayOverride mapRow(ResultSet rs,
                                                    int rowNum) throws SQLException {
                String[] rgb = rs.getString("str_rgb").split(",");
                return FrameStateDisplayOverride.newBuilder()
                    .setState(FrameState.valueOf(rs.getString("str_frame_state")))
                    .setText(rs.getString("str_override_text"))
                    .setColor(FrameStateDisplayOverride.RGB.newBuilder()
                        .setRed(Integer.parseInt(rgb[0]))
                        .setGreen(Integer.parseInt(rgb[1]))
                        .setBlue(Integer.parseInt(rgb[2]))
                        .build())
                    .build();
            }
        };

    @Override
    public FrameStateDisplayOverrideSeq getFrameStateDisplayOverrides(String frameId) {
        List<FrameStateDisplayOverride> overrides = getJdbcTemplate().query(
                GET_FRAME_STATE_OVERRIDE, OVERRIDE_MAPPER, frameId);
        return FrameStateDisplayOverrideSeq.newBuilder()
                .addAllOverrides(overrides)
                .build();
    }

    private static final String UPDATE_FRAME_STATE_OVERRIDE =
            "UPDATE " +
                "frame_state_display_overrides " +
            "SET " +
                "str_override_text = ?," +
                "str_rgb = ? " +
            "WHERE " +
                "pk_frame = ? " +
            "AND " +
                "str_frame_state = ?";

    @Override
    public void updateFrameStateDisplayOverride(String frameId,
                                                 FrameStateDisplayOverride override) {
        getJdbcTemplate().update(UPDATE_FRAME_STATE_OVERRIDE,
                override.getText(),
                Integer.toString(override.getColor().getRed()) + ","
                        + Integer.toString(override.getColor().getGreen()) + ","
                        + Integer.toString(override.getColor().getBlue()),
                frameId,
                override.getState().toString());
    }
}<|MERGE_RESOLUTION|>--- conflicted
+++ resolved
@@ -350,13 +350,9 @@
             "job.str_user,"+
             "job.int_uid,"+
             "job.str_log_dir,"+
-<<<<<<< HEAD
-            "job.str_os,"+
+            "COALESCE(str_os, '') AS str_os, " +
             "job.b_loki_enabled,"+
             "job.str_loki_url,"+
-=======
-            "COALESCE(str_os, '') AS str_os, " +
->>>>>>> 471bc0fa
             "frame.str_name AS frame_name, "+
             "frame.str_state AS frame_state, "+
             "frame.pk_frame, "+
