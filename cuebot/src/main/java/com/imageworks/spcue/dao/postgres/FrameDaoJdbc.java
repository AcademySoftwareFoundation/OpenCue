
/*
 * Copyright Contributors to the OpenCue Project
 *
 * Licensed under the Apache License, Version 2.0 (the "License"); you may not use this file except
 * in compliance with the License. You may obtain a copy of the License at
 *
 * http://www.apache.org/licenses/LICENSE-2.0
 *
 * Unless required by applicable law or agreed to in writing, software distributed under the License
 * is distributed on an "AS IS" BASIS, WITHOUT WARRANTIES OR CONDITIONS OF ANY KIND, either express
 * or implied. See the License for the specific language governing permissions and limitations under
 * the License.
 */

package com.imageworks.spcue.dao.postgres;

import java.sql.ResultSet;
import java.sql.SQLException;
import java.util.ArrayList;
import java.util.EnumSet;
import java.util.List;
import java.sql.Timestamp;
import java.util.Optional;

import org.springframework.dao.DataAccessException;
import org.springframework.jdbc.core.RowMapper;
import org.springframework.jdbc.core.support.JdbcDaoSupport;

import com.imageworks.spcue.DispatchFrame;
import com.imageworks.spcue.FrameDetail;
import com.imageworks.spcue.FrameEntity;
import com.imageworks.spcue.FrameInterface;
import com.imageworks.spcue.JobInterface;
import com.imageworks.spcue.LayerDetail;
import com.imageworks.spcue.LayerInterface;
import com.imageworks.spcue.LightweightDependency;
import com.imageworks.spcue.ResourceUsage;
import com.imageworks.spcue.VirtualProc;
import com.imageworks.spcue.dao.FrameDao;
import com.imageworks.spcue.dao.criteria.FrameSearchInterface;
import com.imageworks.spcue.dispatcher.Dispatcher;
import com.imageworks.spcue.dispatcher.FrameReservationException;
import com.imageworks.spcue.grpc.depend.DependType;
import com.imageworks.spcue.grpc.job.CheckpointState;
import com.imageworks.spcue.grpc.job.FrameExitStatus;
import com.imageworks.spcue.grpc.job.FrameState;
import com.imageworks.spcue.grpc.job.FrameStateDisplayOverride;
import com.imageworks.spcue.grpc.job.FrameStateDisplayOverrideSeq;
import com.imageworks.spcue.grpc.job.JobState;
import com.imageworks.spcue.grpc.job.LayerType;
import com.imageworks.spcue.util.CueUtil;
import com.imageworks.spcue.util.FrameSet;
import com.imageworks.spcue.util.SqlUtil;

public class FrameDaoJdbc extends JdbcDaoSupport implements FrameDao {

    private static final String UPDATE_FRAME_STOPPED_NORSS = "UPDATE " + "frame " + "SET "
            + "str_state=?, " + "int_exit_status = ?, " + "ts_stopped = current_timestamp, "
            + "ts_updated = current_timestamp,  " + "int_version = int_version + 1, "
            + "int_total_past_core_time = int_total_past_core_time + "
            + "round(INTERVAL_TO_SECONDS(current_timestamp - ts_started) * int_cores / 100),"
            + "int_total_past_gpu_time = int_total_past_gpu_time + "
            + "round(INTERVAL_TO_SECONDS(current_timestamp - ts_started) * int_gpus) " + "WHERE "
            + "frame.pk_frame = ? " + "AND " + "frame.str_state = ? " + "AND "
            + "frame.int_version = ? ";

    @Override
    public boolean updateFrameStopped(FrameInterface frame, FrameState state, int exitStatus) {
        return getJdbcTemplate().update(UPDATE_FRAME_STOPPED_NORSS, state.toString(), exitStatus,
                frame.getFrameId(), FrameState.RUNNING.toString(), frame.getVersion()) == 1;
    }

    private static final String UPDATE_FRAME_STOPPED = "UPDATE " + "frame " + "SET "
            + "str_state=?, " + "int_exit_status = ?, "
            + "ts_stopped = current_timestamp + interval '1' second, "
            + "ts_updated = current_timestamp, " + "int_mem_max_used = ?, "
            + "int_version = int_version + 1, "
            + "int_total_past_core_time = int_total_past_core_time + "
            + "round(INTERVAL_TO_SECONDS(current_timestamp + interval '1' second - ts_started) * int_cores / 100), "
            + "int_total_past_gpu_time = int_total_past_gpu_time + "
            + "round(INTERVAL_TO_SECONDS(current_timestamp + interval '1' second - ts_started) * int_gpus) "
            + "WHERE " + "frame.pk_frame = ? " + "AND " + "frame.str_state = ? " + "AND "
            + "frame.int_version = ? ";

    @Override
    public boolean updateFrameStopped(FrameInterface frame, FrameState state, int exitStatus,
            long maxRss) {

        return getJdbcTemplate().update(UPDATE_FRAME_STOPPED, state.toString(), exitStatus, maxRss,
                frame.getFrameId(), FrameState.RUNNING.toString(), frame.getVersion()) == 1;
    }

    private static final String UPDATE_FRAME_REASON = "UPDATE " + "frame " + "SET "
            + "str_state = ?, " + "int_exit_status = ?, " + "ts_stopped = current_timestamp, "
            + "ts_updated = current_timestamp, " + "int_version = int_version + 1 " + "WHERE "
            + "frame.pk_frame = ? " + "AND " + "frame.pk_frame NOT IN "
            + "(SELECT proc.pk_frame FROM " + "proc WHERE proc.pk_frame=?)";

    private int updateFrame(FrameInterface frame, int exitStatus) {

        int result = getJdbcTemplate().update(UPDATE_FRAME_REASON, FrameState.WAITING.toString(),
                exitStatus, frame.getFrameId(), frame.getFrameId());

        return result;
    }

    @Override
    public boolean updateFrameHostDown(FrameInterface frame) {
        return updateFrame(frame, Dispatcher.EXIT_STATUS_DOWN_HOST) > 0;
    }

    @Override
    public boolean updateFrameCleared(FrameInterface frame) {
        return updateFrame(frame, Dispatcher.EXIT_STATUS_FRAME_CLEARED) > 0;
    }

    private static final String UPDATE_FRAME_MEMORY_ERROR =
            "UPDATE " + "frame " + "SET " + "int_exit_status = ?, "
                    + "int_version = int_version + 1 " + "WHERE " + "frame.pk_frame = ? ";

    @Override
    public boolean updateFrameMemoryError(FrameInterface frame) {
        int result = getJdbcTemplate().update(UPDATE_FRAME_MEMORY_ERROR,
                Dispatcher.EXIT_STATUS_MEMORY_FAILURE, frame.getFrameId());

        return result > 0;
    }

    private static final String UPDATE_FRAME_STARTED = "UPDATE " + "frame " + "SET "
            + "str_state = ?, " + "str_host = ?, " + "int_cores = ?, " + "int_mem_reserved = ?, "
            + "int_gpus = ?, " + "int_gpu_mem_reserved = ?, " + "ts_updated = current_timestamp, "
            + "ts_started = current_timestamp, " + "ts_stopped = null, "
            + "int_version = int_version + 1 " + "WHERE " + "pk_frame = ? " + "AND "
            + "str_state = ? " + "AND " + "int_version = ? " + "AND " + "frame.pk_layer IN ("
            + "SELECT " + "layer.pk_layer " + "FROM " + "layer "
            + "LEFT JOIN layer_limit ON layer_limit.pk_layer = layer.pk_layer "
            + "LEFT JOIN limit_record ON limit_record.pk_limit_record = layer_limit.pk_limit_record "
            + "LEFT JOIN (" + "SELECT " + "limit_record.pk_limit_record, "
            + "SUM(layer_stat.int_running_count) AS int_sum_running " + "FROM " + "layer_limit "
            + "LEFT JOIN limit_record ON layer_limit.pk_limit_record = limit_record.pk_limit_record "
            + "LEFT JOIN layer_stat ON layer_stat.pk_layer = layer_limit.pk_layer "
            + "GROUP BY limit_record.pk_limit_record) AS sum_running "
            + "ON limit_record.pk_limit_record = sum_running.pk_limit_record " + "WHERE "
            + "sum_running.int_sum_running < limit_record.int_max_value "
            + "OR sum_running.int_sum_running IS NULL " + ")";

    private static final String UPDATE_FRAME_RETRIES =
            "UPDATE " + "frame " + "SET " + "int_retries = int_retries + 1 " + "WHERE "
                    + "pk_frame = ? " + "AND " + "int_exit_status NOT IN (?,?,?,?,?,?,?) ";

    @Override
    public void updateFrameStarted(VirtualProc proc, FrameInterface frame) {

        lockFrameForUpdate(frame, FrameState.WAITING);

        try {
            int result = getJdbcTemplate().update(UPDATE_FRAME_STARTED,
                    FrameState.RUNNING.toString(), proc.hostName, proc.coresReserved,
                    proc.memoryReserved, proc.gpusReserved, proc.gpuMemoryReserved,
                    frame.getFrameId(), FrameState.WAITING.toString(), frame.getVersion());
            if (result == 0) {
                String error_msg = "the frame " + frame + " was updated by another thread.";
                throw new FrameReservationException(error_msg);
            }
        } catch (DataAccessException e) {
            /*
             * This usually happens when the folder's max cores limit has exceeded
             */
            throw new FrameReservationException(e.getCause());
        }

        /*
         * Frames that were killed via nimby or hardware errors not attributed to the software do
         * not increment the retry counter. Like failed launch, orphaned frame, failed kill or down
         * host.
         */
        try {
            getJdbcTemplate().update(UPDATE_FRAME_RETRIES, frame.getFrameId(), -1,
                    FrameExitStatus.SKIP_RETRY_VALUE, FrameExitStatus.FAILED_LAUNCH_VALUE,
                    Dispatcher.EXIT_STATUS_FRAME_CLEARED, Dispatcher.EXIT_STATUS_FRAME_ORPHAN,
                    Dispatcher.EXIT_STATUS_FAILED_KILL, Dispatcher.EXIT_STATUS_DOWN_HOST);
        } catch (DataAccessException e) {
            throw new FrameReservationException(e.getCause());
        }
    }

    private static final String UPDATE_FRAME_FIXED =
            "UPDATE " + "frame " + "SET " + "str_state = ?," + "str_host=?, " + "int_cores=?, "
                    + "int_mem_reserved = ?, " + "int_gpus = ?, " + "int_gpu_mem_reserved = ?, "
                    + "ts_updated = current_timestamp, " + "ts_started = current_timestamp, "
                    + "ts_stopped = null, " + "int_version = int_version + 1 " + "WHERE "
                    + "pk_frame = ? " + "AND " + "str_state = 'RUNNING'";

    @Override
    public boolean updateFrameFixed(VirtualProc proc, FrameInterface frame) {
        return getJdbcTemplate().update(UPDATE_FRAME_FIXED, FrameState.RUNNING.toString(),
                proc.hostName, proc.coresReserved, proc.memoryReserved, proc.gpusReserved,
                proc.gpuMemoryReserved, frame.getFrameId()) == 1;
    }

    @Override
    public DispatchFrame getDispatchFrame(String uuid) {
        return getJdbcTemplate().queryForObject(GET_DISPATCH_FRAME, DISPATCH_FRAME_MAPPER, uuid);
    }

    static final RowMapper<DispatchFrame> DISPATCH_FRAME_MAPPER = new RowMapper<DispatchFrame>() {
        public DispatchFrame mapRow(ResultSet rs, int rowNum) throws SQLException {
            DispatchFrame frame = new DispatchFrame();
            frame.id = rs.getString("pk_frame");
            frame.name = rs.getString("frame_name");
            frame.layerId = rs.getString("pk_layer");
            frame.jobId = rs.getString("pk_job");
            frame.showId = rs.getString("pk_show");
            frame.facilityId = rs.getString("pk_facility");
            frame.retries = rs.getInt("int_retries");
            frame.state = FrameState.valueOf(rs.getString("frame_state"));
            frame.command = rs.getString("str_cmd");
            frame.jobName = rs.getString("job_name");
            frame.layerName = rs.getString("layer_name");
            frame.chunkSize = rs.getInt("int_chunk_size");
            frame.range = rs.getString("str_range");
            frame.logDir = rs.getString("str_log_dir");
            frame.shot = rs.getString("str_shot");
            frame.show = rs.getString("show_name");
            frame.owner = rs.getString("str_user");
            int uid = rs.getInt("int_uid");
            frame.uid = rs.wasNull() ? Optional.empty() : Optional.of(uid);
            frame.state = FrameState.valueOf(rs.getString("frame_state"));
            frame.minCores = rs.getInt("int_cores_min");
            frame.maxCores = rs.getInt("int_cores_max");
            frame.threadable = rs.getBoolean("b_threadable");
            frame.setMinMemory(rs.getLong("int_mem_min"));
            frame.minGpus = rs.getInt("int_gpus_min");
            frame.maxGpus = rs.getInt("int_gpus_max");
            frame.minGpuMemory = rs.getLong("int_gpu_mem_min");
            frame.version = rs.getInt("int_version");
            frame.services = rs.getString("str_services");
            frame.os = rs.getString("str_os");
            frame.lokiEnabled = rs.getBoolean("b_loki_enabled");
            frame.lokiURL = rs.getString("str_loki_url");
            return frame;
        }
    };

<<<<<<< HEAD
    private static final String GET_DISPATCH_FRAME =
        "SELECT " +
            "show.str_name AS show_name, "+
            "job.str_name AS job_name, " +
            "job.pk_job,"+
            "job.pk_show,"+
            "job.pk_facility,"+
            "job.str_name,"+
            "job.str_shot,"+
            "job.str_user,"+
            "job.int_uid,"+
            "job.str_log_dir,"+
            "COALESCE(str_os, '') AS str_os, " +
            "job.b_loki_enabled,"+
            "job.str_loki_url,"+
            "frame.str_name AS frame_name, "+
            "frame.str_state AS frame_state, "+
            "frame.pk_frame, "+
            "frame.pk_layer, "+
            "frame.int_retries, "+
            "frame.int_version, " +
            "layer.str_name AS layer_name, " +
            "layer.str_type AS layer_type, "+
            "layer.str_cmd, "+
            "layer.int_cores_min,"+
            "layer.int_cores_max,"+
            "layer.b_threadable,"+
            "layer.int_mem_min, "+
            "layer.int_gpus_min,"+
            "layer.int_gpus_max,"+
            "layer.int_gpu_mem_min, "+
            "layer.str_range, "+
            "layer.int_chunk_size, " +
            "layer.str_services " +
        "FROM " +
            "layer, " +
            "job, "+
            "show, " +
            "frame LEFT JOIN proc ON (proc.pk_frame = frame.pk_frame) " +
        "WHERE " +
            "job.pk_show = show.pk_show "+
        "AND " +
            "frame.pk_job = job.pk_job " +
        "AND " +
            "frame.pk_layer = layer.pk_layer " +
        "AND " +
            "frame.pk_frame = ?";
=======
    private static final String GET_DISPATCH_FRAME = "SELECT " + "show.str_name AS show_name, "
            + "job.str_name AS job_name, " + "job.pk_job," + "job.pk_show," + "job.pk_facility,"
            + "job.str_name," + "job.str_shot," + "job.str_user," + "job.int_uid,"
            + "job.str_log_dir," + "COALESCE(str_os, '') AS str_os, "
            + "frame.str_name AS frame_name, " + "frame.str_state AS frame_state, "
            + "frame.pk_frame, " + "frame.pk_layer, " + "frame.int_retries, "
            + "frame.int_version, " + "layer.str_name AS layer_name, "
            + "layer.str_type AS layer_type, " + "layer.str_cmd, " + "layer.int_cores_min,"
            + "layer.int_cores_max," + "layer.b_threadable," + "layer.int_mem_min, "
            + "layer.int_gpus_min," + "layer.int_gpus_max," + "layer.int_gpu_mem_min, "
            + "layer.str_range, " + "layer.int_chunk_size, " + "layer.str_services " + "FROM "
            + "layer, " + "job, " + "show, "
            + "frame LEFT JOIN proc ON (proc.pk_frame = frame.pk_frame) " + "WHERE "
            + "job.pk_show = show.pk_show " + "AND " + "frame.pk_job = job.pk_job " + "AND "
            + "frame.pk_layer = layer.pk_layer " + "AND " + "frame.pk_frame = ?";
>>>>>>> a2825ecb

    private static final String GET_FRAME_DETAIL =
            "SELECT " + "frame.*, " + "job.pk_facility," + "job.pk_show " + "FROM " + "frame,"
                    + "layer," + "job," + "show " + "WHERE " + "frame.pk_job = job.pk_job " + "AND "
                    + "frame.pk_layer = layer.pk_layer " + "AND " + "job.pk_show = show.pk_show ";

    private static final String GET_MINIMAL_FRAME = "SELECT " + "frame.pk_frame,"
            + "frame.str_name, " + "frame.pk_job, " + "frame.pk_layer, " + "frame.str_state, "
            + "frame.int_version, " + "job.pk_show, " + "job.pk_facility " + "FROM " + "frame,"
            + "layer," + "job," + "show " + "WHERE " + "frame.pk_job = job.pk_job " + "AND "
            + "frame.pk_layer = layer.pk_layer " + "AND " + "job.pk_show = show.pk_show ";

    private static final RowMapper<FrameInterface> FRAME_MAPPER = new RowMapper<FrameInterface>() {
        public FrameEntity mapRow(ResultSet rs, int rowNum) throws SQLException {
            FrameEntity frame = new FrameEntity();
            frame.id = rs.getString("pk_frame");
            frame.name = rs.getString("str_name");
            frame.jobId = rs.getString("pk_job");
            frame.layerId = rs.getString("pk_layer");
            frame.showId = rs.getString("pk_show");
            frame.facilityId = rs.getString("pk_facility");
            frame.version = rs.getInt("int_version");
            return frame;
        }
    };

    private static final RowMapper<FrameDetail> FRAME_DETAIL_MAPPER = new RowMapper<FrameDetail>() {
        public FrameDetail mapRow(ResultSet rs, int rowNum) throws SQLException {
            FrameDetail frame = new FrameDetail();
            frame.id = rs.getString("pk_frame");
            frame.dependCount = rs.getInt("int_depend_count");
            frame.exitStatus = rs.getInt("int_exit_status");
            frame.jobId = rs.getString("pk_job");
            frame.layerId = rs.getString("pk_layer");
            frame.showId = rs.getString("pk_show");
            frame.maxRss = rs.getLong("int_mem_max_used");
            frame.name = rs.getString("str_name");
            frame.number = rs.getInt("int_number");
            frame.dispatchOrder = rs.getInt("int_dispatch_order");
            frame.retryCount = rs.getInt("int_retries");
            frame.dateStarted = rs.getTimestamp("ts_started");
            frame.dateStopped = rs.getTimestamp("ts_stopped");
            frame.dateUpdated = rs.getTimestamp("ts_updated");
            frame.dateLLU = rs.getTimestamp("ts_llu");
            frame.version = rs.getInt("int_version");

            if (rs.getString("str_host") != null) {
                frame.lastResource = String.format("%s/%d/%d", rs.getString("str_host"),
                        rs.getInt("int_cores"), rs.getInt("int_gpus"));
            } else {
                frame.lastResource = "";
            }
            frame.state = FrameState.valueOf(rs.getString("str_state"));

            return frame;
        }
    };

    public static final String FIND_ORPHANED_FRAMES = "SELECT " + "frame.pk_frame, "
            + "frame.pk_layer, " + "frame.str_name, " + "frame.int_version, " + "job.pk_job, "
            + "job.pk_show, " + "job.pk_facility " + "FROM " + "frame, " + "job " + "WHERE "
            + "job.pk_job = frame.pk_job " + "AND " + "frame.str_state = 'RUNNING' " + "AND "
            + "job.str_state = 'PENDING' " + "AND "
            + "(SELECT COUNT(1) FROM proc WHERE proc.pk_frame = frame.pk_frame) = 0 " + "AND "
            + "current_timestamp - frame.ts_updated > interval '300' second";

    @Override
    public List<FrameInterface> getOrphanedFrames() {
        return getJdbcTemplate().query(FIND_ORPHANED_FRAMES, FRAME_MAPPER);
    }

    private static final String IS_ORPHAN = "SELECT " + "COUNT(1) " + "FROM " + "frame " + "WHERE "
            + "frame.pk_frame = ? " + "AND " + "frame.str_state = 'RUNNING' " + "AND "
            + "(SELECT COUNT(1) FROM proc WHERE proc.pk_frame = frame.pk_frame) = 0 " + "AND "
            + "current_timestamp - frame.ts_updated > interval '300' second";

    @Override
    public boolean isOrphan(FrameInterface frame) {
        return getJdbcTemplate().queryForObject(IS_ORPHAN, Integer.class, frame.getFrameId()) == 1;
    }

    private static final String INSERT_FRAME = "INSERT INTO " + "frame " + "(" + "pk_frame, "
            + "pk_layer, " + "pk_job, " + "str_name, " + "str_state, " + "int_number, "
            + "int_dispatch_order, " + "int_layer_order, " + "ts_updated, " + "ts_llu " + ") "
            + "VALUES (?,?,?,?,?,?,?,?,current_timestamp,current_timestamp)";

    @Override
    public void insertFrames(LayerDetail layer, List<Integer> frames) {

        int count = 0;
        for (int frame : frames) {
            getJdbcTemplate().update(INSERT_FRAME, SqlUtil.genKeyRandom(), layer.getLayerId(),
                    layer.getJobId(), CueUtil.buildFrameName(layer, frame),
                    FrameState.SETUP.toString(), frame, count, layer.dispatchOrder);
            count++;
        }
    }

    @Override
    public List<FrameInterface> getDependentFrames(LightweightDependency depend) {

        /*
         * Compound depends are handled in the DependManager.
         */

        String key = null;
        StringBuilder sb = new StringBuilder(4096);
        sb.append(GET_MINIMAL_FRAME);
        sb.append(" AND frame.int_depend_count > 0 ");

        if (EnumSet.of(DependType.JOB_ON_JOB, DependType.JOB_ON_LAYER, DependType.JOB_ON_FRAME)
                .contains(depend.type)) {
            sb.append("AND job.pk_job = ?");
            key = depend.dependErJobId;
        } else if (EnumSet
                .of(DependType.LAYER_ON_FRAME, DependType.LAYER_ON_LAYER, DependType.LAYER_ON_JOB)
                .contains(depend.type)) {
            sb.append("AND layer.pk_layer = ?");
            key = depend.dependErLayerId;
        } else if (EnumSet
                .of(DependType.FRAME_ON_JOB, DependType.FRAME_ON_LAYER, DependType.FRAME_ON_FRAME)
                .contains(depend.type)) {
            sb.append("AND frame.pk_frame = ?");
            key = depend.dependErFrameId;
        } else {
            return new ArrayList<FrameInterface>(1);
        }

        return getJdbcTemplate().query(sb.toString(), FRAME_MAPPER, new Object[] {key});
    }

    @Override
    public FrameInterface findFrame(LayerInterface layer, int number) {
        return getJdbcTemplate().queryForObject(
                GET_MINIMAL_FRAME + " AND frame.pk_layer=? AND int_number=?", FRAME_MAPPER,
                layer.getLayerId(), number);
    }

    @Override
    public FrameDetail getFrameDetail(FrameInterface frame) {
        return getJdbcTemplate().queryForObject(GET_FRAME_DETAIL + " AND pk_frame=?",
                FRAME_DETAIL_MAPPER, frame.getFrameId());
    }

    @Override
    public FrameDetail getFrameDetail(String id) {
        return getJdbcTemplate().queryForObject(GET_FRAME_DETAIL + " AND pk_frame=?",
                FRAME_DETAIL_MAPPER, id);
    }

    @Override
    public FrameDetail findFrameDetail(JobInterface job, String name) {
        // Uses C_FRAME_STR_NAME_UNQ
        return getJdbcTemplate().queryForObject(
                GET_FRAME_DETAIL + " AND frame.str_name=? AND frame.pk_job=?", FRAME_DETAIL_MAPPER,
                name, job.getJobId());
    }

    @Override
    public List<FrameDetail> findFrameDetails(FrameSearchInterface r) {
        return getJdbcTemplate().query(r.getFilteredQuery(GET_FRAME_DETAIL), FRAME_DETAIL_MAPPER,
                r.getValuesArray());
    }

    @Override
    public List<FrameInterface> findFrames(FrameSearchInterface r) {
        return getJdbcTemplate().query(r.getFilteredQuery(GET_MINIMAL_FRAME), FRAME_MAPPER,
                r.getValuesArray());
    }

    private static final String FIND_LONGEST_FRAME = "SELECT " + "pk_frame " + "FROM " + "frame, "
            + "layer " + "WHERE " + "frame.pk_layer = layer.pk_layer " + "AND "
            + "frame.pk_job = ? " + "AND " + "str_state=? " + "AND " + "layer.str_type=? "
            + "ORDER BY " + "ts_stopped - ts_started DESC " + "LIMIT 1";

    @Override
    public FrameDetail findLongestFrame(JobInterface job) {
        String pk_frame = getJdbcTemplate().queryForObject(FIND_LONGEST_FRAME, String.class,
                job.getJobId(), FrameState.SUCCEEDED.toString(), LayerType.RENDER.toString());
        return getFrameDetail(pk_frame);
    }

    private static final String FIND_SHORTEST_FRAME = "SELECT " + "pk_frame " + "FROM " + "frame, "
            + "layer " + "WHERE " + "frame.pk_layer = layer.pk_layer " + "AND "
            + "frame.pk_job = ? " + "AND " + "frame.str_state = ? " + "AND " + "layer.str_type = ? "
            + "ORDER BY " + "ts_stopped - ts_started ASC " + "LIMIT 1";

    @Override
    public FrameDetail findShortestFrame(JobInterface job) {
        String pk_frame = getJdbcTemplate().queryForObject(FIND_SHORTEST_FRAME, String.class,
                job.getJobId(), FrameState.SUCCEEDED.toString(), LayerType.RENDER.toString());
        return getFrameDetail(pk_frame);
    }

    @Override
    public FrameInterface getFrame(String id) {
        return getJdbcTemplate().queryForObject(GET_MINIMAL_FRAME + " AND frame.pk_frame=?",
                FRAME_MAPPER, id);
    }

    @Override
    public FrameInterface findFrame(JobInterface job, String name) {
        // Uses C_FRAME_STR_NAME_UNQ
        return getJdbcTemplate().queryForObject(
                GET_MINIMAL_FRAME + " AND frame.str_name=? AND frame.pk_job=?", FRAME_MAPPER, name,
                job.getJobId());
    }

    @Override
    public void checkRetries(FrameInterface frame) {
        int max_retries = getJdbcTemplate().queryForObject(
                "SELECT int_max_retries FROM job WHERE pk_job=?", Integer.class, frame.getJobId());

        if (getJdbcTemplate().queryForObject("SELECT int_retries FROM frame WHERE pk_frame=?",
                Integer.class, frame.getFrameId()) >= max_retries) {
            getJdbcTemplate().update("UPDATE frame SET str_state=? WHERE pk_frame=?",
                    FrameState.DEAD.toString(), frame.getFrameId());
        }
    }

    private static final String UPDATE_FRAME_STATE =
            "UPDATE " + "frame " + "SET " + "str_state = ?, " + "ts_updated = current_timestamp, "
                    + "int_version = int_version + 1 " + "WHERE " + "pk_frame = ? " + "AND "
                    + "int_version = ? ";

    @Override
    public boolean updateFrameState(FrameInterface frame, FrameState state) {
        if (getJdbcTemplate().update(UPDATE_FRAME_STATE, state.toString(), frame.getFrameId(),
                frame.getVersion()) == 1) {
            logger.info("The frame " + frame + " state changed to " + state.toString());
            return true;
        }
        logger.info("Failed to change the frame " + frame + " state to " + state.toString());
        return false;
    }

    private static final String MARK_AS_WAITING = "UPDATE " + "frame " + "SET " + "str_state=?, "
            + "ts_updated = current_timestamp, " + "ts_llu = current_timestamp, "
            + "int_depend_count = 0, " + "int_version = int_version + 1 " + "WHERE "
            + "pk_frame = ? " + "AND " + "int_version = ? " + "AND " + "str_state = ? ";

    @Override
    public void markFrameAsWaiting(FrameInterface frame) {
        getJdbcTemplate().update(MARK_AS_WAITING, FrameState.WAITING.toString(), frame.getFrameId(),
                frame.getVersion(), FrameState.DEPEND.toString());
    }

    private static final String MARK_AS_DEPEND = "UPDATE " + "frame " + "SET " + "str_state=?, "
            + "int_depend_count = ?, " + "ts_updated = current_timestamp, "
            + "int_version = int_version + 1 " + "WHERE " + "pk_frame = ? " + "AND "
            + "int_version = ? " + "AND " + "str_state = ? ";

    private static final String GET_FRAME_DEPEND_COUNT =
            "SELECT " + "COUNT(1) " + "FROM " + "depend " + "WHERE " + "( "
                    + "(pk_job_depend_er = ? AND str_type LIKE 'JOB#_ON%' ESCAPE '#') " + "OR "
                    + "pk_layer_depend_er = ? " + "OR " + "pk_frame_depend_er = ? " + ") " + "AND "
                    + "depend.b_active = true " + "AND " + "depend.b_composite = false ";

    public void markFrameAsDepend(FrameInterface frame) {
        // We need to full depend count in this case to reset the
        // frames's depend count accurately.
        int depend_count = getJdbcTemplate().queryForObject(GET_FRAME_DEPEND_COUNT, Integer.class,
                frame.getJobId(), frame.getLayerId(), frame.getFrameId());

        if (depend_count > 0) {
            getJdbcTemplate().update(MARK_AS_DEPEND, FrameState.DEPEND.toString(), depend_count,
                    frame.getFrameId(), frame.getVersion(), FrameState.WAITING.toString());
        }
    }

    private static final String FIND_HIGHEST_MEM_FRAME =
            "SELECT " + "pk_frame " + "FROM " + "frame " + "WHERE " + "pk_job = ? " + "AND "
                    + "str_state = ? " + "ORDER BY " + "int_mem_max_used DESC " + "LIMIT 1";

    @Override
    public FrameDetail findHighestMemoryFrame(JobInterface job) {
        String pk_frame = getJdbcTemplate().queryForObject(FIND_HIGHEST_MEM_FRAME, String.class,
                job.getJobId(), FrameState.SUCCEEDED.toString());
        return getFrameDetail(pk_frame);
    }

    private static final String FIND_LOWEST_MEM_FRAME =
            "SELECT " + "pk_frame " + "FROM " + "frame " + "WHERE " + "pk_job = ? " + "AND "
                    + "str_state = ? " + "ORDER BY " + "int_mem_max_used ASC " + "LIMIT 1";

    @Override
    public FrameDetail findLowestMemoryFrame(JobInterface job) {
        String pk_frame = getJdbcTemplate().queryForObject(FIND_LOWEST_MEM_FRAME, String.class,
                job.getJobId(), FrameState.SUCCEEDED.toString());
        return getFrameDetail(pk_frame);
    }

    @Override
    public void reorderFramesFirst(LayerInterface layer, FrameSet frameSet) {
        int start;
        int size = frameSet.size();
        int min = getJdbcTemplate().queryForObject(
                "SELECT MIN(int_dispatch_order) FROM frame WHERE pk_layer=?", Integer.class,
                layer.getLayerId());

        start = min - size;
        for (int frameIdx = 0; frameIdx < size; frameIdx++) {
            getJdbcTemplate().update(
                    "UPDATE frame SET int_dispatch_order=? WHERE str_name=? AND pk_job=?", start,
                    CueUtil.buildFrameName(layer, frameSet.get(frameIdx)), layer.getJobId());

            logger.info("reordering " + CueUtil.buildFrameName(layer, frameSet.get(frameIdx))
                    + " to " + start);
            start++;
        }
    }

    @Override
    public void reorderFramesLast(LayerInterface layer, FrameSet frameSet) {
        int start;
        int size = frameSet.size();
        List<Object[]> frames = new ArrayList<>(size);
        int max = getJdbcTemplate().queryForObject(
                "SELECT MAX(int_dispatch_order) FROM frame WHERE pk_layer=?", Integer.class,
                layer.getLayerId());

        start = max + 1;
        for (int i = 0; i <= size; i++) {
            frames.add(
                    new Object[] {start + i, CueUtil.buildFrameName(layer, i), layer.getJobId()});
        }

        if (frames.size() > 0) {
            getJdbcTemplate().batchUpdate(
                    "UPDATE frame SET int_dispatch_order=? WHERE str_name=? AND pk_job=?", frames);
        }
    }

    @Override
    public void reorderLayerReverse(LayerInterface layer, FrameSet frameSet) {

        int size = frameSet.size();
        List<Object[]> frames = new ArrayList<>(size);

        for (int i = 0; i < size; i++) {
            if (i >= size - i - 1) {
                break;
            }
            try {
                int a = getJdbcTemplate().queryForObject(
                        "SELECT int_dispatch_order FROM frame WHERE str_name=? AND pk_job=? AND pk_layer=?",
                        Integer.class, CueUtil.buildFrameName(layer, frameSet.get(i)),
                        layer.getJobId(), layer.getLayerId());

                int b = getJdbcTemplate().queryForObject(
                        "SELECT int_dispatch_order FROM frame WHERE str_name=? AND pk_job=? AND pk_layer=?",
                        Integer.class, CueUtil.buildFrameName(layer, frameSet.get(size - i - 1)),
                        layer.getJobId(), layer.getLayerId());

                frames.add(new Object[] {a, layer.getLayerId(),
                        CueUtil.buildFrameName(layer, frameSet.get(size - i - 1))});
                frames.add(new Object[] {b, layer.getLayerId(),
                        CueUtil.buildFrameName(layer, frameSet.get(i))});

            } catch (Exception e) {
                logger.info("frame not found while attempting to reverse layer, skipping");
            }
        }

        if (frames.size() > 0) {
            getJdbcTemplate().batchUpdate(
                    "UPDATE frame SET int_dispatch_order=? WHERE pk_layer=? and str_name=?",
                    frames);
        }
    }

    @Override
    public void staggerLayer(LayerInterface layer, String frameRange, int stagger) {

        /*
         * If the layer is only 1 frame we don't stagger it.
         */
        if (getJdbcTemplate().queryForObject(
                "SELECT int_total_count FROM layer_stat WHERE pk_layer=?", Integer.class,
                layer.getLayerId()) == 1) {
            return;
        }

        logger.info("staggering: " + layer.getName() + " range: " + frameRange + " on " + stagger);

        FrameSet frameSet = null;
        FrameSet range = null;

        try {
            frameSet = new FrameSet(frameRange + ":" + stagger);
            range = new FrameSet(frameRange);
        } catch (Exception e) {
            logger.warn("failed to stagger layer: " + layer.getName() + ", " + e);
            return;
        }

        /*
         * Find the dispatch order of the first frame we're working with and base our other staggers
         * of this value.
         */
        int first = getJdbcTemplate().queryForObject(
                "SELECT int_dispatch_order FROM frame WHERE str_name=? AND pk_job=? AND pk_layer=?",
                Integer.class, CueUtil.buildFrameName(layer, range.get(0)), layer.getJobId(),
                layer.getLayerId());

        int size = range.size();
        for (int i = 0; i < size; i++) {
            int frame = range.get(i);
            int newDispatchOrder = frameSet.index(frame) + first;

            getJdbcTemplate().update(
                    "UPDATE frame SET int_dispatch_order=? WHERE pk_layer=? and str_name=?",
                    newDispatchOrder, layer.getLayerId(), CueUtil.buildFrameName(layer, frame));
        }
    }

    @Override
    public boolean isFrameComplete(FrameInterface f) {

        String state = getJdbcTemplate().queryForObject(
                "SELECT str_state FROM frame WHERE pk_frame=?", String.class, f.getFrameId());

        if (state.equals(FrameState.SUCCEEDED.toString())
                || state.equals(FrameState.EATEN.toString())) {
            return true;
        }

        return false;
    }

    private static final RowMapper<ResourceUsage> RESOURCE_USAGE_MAPPER =
            new RowMapper<ResourceUsage>() {
                public ResourceUsage mapRow(ResultSet rs, int rowNum) throws SQLException {
                    return new ResourceUsage(rs.getLong("int_clock_time"), rs.getInt("int_cores"),
                            rs.getInt("int_gpus"));
                }

            };

    @Override
    public ResourceUsage getResourceUsage(FrameInterface f) {
        /*
         * Using current_timestamp = ts_started here because ts_stopped is not set. Stopping the
         * frame allows it to be dispatched again, which could blow away the ts_stopped time.
         */
        return getJdbcTemplate().queryForObject(
                "SELECT " + "COALESCE(interval_to_seconds(current_timestamp - ts_started), 1) "
                        + "AS int_clock_time, " + "COALESCE(int_cores, 100) AS int_cores,"
                        + "int_gpus " + "FROM " + "frame " + "WHERE " + "pk_frame = ?",
                RESOURCE_USAGE_MAPPER, f.getFrameId());
    }

    private static final String UPDATE_FRAME_MEMORY_USAGE_AND_LLU_TIME = "UPDATE " + "frame "
            + "SET " + "ts_updated = current_timestamp," + "int_mem_max_used = ?,"
            + "int_mem_used = ?," + "ts_llu = ? " + "WHERE " + "pk_frame = ? ";

    @Override
    public void updateFrameMemoryUsageAndLluTime(FrameInterface f, long maxRss, long rss,
            long lluTime) {
        getJdbcTemplate().update(UPDATE_FRAME_MEMORY_USAGE_AND_LLU_TIME, maxRss, rss,
                new Timestamp(lluTime * 1000l), f.getFrameId());
    }

    /**
     * Attempt a SELECT FOR UPDATE NOWAIT on the frame record. If the frame is being modified by
     * another transaction or if the version has been incremented a FrameReservationException is
     * thrown.
     *
     * @param frame
     * @param state
     */
    @Override
    public void lockFrameForUpdate(FrameInterface frame, FrameState state) {
        try {
            getJdbcTemplate().queryForObject(
                    "SELECT pk_frame FROM frame WHERE pk_frame=? AND "
                            + "str_state=? AND int_version =? FOR UPDATE NOWAIT",
                    String.class, frame.getFrameId(), state.toString(), frame.getVersion());
        } catch (Exception e) {
            String error_msg = "the frame " + frame + " was updated by another thread.";
            throw new FrameReservationException(error_msg, e);
        }
    }

    @Override
    public boolean updateFrameCheckpointState(FrameInterface frame, CheckpointState state) {

        logger.info("Setting checkpoint state to: " + state.toString());

        boolean result = false;

        if (state.equals(CheckpointState.COMPLETE)) {
            /*
             * Only update the checkpoint state to complete if the state is either Copying or
             * Enabled.
             */
            result = getJdbcTemplate().update(
                    "UPDATE frame SET str_checkpoint_state=?, "
                            + "int_checkpoint_count=int_checkpoint_count + 1 WHERE "
                            + "pk_frame=? AND str_checkpoint_state IN (?, ?)",
                    CheckpointState.COMPLETE.toString(), frame.getFrameId(),
                    CheckpointState.COPYING.toString(), CheckpointState.ENABLED.toString()) == 1;
        } else {
            result = getJdbcTemplate().update(
                    "UPDATE frame SET str_checkpoint_state=? WHERE pk_frame=?", state.toString(),
                    frame.getFrameId()) == 1;
        }

        /*
         * If the checkpoint state is complete or disabled then set the frame state back to waiting,
         * if and only if the frame state is currently in the checkpoint state.
         */
        if ((state.equals(CheckpointState.DISABLED))
                || state.equals(CheckpointState.COMPLETE) && result) {
            getJdbcTemplate().update(
                    "UPDATE frame SET str_state=? WHERE pk_frame=? AND str_state=?",
                    FrameState.WAITING.toString(), frame.getFrameId(),
                    FrameState.CHECKPOINT.toString());
        }

        return result;
    }

    @Override
    public List<FrameInterface> getStaleCheckpoints(int cutoffTimeSec) {
        return getJdbcTemplate().query(
                GET_MINIMAL_FRAME + " AND job.str_state=? " + " AND frame.str_state=? "
                        + " AND current_timestamp - frame.ts_stopped > interval '" + cutoffTimeSec
                        + "' second",
                FRAME_MAPPER, JobState.PENDING.toString(), FrameState.CHECKPOINT.toString());
    }

    private static final String CREATE_FRAME_STATE_OVERRIDE =
            "INSERT INTO frame_state_display_overrides (" + "pk_frame_override," + "pk_frame,"
                    + "str_frame_state," + "str_override_text," + "str_rgb" + ") "
                    + "VALUES (?,?,?,?,?)";

    @Override
    public void setFrameStateDisplayOverride(String frameId, FrameStateDisplayOverride override) {
        getJdbcTemplate().update(CREATE_FRAME_STATE_OVERRIDE, SqlUtil.genKeyRandom(), frameId,
                override.getState().toString(), override.getText(),
                Integer.toString(override.getColor().getRed()) + ","
                        + Integer.toString(override.getColor().getGreen()) + ","
                        + Integer.toString(override.getColor().getBlue()));
    }

    private static final String GET_FRAME_STATE_OVERRIDE =
            "SELECT * from frame_state_display_overrides WHERE pk_frame = ?";

    private static final RowMapper<FrameStateDisplayOverride> OVERRIDE_MAPPER =
            new RowMapper<FrameStateDisplayOverride>() {
                public FrameStateDisplayOverride mapRow(ResultSet rs, int rowNum)
                        throws SQLException {
                    String[] rgb = rs.getString("str_rgb").split(",");
                    return FrameStateDisplayOverride.newBuilder()
                            .setState(FrameState.valueOf(rs.getString("str_frame_state")))
                            .setText(rs.getString("str_override_text"))
                            .setColor(FrameStateDisplayOverride.RGB.newBuilder()
                                    .setRed(Integer.parseInt(rgb[0]))
                                    .setGreen(Integer.parseInt(rgb[1]))
                                    .setBlue(Integer.parseInt(rgb[2])).build())
                            .build();
                }
            };

    @Override
    public FrameStateDisplayOverrideSeq getFrameStateDisplayOverrides(String frameId) {
        List<FrameStateDisplayOverride> overrides =
                getJdbcTemplate().query(GET_FRAME_STATE_OVERRIDE, OVERRIDE_MAPPER, frameId);
        return FrameStateDisplayOverrideSeq.newBuilder().addAllOverrides(overrides).build();
    }

    private static final String UPDATE_FRAME_STATE_OVERRIDE =
            "UPDATE " + "frame_state_display_overrides " + "SET " + "str_override_text = ?,"
                    + "str_rgb = ? " + "WHERE " + "pk_frame = ? " + "AND " + "str_frame_state = ?";

    @Override
    public void updateFrameStateDisplayOverride(String frameId,
            FrameStateDisplayOverride override) {
        getJdbcTemplate().update(UPDATE_FRAME_STATE_OVERRIDE, override.getText(),
                Integer.toString(override.getColor().getRed()) + ","
                        + Integer.toString(override.getColor().getGreen()) + ","
                        + Integer.toString(override.getColor().getBlue()),
                frameId, override.getState().toString());
    }
}<|MERGE_RESOLUTION|>--- conflicted
+++ resolved
@@ -243,59 +243,11 @@
         }
     };
 
-<<<<<<< HEAD
-    private static final String GET_DISPATCH_FRAME =
-        "SELECT " +
-            "show.str_name AS show_name, "+
-            "job.str_name AS job_name, " +
-            "job.pk_job,"+
-            "job.pk_show,"+
-            "job.pk_facility,"+
-            "job.str_name,"+
-            "job.str_shot,"+
-            "job.str_user,"+
-            "job.int_uid,"+
-            "job.str_log_dir,"+
-            "COALESCE(str_os, '') AS str_os, " +
-            "job.b_loki_enabled,"+
-            "job.str_loki_url,"+
-            "frame.str_name AS frame_name, "+
-            "frame.str_state AS frame_state, "+
-            "frame.pk_frame, "+
-            "frame.pk_layer, "+
-            "frame.int_retries, "+
-            "frame.int_version, " +
-            "layer.str_name AS layer_name, " +
-            "layer.str_type AS layer_type, "+
-            "layer.str_cmd, "+
-            "layer.int_cores_min,"+
-            "layer.int_cores_max,"+
-            "layer.b_threadable,"+
-            "layer.int_mem_min, "+
-            "layer.int_gpus_min,"+
-            "layer.int_gpus_max,"+
-            "layer.int_gpu_mem_min, "+
-            "layer.str_range, "+
-            "layer.int_chunk_size, " +
-            "layer.str_services " +
-        "FROM " +
-            "layer, " +
-            "job, "+
-            "show, " +
-            "frame LEFT JOIN proc ON (proc.pk_frame = frame.pk_frame) " +
-        "WHERE " +
-            "job.pk_show = show.pk_show "+
-        "AND " +
-            "frame.pk_job = job.pk_job " +
-        "AND " +
-            "frame.pk_layer = layer.pk_layer " +
-        "AND " +
-            "frame.pk_frame = ?";
-=======
     private static final String GET_DISPATCH_FRAME = "SELECT " + "show.str_name AS show_name, "
             + "job.str_name AS job_name, " + "job.pk_job," + "job.pk_show," + "job.pk_facility,"
             + "job.str_name," + "job.str_shot," + "job.str_user," + "job.int_uid,"
             + "job.str_log_dir," + "COALESCE(str_os, '') AS str_os, "
+            + "job.b_loki_enabled," + "job.str_loki_url,"
             + "frame.str_name AS frame_name, " + "frame.str_state AS frame_state, "
             + "frame.pk_frame, " + "frame.pk_layer, " + "frame.int_retries, "
             + "frame.int_version, " + "layer.str_name AS layer_name, "
@@ -307,7 +259,6 @@
             + "frame LEFT JOIN proc ON (proc.pk_frame = frame.pk_frame) " + "WHERE "
             + "job.pk_show = show.pk_show " + "AND " + "frame.pk_job = job.pk_job " + "AND "
             + "frame.pk_layer = layer.pk_layer " + "AND " + "frame.pk_frame = ?";
->>>>>>> a2825ecb
 
     private static final String GET_FRAME_DETAIL =
             "SELECT " + "frame.*, " + "job.pk_facility," + "job.pk_show " + "FROM " + "frame,"
