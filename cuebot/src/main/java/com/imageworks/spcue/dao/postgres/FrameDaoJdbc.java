--- conflicted
+++ resolved
@@ -331,13 +331,9 @@
             frame.minGpuMemory = rs.getLong("int_gpu_mem_min");
             frame.version = rs.getInt("int_version");
             frame.services = rs.getString("str_services");
-<<<<<<< HEAD
-            frame.os = rs.getString("str_os");
+            frame.os = Optional.ofNullable(rs.getString("str_os")).orElse("");
             frame.lokiEnabled = rs.getBoolean("b_loki_enabled");
             frame.lokiURL = rs.getString("str_loki_url");
-=======
-            frame.os = Optional.ofNullable(rs.getString("str_os")).orElse("");
->>>>>>> fda4f0d2
             return frame;
         }
     };
