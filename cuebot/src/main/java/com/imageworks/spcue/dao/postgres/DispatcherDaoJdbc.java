--- conflicted
+++ resolved
@@ -18,12 +18,9 @@
 
 package com.imageworks.spcue.dao.postgres;
 
-<<<<<<< HEAD
 import java.sql.Connection;
 import java.sql.PreparedStatement;
-=======
 import static com.imageworks.spcue.dao.postgres.DispatchQuery.*;
->>>>>>> 50ac684d
 import java.sql.ResultSet;
 import java.sql.SQLException;
 
@@ -215,7 +212,6 @@
             }
 
             if (host.idleGpus == 0 && (schedulingMode == SchedulingMode.BALANCED)) {
-<<<<<<< HEAD
                 result.addAll(getJdbcTemplate().query(new PreparedStatementCreator() {
                      @Override
                      public PreparedStatement createPreparedStatement(Connection conn)
@@ -233,6 +229,8 @@
                          return find_jobs_stmt;
                      }}, PKJOB_MAPPER
                 ));
+                prometheusMetrics.setBookingDurationMetric("findDispatchJobs nogpu findByShowQuery", 
+                    System.currentTimeMillis() - lastTime);
             }
             else {
                 result.addAll(getJdbcTemplate().query(new PreparedStatementCreator() {
@@ -255,32 +253,8 @@
                         return find_jobs_stmt;
                     }}, PKJOB_MAPPER
                 ));
-=======
-                result.addAll(getJdbcTemplate().query(
-                        FIND_JOBS_BY_SHOW_NO_GPU,
-                        PKJOB_MAPPER,
-                        s.getShowId(), host.getFacilityId(), host.os,
-                        host.idleCores, host.idleMemory,
-                        threadMode(host.threadMode),
-                        host.getName(), numJobs * 10));
-
-                        prometheusMetrics.setBookingDurationMetric("findDispatchJobs nogpu findByShowQuery",
-                        System.currentTimeMillis() - lastTime);
-            }
-            else {
-                result.addAll(getJdbcTemplate().query(
-                        findByShowQuery(),
-                        PKJOB_MAPPER,
-                        s.getShowId(), host.getFacilityId(), host.os,
-                        host.idleCores, host.idleMemory,
-                        threadMode(host.threadMode),
-                        host.idleGpus,
-                        (host.idleGpuMemory > 0) ? 1 : 0, host.idleGpuMemory,
-                        host.getName(), numJobs * 10));
-
-                        prometheusMetrics.setBookingDurationMetric("findDispatchJobs findByShowQuery",
-                        System.currentTimeMillis() - lastTime);
->>>>>>> 50ac684d
+                prometheusMetrics.setBookingDurationMetric("findDispatchJobs findByShowQuery",
+                    System.currentTimeMillis() - lastTime);
             }
 
             // Collect metrics
