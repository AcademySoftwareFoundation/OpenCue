--- conflicted
+++ resolved
@@ -1080,38 +1080,6 @@
         }
     };
 
-<<<<<<< HEAD
-    public static final RowMapper<Job> JOB_MAPPER =
-            new RowMapper<Job>() {
-                public Job mapRow(ResultSet rs, int rowNum) throws SQLException {
-                    Job.Builder jobBuilder = Job.newBuilder()
-                            .setId(SqlUtil.getString(rs, "pk_job"))
-                            .setLogDir(SqlUtil.getString(rs, "str_log_dir"))
-                            .setMaxCores(Convert.coreUnitsToCores(rs.getInt("int_max_cores")))
-                            .setMinCores(Convert.coreUnitsToCores(rs.getInt("int_min_cores")))
-                            .setMaxGpus(rs.getInt("int_max_gpus"))
-                            .setMinGpus(rs.getInt("int_min_gpus"))
-                            .setName(SqlUtil.getString(rs,"str_name"))
-                            .setPriority(rs.getInt("int_priority"))
-                            .setShot(SqlUtil.getString(rs,"str_shot"))
-                            .setShow(SqlUtil.getString(rs,"str_show"))
-                            .setFacility(SqlUtil.getString(rs,"facility_name"))
-                            .setGroup(SqlUtil.getString(rs,"group_name"))
-                            .setState(JobState.valueOf(SqlUtil.getString(rs,"str_state")))
-                            .setUser(SqlUtil.getString(rs,"str_user"))
-                            .setIsPaused(rs.getBoolean("b_paused"))
-                            .setHasComment(rs.getBoolean("b_comment"))
-                            .setAutoEat(rs.getBoolean("b_autoeat"))
-                            .setStartTime((int) (rs.getTimestamp("ts_started").getTime() / 1000))
-                            .setOs(SqlUtil.getString(rs,"str_os"))
-                            .setLokiEnabled(rs.getBoolean("b_loki_enabled"))
-                            .setLokiUrl(SqlUtil.getString(rs, "str_loki_url"));
-
-                    int uid = rs.getInt("int_uid");
-                    if (!rs.wasNull()) {
-                        jobBuilder.setUid(uid);
-                    }
-=======
     public static final RowMapper<Job> JOB_MAPPER = new RowMapper<Job>() {
         public Job mapRow(ResultSet rs, int rowNum) throws SQLException {
             Job.Builder jobBuilder = Job.newBuilder().setId(SqlUtil.getString(rs, "pk_job"))
@@ -1131,13 +1099,13 @@
                     .setHasComment(rs.getBoolean("b_comment"))
                     .setAutoEat(rs.getBoolean("b_autoeat"))
                     .setStartTime((int) (rs.getTimestamp("ts_started").getTime() / 1000))
-                    .setOs(SqlUtil.getString(rs, "str_os"));
+                    .setOs(SqlUtil.getString(rs, "str_os"))
+                    .setLokiEnabled(rs.getBoolean("b_loki_enabled")).setLokiUrl(SqlUtil.getString(rs, "str_loki_url"));
 
             int uid = rs.getInt("int_uid");
             if (!rs.wasNull()) {
                 jobBuilder.setUid(uid);
             }
->>>>>>> a2825ecb
 
             Timestamp ts = rs.getTimestamp("ts_stopped");
             if (ts != null) {
@@ -1585,305 +1553,6 @@
             + "AS str_frame_name " + "FROM " + "host_local ";
 
     private static final String QUERY_FOR_FACILITY =
-<<<<<<< HEAD
-        "SELECT " +
-            "facility.pk_facility," +
-            "facility.str_name " +
-        "FROM " +
-            "facility ";
-
-    private static final String QUERY_FOR_LIMIT =
-        "SELECT " +
-            "limit_record.pk_limit_record, " +
-            "limit_record.str_name, " +
-            "limit_record.int_max_value, " +
-            "SUM(layer_stat.int_running_count) AS int_current_running " +
-        "FROM " +
-            "limit_record " +
-        "LEFT JOIN " +
-            "layer_limit ON layer_limit.pk_limit_record = limit_record.pk_limit_record " +
-        "LEFT JOIN " +
-            "layer ON layer.pk_layer = layer_limit.pk_layer " +
-        "LEFT JOIN " +
-            "layer_stat ON layer_stat.pk_layer = layer.pk_layer ";
-
-    private static final String GET_LIMIT_FROM_LAYER_ID =
-        "SELECT " +
-            "limit_record.pk_limit_record, " +
-            "limit_record.str_name, " +
-            "limit_record.int_max_value, " +
-            "SUM(layer_stat.int_running_count) AS int_current_running " +
-        "FROM " +
-            "limit_record " +
-        "LEFT JOIN " +
-            "layer_limit ON layer_limit.pk_limit_record = limit_record.pk_limit_record " +
-        "LEFT JOIN " +
-            "layer ON layer.pk_layer = layer_limit.pk_layer " +
-        "LEFT JOIN " +
-            "layer_stat ON layer_stat.pk_layer = layer.pk_layer " +
-        "WHERE " +
-            "layer_limit.pk_layer = ? " +
-        "GROUP BY " +
-            "limit_record.str_name, " +
-            "limit_record.pk_limit_record, " +
-            "limit_record.int_max_value";
-
-    public static final String GET_GROUPS =
-        "SELECT " +
-            "show.pk_show, " +
-            "show.str_name AS str_show," +
-            "dept.str_name AS str_dept," +
-            "folder.pk_folder," +
-            "folder.pk_parent_folder," +
-            "folder.str_name AS group_name," +
-            "folder.int_job_priority,"+
-            "folder.int_job_min_cores," +
-            "folder.int_job_max_cores," +
-            "folder_resource.int_min_cores,"+
-            "folder_resource.int_max_cores,"+
-            "folder.int_job_min_gpus," +
-            "folder.int_job_max_gpus," +
-            "folder_resource.int_min_gpus,"+
-            "folder_resource.int_max_gpus,"+
-            "folder.b_default, " +
-            "folder_level.int_level, " +
-            "c.int_waiting_count, " +
-            "c.int_depend_count, " +
-            "c.int_running_count,"+
-            "c.int_dead_count,"+
-            "c.int_job_count,"+
-            "c.int_cores," +
-            "c.int_gpus " +
-        "FROM " +
-            "folder, " +
-            "folder_level," +
-            "folder_resource, "+
-            "vs_folder_counts c, " +
-            "show," +
-            "dept " +
-        "WHERE " +
-            "show.pk_show = folder.pk_show "+
-         "AND " +
-             "folder.pk_folder = folder_level.pk_folder " +
-         "AND " +
-             "folder.pk_folder = folder_resource.pk_folder " +
-         "AND " +
-             "folder.pk_folder = c.pk_folder " +
-         "AND " +
-             "folder.pk_dept = dept.pk_dept ";
-
-    private static final String GET_ACTION =
-        "SELECT " +
-            "filter.pk_show," +
-            "action.* " +
-        "FROM " +
-            "filter,"+
-            "action " +
-        "WHERE " +
-            "filter.pk_filter = action.pk_filter ";
-
-    private static final String GET_JOB =
-        "SELECT " +
-            "job.pk_job,"+
-            "job.str_log_dir," +
-            "job.b_loki_enabled," +
-            "job.str_loki_url," +
-            "job_resource.int_max_cores," +
-            "job_resource.int_min_cores," +
-            "job_resource.int_max_gpus," +
-            "job_resource.int_min_gpus," +
-            "job.str_name," +
-            "job.str_shot,"+
-            "job.str_state,"+
-            "job.int_uid,"+
-            "job.str_user,"+
-            "job.b_paused,"+
-            "job.ts_started,"+
-            "job.ts_stopped,"+
-            "job.b_comment,"+
-            "job.b_autoeat,"+
-            "job.str_os,"+
-            "job_resource.int_priority,"+
-            "job.int_frame_count, " +
-            "job.int_layer_count, " +
-            "show.str_name as str_show," +
-            "show.pk_show as id_show,"+
-            "facility.str_name AS facility_name,"+
-            "folder.str_name AS group_name,"+
-            "job_stat.int_waiting_count, "+
-            "job_stat.int_running_count, "+
-            "job_stat.int_dead_count, " +
-            "job_stat.int_eaten_count," +
-            "job_stat.int_depend_count, "+
-            "job_stat.int_succeeded_count, "+
-            "job_usage.int_core_time_success, "+
-            "job_usage.int_core_time_fail, " +
-            "job_usage.int_gpu_time_success, "+
-            "job_usage.int_gpu_time_fail, " +
-            "job_usage.int_frame_success_count, "+
-            "job_usage.int_frame_fail_count, "+
-            "job_usage.int_clock_time_high,"+
-            "job_usage.int_clock_time_success,"+
-            "job_mem.int_max_rss,"+
-            "(job_resource.int_cores + job_resource.int_local_cores) AS int_cores," +
-            "(job_resource.int_gpus + job_resource.int_local_gpus) AS int_gpus " +
-        "FROM " +
-            "job,"+
-            "folder,"+
-            "show," +
-            "facility,"+
-            "job_stat," +
-            "job_resource, " +
-            "job_mem, " +
-            "job_usage " +
-        "WHERE " +
-            "job.pk_show = show.pk_show " +
-        "AND " +
-            "job.pk_folder = folder.pk_folder " +
-        "AND " +
-            "job.pk_facility = facility.pk_facility " +
-        "AND " +
-            "job.pk_job = job_stat.pk_job " +
-        "AND " +
-            "job.pk_job = job_resource.pk_job " +
-        "AND " +
-            "job.pk_job = job_mem.pk_job " +
-        "AND " +
-            "job.pk_job = job_usage.pk_job ";
-
-    private static final String GET_LAYER =
-        "SELECT " +
-            "layer.*," +
-            "layer_stat.int_total_count," +
-            "layer_stat.int_waiting_count," +
-            "layer_stat.int_running_count," +
-            "layer_stat.int_dead_count," +
-            "layer_stat.int_depend_count," +
-            "layer_stat.int_eaten_count," +
-            "layer_stat.int_succeeded_count," +
-            "layer_usage.int_core_time_success," +
-            "layer_usage.int_core_time_fail, "+
-            "layer_usage.int_gpu_time_success," +
-            "layer_usage.int_gpu_time_fail, "+
-            "layer_usage.int_frame_success_count, "+
-            "layer_usage.int_frame_fail_count, "+
-            "layer_usage.int_clock_time_low, "+
-            "layer_usage.int_clock_time_high," +
-            "layer_usage.int_clock_time_success," +
-            "layer_usage.int_clock_time_fail," +
-            "layer_mem.int_max_rss,"+
-            "layer_resource.int_cores," +
-            "layer_resource.int_gpus " +
-        "FROM " +
-            "layer, " +
-            "job," +
-            "layer_stat, " +
-            "layer_resource, " +
-            "layer_usage, " +
-            "layer_mem " +
-        "WHERE " +
-            "layer.pk_job = job.pk_job " +
-        "AND " +
-            "layer.pk_layer = layer_stat.pk_layer "+
-        "AND " +
-            "layer.pk_layer = layer_resource.pk_layer " +
-        "AND " +
-            "layer.pk_layer = layer_usage.pk_layer " +
-        "AND " +
-            "layer.pk_layer = layer_mem.pk_layer";
-
-    private static final String GET_LAYER_WITH_LIMITS =
-            "SELECT " +
-                "layer.*, " +
-                "layer_stat.int_total_count, " +
-                "layer_stat.int_waiting_count, " +
-                "layer_stat.int_running_count, " +
-                "layer_stat.int_dead_count, " +
-                "layer_stat.int_depend_count, " +
-                "layer_stat.int_eaten_count, " +
-                "layer_stat.int_succeeded_count, " +
-                "layer_usage.int_core_time_success, " +
-                "layer_usage.int_core_time_fail, " +
-                "layer_usage.int_gpu_time_success, " +
-                "layer_usage.int_gpu_time_fail, " +
-                "layer_usage.int_frame_success_count, " +
-                "layer_usage.int_frame_fail_count, " +
-                "layer_usage.int_clock_time_low, " +
-                "layer_usage.int_clock_time_high, " +
-                "layer_usage.int_clock_time_success, " +
-                "layer_usage.int_clock_time_fail, " +
-                "layer_mem.int_max_rss, " +
-                "layer_resource.int_cores, " +
-                "layer_resource.int_gpus, " +
-                "limit_names.str_limit_names " +
-            "FROM " +
-                "layer " +
-            "JOIN " +
-                "job ON layer.pk_job = job.pk_job " +
-            "JOIN " +
-                "layer_stat ON layer.pk_layer = layer_stat.pk_layer " +
-            "JOIN " +
-                "layer_resource ON layer.pk_layer = layer_resource.pk_layer " +
-            "JOIN " +
-                "layer_usage ON layer.pk_layer = layer_usage.pk_layer " +
-            "JOIN " +
-                "layer_mem ON layer.pk_layer = layer_mem.pk_layer " +
-            "LEFT JOIN " +
-                "(" +
-                    "SELECT " +
-                        "layer_limit.pk_layer, " +
-                        "string_agg(limit_record.str_name, ',') AS str_limit_names " +
-                    "FROM " +
-                        "limit_record, " +
-                        "layer_limit " +
-                    "WHERE " +
-                        "layer_limit.pk_limit_record = limit_record.pk_limit_record " +
-                    "GROUP BY " +
-                        "layer_limit.pk_layer) AS limit_names " +
-                "ON layer.pk_layer = limit_names.pk_layer ";
-
-    private static final String GET_LIMIT_NAMES =
-        "SELECT " +
-            "limit_record.str_name " +
-        "FROM " +
-            "layer_limit, " +
-            "limit_record " +
-        "WHERE " +
-            "layer_limit.pk_layer = ? " +
-        "AND " +
-            "limit_record.pk_limit_record = layer_limit.pk_limit_record ";
-
-    private static final String GET_SHOW =
-        "SELECT " +
-            "show.pk_show," +
-            "show.str_name," +
-            "show.b_paused," +
-            "show.int_default_min_cores," +
-            "show.int_default_max_cores," +
-            "show.int_default_min_gpus," +
-            "show.int_default_max_gpus," +
-            "show.b_booking_enabled," +
-            "show.b_dispatch_enabled," +
-            "show.b_active," +
-            "show.str_comment_email," +
-            "show_stats.int_frame_insert_count," +
-            "show_stats.int_job_insert_count," +
-            "show_stats.int_frame_success_count," +
-            "show_stats.int_frame_fail_count," +
-            "COALESCE(vs_show_stat.int_pending_count,0) AS int_pending_count," +
-            "COALESCE(vs_show_stat.int_running_count,0) AS int_running_count," +
-            "COALESCE(vs_show_stat.int_dead_count,0) AS int_dead_count," +
-            "COALESCE(vs_show_resource.int_cores,0) AS int_cores, " +
-            "COALESCE(vs_show_resource.int_gpus,0) AS int_gpus, " +
-            "COALESCE(vs_show_stat.int_job_count,0) AS int_job_count " +
-        "FROM " +
-            "show " +
-        "JOIN show_stats ON (show.pk_show = show_stats.pk_show) " +
-        "LEFT JOIN vs_show_stat ON (vs_show_stat.pk_show = show.pk_show) " +
-        "LEFT JOIN vs_show_resource ON (vs_show_resource.pk_show=show.pk_show) " +
-        "WHERE " +
-            "1 = 1 ";
-=======
             "SELECT " + "facility.pk_facility," + "facility.str_name " + "FROM " + "facility ";
 
     private static final String QUERY_FOR_LIMIT = "SELECT " + "limit_record.pk_limit_record, "
@@ -1925,6 +1594,7 @@
             + "filter," + "action " + "WHERE " + "filter.pk_filter = action.pk_filter ";
 
     private static final String GET_JOB = "SELECT " + "job.pk_job," + "job.str_log_dir,"
+            + "job.b_loki_enabled," + "job.str_loki_url,"
             + "job_resource.int_max_cores," + "job_resource.int_min_cores,"
             + "job_resource.int_max_gpus," + "job_resource.int_min_gpus," + "job.str_name,"
             + "job.str_shot," + "job.str_state," + "job.int_uid," + "job.str_user,"
@@ -2010,7 +1680,6 @@
             + "LEFT JOIN vs_show_stat ON (vs_show_stat.pk_show = show.pk_show) "
             + "LEFT JOIN vs_show_resource ON (vs_show_resource.pk_show=show.pk_show) " + "WHERE "
             + "1 = 1 ";
->>>>>>> a2825ecb
 
     private static final String GET_SERVICE =
             "SELECT " + "service.pk_service," + "service.str_name," + "service.b_threadable,"
