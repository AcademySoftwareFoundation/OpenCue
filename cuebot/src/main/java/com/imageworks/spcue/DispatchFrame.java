--- conflicted
+++ resolved
@@ -68,12 +68,8 @@
     public long getMinMemory() {
         return this.minMemory;
     }
-<<<<<<< HEAD
 
     // Parameters to tell rqd whether or not to use Loki for frame logs and which base url to use
     public boolean lokiEnabled;
     public String lokiURL;
-}
-=======
-}
->>>>>>> a2825ecb
+}