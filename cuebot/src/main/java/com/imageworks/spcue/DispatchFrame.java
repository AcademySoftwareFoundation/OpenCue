
/*
 * Copyright Contributors to the OpenCue Project
 *
 * Licensed under the Apache License, Version 2.0 (the "License");
 * you may not use this file except in compliance with the License.
 * You may obtain a copy of the License at
 *
 *   http://www.apache.org/licenses/LICENSE-2.0
 *
 * Unless required by applicable law or agreed to in writing, software
 * distributed under the License is distributed on an "AS IS" BASIS,
 * WITHOUT WARRANTIES OR CONDITIONS OF ANY KIND, either express or implied.
 * See the License for the specific language governing permissions and
 * limitations under the License.
 */



package com.imageworks.spcue;

import java.util.Optional;

import com.imageworks.spcue.dispatcher.Dispatcher;
import com.imageworks.spcue.grpc.job.FrameState;

public class DispatchFrame extends FrameEntity implements FrameInterface {

    public int retries;
    public FrameState state;

    public String show;
    public String shot;
    public String owner;
    public Optional<Integer> uid;
    public String logDir;
    public String command;
    public String range;
    public int chunkSize;

    public String layerName;
    public String jobName;

    public int minCores;
    public int maxCores;
    public boolean threadable;
    public int minGpus;
    public int maxGpus;
    public long minGpuMemory;

    // A comma separated list of services
    public String services;

    // The Operational System this frame is expected to run in
    public String os;

<<<<<<< HEAD
    public boolean lokiEnabled;
    public String lokiURL;
=======
    // Memory requirement for this frame in bytes
    private long minMemory;

    // Soft limit to be enforced for this frame in bytes
    public long softMemoryLimit;

    // Hard limit to be enforced for this frame in bytes
    public long hardMemoryLimit;

    public void setMinMemory(long minMemory) {
        this.minMemory = minMemory;
        this.softMemoryLimit = (long)(((double)minMemory) * Dispatcher.SOFT_MEMORY_MULTIPLIER);
        this.hardMemoryLimit = (long)(((double)minMemory) * Dispatcher.HARD_MEMORY_MULTIPLIER);
    }

    public long getMinMemory() {
        return this.minMemory;
    }
>>>>>>> c00d214a
}
<|MERGE_RESOLUTION|>--- conflicted
+++ resolved
@@ -54,10 +54,6 @@
     // The Operational System this frame is expected to run in
     public String os;
 
-<<<<<<< HEAD
-    public boolean lokiEnabled;
-    public String lokiURL;
-=======
     // Memory requirement for this frame in bytes
     private long minMemory;
 
@@ -76,5 +72,7 @@
     public long getMinMemory() {
         return this.minMemory;
     }
->>>>>>> c00d214a
+
+    public boolean lokiEnabled;
+    public String lokiURL;
 }
