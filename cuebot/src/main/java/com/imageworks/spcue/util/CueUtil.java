--- conflicted
+++ resolved
@@ -63,14 +63,10 @@
 @Component
 public final class CueUtil {
 
-<<<<<<< HEAD
     private static final Logger logger = LogManager.getLogger(CueUtil.class);
-=======
-    private static final Logger logger = Logger.getLogger(CueUtil.class);
     private static String smtpHost = "";
     @Autowired
     private Environment env;
->>>>>>> 3f974d29
 
     /**
      * Commonly used macros for gigabyte values in KB.
