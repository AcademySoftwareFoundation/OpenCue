--- conflicted
+++ resolved
@@ -57,13 +57,9 @@
     public String getDepartmentId() {
         return deptId;
     }
-<<<<<<< HEAD
 
     // Parameters to tell cuebot whether or not to Loki is used for frame logs of the job and which
     // base url to use for querying them
     public Boolean logLokiEnabled;
     public String logLokiURL;
-}
-=======
-}
->>>>>>> a2825ecb
+}