--- conflicted
+++ resolved
@@ -148,11 +148,7 @@
                 proc.coresReserved = wholeCores * 100;
             } else {
                 if (frame.threadable) {
-<<<<<<< HEAD
-                    if (selfishServices != null && 
-=======
                     if (selfishServices != null &&
->>>>>>> 63bb7f1f
                         frame.services != null &&
                         containsSelfishService(frame.services.split(","), selfishServices)){
                         proc.coresReserved = wholeCores * 100;
