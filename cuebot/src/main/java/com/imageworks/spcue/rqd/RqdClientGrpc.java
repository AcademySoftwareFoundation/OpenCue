--- conflicted
+++ resolved
@@ -53,13 +53,9 @@
 import com.imageworks.spcue.grpc.rqd.RunningFrameStatusResponse;
 
 public final class RqdClientGrpc implements RqdClient {
-<<<<<<< HEAD
     @Autowired
     private Environment env;
-    private static final Logger logger = Logger.getLogger(RqdClientGrpc.class);
-=======
     private static final Logger logger = LogManager.getLogger(RqdClientGrpc.class);
->>>>>>> bb745588
 
     private final int rqdCacheSize;
     private final int rqdCacheExpiration;
