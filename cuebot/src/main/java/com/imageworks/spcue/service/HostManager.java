--- conflicted
+++ resolved
@@ -173,16 +173,6 @@
     void unbookProc(ProcInterface proc);
 
     /**
-<<<<<<< HEAD
-     * For a given host, return the proc using more memory above what it had initially reserved
-     * @param h
-     * @return
-     */
-    VirtualProc getWorstMemoryOffender(HostInterface h);
-
-    /**
-=======
->>>>>>> 63bb7f1f
      * Return the Virtual proc with the specified unique ID.
      *
      * @param id
