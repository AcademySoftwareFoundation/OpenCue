
/*
 * Copyright (c) 2018 Sony Pictures Imageworks Inc.
 *
 * Licensed under the Apache License, Version 2.0 (the "License");
 * you may not use this file except in compliance with the License.
 * You may obtain a copy of the License at
 *
 *   http://www.apache.org/licenses/LICENSE-2.0
 *
 * Unless required by applicable law or agreed to in writing, software
 * distributed under the License is distributed on an "AS IS" BASIS,
 * WITHOUT WARRANTIES OR CONDITIONS OF ANY KIND, either express or implied.
 * See the License for the specific language governing permissions and
 * limitations under the License.
 */



package com.imageworks.spcue.service;

import java.io.File;
import java.io.StringReader;
import java.util.ArrayList;
import java.util.HashSet;
import java.util.LinkedHashSet;
import java.util.List;
import java.util.Map;
import java.util.Set;
import java.util.regex.Matcher;
import java.util.regex.Pattern;

import org.apache.log4j.Logger;
import org.jdom.Document;
import org.jdom.Element;
import org.jdom.input.SAXBuilder;
import org.springframework.dao.EmptyResultDataAccessException;

import com.imageworks.spcue.BuildableDependency;
import com.imageworks.spcue.BuildableJob;
import com.imageworks.spcue.BuildableLayer;
import com.imageworks.spcue.JobDetail;
import com.imageworks.spcue.LayerDetail;
import com.imageworks.spcue.ServiceEntity;
import com.imageworks.spcue.SpecBuilderException;
import com.imageworks.spcue.dispatcher.Dispatcher;
import com.imageworks.spcue.grpc.depend.DependType;
import com.imageworks.spcue.grpc.job.JobState;
import com.imageworks.spcue.grpc.job.LayerType;
import com.imageworks.spcue.util.Convert;
import com.imageworks.spcue.util.CueUtil;

public class JobSpec {
    private static final Logger logger = Logger.getLogger(JobSpec.class);

    private String facility;

    private String show;

    private String shot;

    private String user;

    private String email;

    private int uid;

    private int totalFrames = 0;

    private Document doc;

    private ServiceManager serviceManager;

    /**
     * Maximum number of cores a layer can get per frame.
     */
    public static final int MAX_CORES = 800;

    /**
     * The maximum number of layers a job can have. Increases this with care,
     * its usually not worth it. The more layers you have the longer a job takes
     * to dispatch which could lead to dispatches being dropped.
     */
    public static final int MAX_LAYERS = 1000;

    /**
     * The maximum number of frames a job can have. Increase this with care. The
     * more frames a job has, the longer it takes to dispatch, which could lead
     * to dispatches being dropped.
     */
    public static final int MAX_FRAMES = 100000;

    // The default number of retries per frame
    public static final int FRAME_RETRIES_DEFAULT = 1;

    // The default maximum number of retries per frame.
    public static final int FRAME_RETRIES_MAX = 1;

    // The default minimum number of retries per frame.
    public static final int FRAME_RETRIES_MIN = 0;

    public static final String DEFAULT_SERVICE = "default";

    private List<BuildableJob> jobs = new ArrayList<BuildableJob>();

    private List<BuildableDependency> depends = new ArrayList<BuildableDependency>();

    public JobSpec() {
    }

    public static final String NAME_REGEX = "^([\\w\\.]{3,})$";

    public static final Pattern NAME_PATTERN = Pattern.compile(NAME_REGEX);

    public String conformJobName(String name) {

        if (name == null) {
            throw new SpecBuilderException("Job names cannot be null");
        }

        String prefix = String.format("%s-%s-%s_", show, shot, user);
        String suffix = name;

        /*
         * Find the job's suffix
         */
        if (suffix.startsWith(prefix)) {
            int index = prefix.length() - 1;
            suffix = suffix.substring(index);
        }

        suffix = suffix.toLowerCase();
        suffix = suffix.replaceAll("[_]{2,}", "_");

        suffix = suffix.replace("-", "_");

        Matcher matcher = NAME_PATTERN.matcher(suffix);
        if (!matcher.matches()) {
            throw new SpecBuilderException(
                    "The job name suffix: "
                            + suffix
                            + " must be composed of alpha numeric characters, periods, "
                            + "and underscores and be at least 3 characters long");
        }

        suffix = suffix.replaceAll("^[_]{1,}", "");
        prefix = prefix.replaceAll("[_]{1,}$", "");

        return String.format("%s_%s", prefix, suffix).toLowerCase();
    }

    public String conformLayerName(String name) {

        if (name.length() < 3) {
            throw new SpecBuilderException(
                    "The layer name must be at least 3 characters.");
        }

        String newName = name;
        newName = newName.replace("-", "_");
        newName = newName.toLowerCase();

        Matcher matcher = NAME_PATTERN.matcher(newName);
        if (!matcher.matches()) {
            throw new SpecBuilderException("The layer name: " + newName
                    + " is not in the proper format.  Layer names must be "
                    + "alpha numeric, no dashes or punctuation.");
        }

        return newName;
    }

    public static final String FRAME_NAME_REGEX = "^([\\d]{4,6})-([\\w]+)$";

    public static final Pattern FRAME_NAME_PATTERN = Pattern
            .compile(FRAME_NAME_REGEX);

    public String conformFrameName(String name) {
        Matcher m = FRAME_NAME_PATTERN.matcher(name);
        if (!m.matches()) {
            throw new SpecBuilderException("The frame name: " + name
                    + " is not in the proper format.");
        }
        return String.format("%04d-%s", Integer.valueOf(m.group(1)),
                conformLayerName(m.group(2)));
    }

    /**
     * Grabs the show/shot/user/uid for this spec.
     */
    private void handleSpecTag() {
        Element rootElement = doc.getRootElement();
        facility = rootElement.getChildTextTrim("facility");
        if (facility != null) {
            facility = facility.toLowerCase();
        }
        show = rootElement.getChildTextTrim("show");
        shot = rootElement.getChildTextTrim("shot");
        user = rootElement.getChildTextTrim("user");
        uid = Integer.parseInt(rootElement.getChildTextTrim("uid"));
        email = rootElement.getChildTextTrim("email");

        if (user == "root" || uid == 0) {
            throw new SpecBuilderException("Cannot launch jobs as root.");
        }
    }

    /**
     * Loop over all <job> tags
     *
     */
    private void handleJobsTag() {
        List<?> elements = doc.getRootElement().getChildren("job");
        if (elements == null) {
            return;
        }
        for (Object tmpElement : elements) {
            Element jobElement = (Element) tmpElement;
            jobs.add(handleJobTag(jobElement));
        }
    }

    /**
     * Loop over all <depend> tags
     *
     */
    private void handleDependsTags() {
        Element delements = doc.getRootElement().getChild("depends");
        if (delements == null) {
            return;
        }
        List<?> elements = delements.getChildren("depend");
        if (elements == null) {
            return;
        }
        for (Object tmpElement : elements) {
            Element dependElement = (Element) tmpElement;
            depends.add(handleDependTag(dependElement));
        }
    }

    /**
     *
     * @param jobTag
     * @return
     */
    private BuildableJob handleJobTag(Element jobTag) {

        /*
         * Read in the job tag
         */
        JobDetail job = new JobDetail();
        job.name = conformJobName(jobTag.getAttributeValue("name"));
        job.state = JobState.STARTUP;
        job.isPaused = Convert.stringToBool(jobTag.getChildTextTrim("paused"));
        job.isAutoEat = Convert.stringToBool(jobTag.getChildTextTrim("autoeat"));
        job.isLocal = false;
        Element local = jobTag.getChild("localbook");
        if (local != null) {
            job.isLocal = true;
            job.localHostName = local.getAttributeValue("host");
            if (local.getAttributeValue("cores") != null)
                job.localMaxCores = Integer.parseInt(local.getAttributeValue("cores"));
            if (local.getAttributeValue("memory") != null)
                job.localMaxMemory = Integer.parseInt(local.getAttributeValue("memory"));
            if (local.getAttributeValue("threads") != null)
                job.localThreadNumber = Integer.parseInt(local.getAttributeValue("threads"));
            if (local.getAttributeValue("gpu") != null)
                job.localMaxGpu = Integer.parseInt(local.getAttributeValue("gpu"));
        }

        job.maxCoreUnits = 20000;
        job.minCoreUnits = 100;
        job.startTime = CueUtil.getTime();
        job.maxRetries = FRAME_RETRIES_DEFAULT;
        job.shot = shot;
        job.user = user;
        job.uid = uid;
        job.email = email;
<<<<<<< HEAD
        job.os = null;
=======
        job.os = null; // default to no OS specified
>>>>>>> 28a57883
        job.showName = show;
        job.facilityName = facility;
        job.deptName = jobTag.getChildTextTrim("dept");

        BuildableJob buildableJob = new BuildableJob(job);

        if (jobTag.getChildTextTrim("os") != null) {
            job.os = jobTag.getChildTextTrim("os");
        }

        if (jobTag.getChildTextTrim("maxretries") != null) {
            job.maxRetries = Integer.valueOf(jobTag
                    .getChildTextTrim("maxretries"));
            if (job.maxRetries > FRAME_RETRIES_MAX) {
                job.maxRetries = FRAME_RETRIES_MAX;
            } else if (job.maxRetries < FRAME_RETRIES_MIN) {
                job.maxRetries = FRAME_RETRIES_MIN;
            }
        }
        handleLayerTags(buildableJob, jobTag);

        if (buildableJob.getBuildableLayers().size() > MAX_LAYERS) {
            throw new SpecBuilderException("The job " + job.name + " has over "
                    + MAX_LAYERS + " layers");
        }

        if (buildableJob.getBuildableLayers().size() < 1) {
            throw new SpecBuilderException("The job " + job.name
                    + " has no layers");
        }

        Element envTag = jobTag.getChild("env");
        if (envTag != null) {
            handleEnvironmentTag(envTag, buildableJob.env);
        }

        return buildableJob;
    }

    /**
     *
     * @param buildableJob
     * @param jobTag
     */
    private void handleLayerTags(BuildableJob buildableJob, Element jobTag) {

        Set<String> layerNames = new HashSet<String>();
        int dispatchOrder = 0;

        for (Object layerTmp : jobTag.getChild("layers").getChildren("layer")) {

            Element layerTag = (Element) layerTmp;

            /*
             * Setup a LayerDetail and Buildable layer, add layer to job
             */
            LayerDetail layer = new LayerDetail();
            BuildableLayer buildableLayer = new BuildableLayer(layer);

            /*
             * Setup the layer type
             */
            String layerType = layerTag.getAttributeValue("type");
            /*
             * The Enum is capitalized so make sure that we capitalize the
             * string we received from the user.
             */
            layer.type = LayerType.valueOf(layerType.toUpperCase());
            if (layer.type == null) {
                throw new SpecBuilderException("error, the layer " + layer.name
                        + " was defined with an invalid type: "
                        + layerTag.getAttributeValue("type"));
            }

            /*
             * If the layer is a post layer, we add it to the post job.
             */
            if (layer.type.equals(LayerType.POST)) {
                if (buildableJob.getPostJob() == null) {
                    buildableJob.setPostJob(initPostJob(buildableJob));
                }
                buildableJob.getPostJob().addBuildableLayer(buildableLayer);
            } else {
                buildableJob.addBuildableLayer(buildableLayer);
            }

            /*
             * Check to make sure the name is unique for this job.
             */
            if (layerTag.getAttributeValue("name") == null) {
                throw new SpecBuilderException(
                        "error, the layer name cannot be null");
            }

            layer.name = conformLayerName(layerTag.getAttributeValue("name"));

            if (layerNames.contains(layer.name)) {
                throw new SpecBuilderException("error, the layer " + layer.name
                        + " was already defined in job "
                        + buildableJob.detail.name);
            }
            layerNames.add(layer.name);

            /*
             * Setup the simple layer properties.
             */
            layer.command = layerTag.getChildTextTrim("cmd");
            layer.range = layerTag.getChildTextTrim("range");
            layer.dispatchOrder = ++dispatchOrder;

            /*
             * Determine some of the more complex attributes.
             */
            determineResourceDefaults(layerTag, buildableJob, layer);
            determineChunkSize(layerTag, layer);
            determineMinimumCores(layerTag, layer);
            determineThreadable(layerTag, layer);
            determineTags(buildableJob, layer, layerTag);
            determineMinimumMemory(buildableJob, layerTag, layer,
                    buildableLayer);
            determineMinimumGpu(buildableJob, layerTag, layer);

            /*
             * Handle the layer environment
             */
            Element envTag = layerTag.getChild("env");
            if (envTag != null) {
                handleEnvironmentTag(envTag, buildableLayer.env);
            }

            totalFrames = totalFrames
                    + getFrameRangeSize(layer.range, layer.chunkSize);

            if (buildableJob.getBuildableLayers().size() > MAX_LAYERS) {
                throw new SpecBuilderException("error, your job has "
                        + buildableJob.getBuildableLayers().size()
                        + " layers, "
                        + " the maximum number of allowed layers is "
                        + MAX_LAYERS);
            }

            if (totalFrames > MAX_FRAMES) {
                throw new SpecBuilderException("error, your job has "
                        + totalFrames
                        + " frames, the maximum number of allowed "
                        + "frames is " + MAX_FRAMES);
            }
        }
    }

    /**
     * Convert string given for memory, with m for megabytes or g for gigabytes
     * to kilobytes.
     *
     * @param input
     */
    private long convertMemoryInput(String input) {
        if (input.contains("m")) {
            double megs = Double.valueOf(input.substring(0, input.lastIndexOf("m")));
            return (long) (megs * 1024);
        } else if (input.contains("g")) {
            return Long.valueOf(input.substring(0, input.lastIndexOf("g"))) * CueUtil.GB;
        } else {
            return Long.valueOf(input) * CueUtil.GB;
        }
    }

    private void determineMinimumMemory(BuildableJob buildableJob,
            Element layerTag, LayerDetail layer, BuildableLayer buildableLayer) {

        if (layerTag.getChildTextTrim("memory") == null) {
            return;
        }

        long minMemory;
        String memory = layerTag.getChildTextTrim("memory").toLowerCase();

        try {
            minMemory = convertMemoryInput(memory);

            // Some quick sanity checks to make sure memory hasn't gone
            // over or under reasonable defaults.
            if (minMemory> Dispatcher.MEM_RESERVED_MAX) {
                throw new SpecBuilderException("Memory requirements exceed " +
                        "maximum. Are you specifying the correct units?");
            }
            else if (minMemory < Dispatcher.MEM_RESERVED_MIN) {
                logger.warn(buildableJob.detail.name + "/" + layer.name +
                        "Specified too little memory, defaulting to: " +
                        Dispatcher.MEM_RESERVED_MIN);
                minMemory = Dispatcher.MEM_RESERVED_MIN;
            }

            buildableLayer.isMemoryOverride = true;
            layer.minimumMemory = minMemory;

        } catch (Exception e) {
            logger.info("Setting setting memory for " +
                    buildableJob.detail.name + "/" + layer.name +
                    " failed, reason: " + e + ". Using default.");
            layer.minimumMemory = Dispatcher.MEM_RESERVED_DEFAULT;
        }
    }

    /**
     * If the gpu option is set, set minimumGpu to that supplied value
     *
     * @param layerTag
     * @param layer
     */
    private void determineMinimumGpu(BuildableJob buildableJob, Element layerTag,
    		LayerDetail layer) {

        if (layerTag.getChildTextTrim("gpu") == null) {
            return;
        }

        long minGpu;
        String memory = layerTag.getChildTextTrim("gpu").toLowerCase();

        try {
            minGpu = convertMemoryInput(memory);

            // Some quick sanity checks to make sure gpu memory hasn't gone
            // over or under reasonable defaults.
            if (minGpu> Dispatcher.GPU_RESERVED_MAX) {
                throw new SpecBuilderException("Gpu memory requirements exceed " +
                        "maximum. Are you specifying the correct units?");
            }
            else if (minGpu < Dispatcher.GPU_RESERVED_MIN) {
                logger.warn(buildableJob.detail.name + "/" + layer.name +
                        "Specified too little gpu memory, defaulting to: " +
                        Dispatcher.GPU_RESERVED_MIN);
                minGpu = Dispatcher.GPU_RESERVED_MIN;
            }

            layer.minimumGpu = minGpu;

        } catch (Exception e) {
            logger.info("Error setting gpu memory for " +
                    buildableJob.detail.name + "/" + layer.name +
                    " failed, reason: " + e + ". Using default.");
            layer.minimumGpu = Dispatcher.GPU_RESERVED_DEFAULT;
        }
    }

    /**
     * Cores may be specified as a decimal or core points.
     *
     * If no core value is specified, we default to the value of
     * Dispatcher.CORE_POINTS_RESERVED_DEFAULT
     *
     * If the value is specified but is less than the minimum allowed, then the
     * value is reset to the default.
     *
     * If the value is specified but is greater than the max allowed, then the
     * value is reset to the default.
     *
     */
    private void determineMinimumCores(Element layerTag, LayerDetail layer) {

        String cores = layerTag.getChildTextTrim("cores");
        if (cores == null) {
            return;
        }

        int corePoints = layer.minimumCores;

        if (cores.contains(".")) {
            corePoints = (int) (Double.valueOf(cores) * 100 + .5);
        } else {
            corePoints = Integer.valueOf(cores);
        }

        if (corePoints < Dispatcher.CORE_POINTS_RESERVED_MIN
                || corePoints > Dispatcher.CORE_POINTS_RESERVED_MAX) {
            corePoints = Dispatcher.CORE_POINTS_RESERVED_DEFAULT;
        }

        layer.minimumCores = corePoints;
    }

    private void determineChunkSize(Element layerTag, LayerDetail layer) {
        layer.chunkSize = Integer.parseInt(layerTag.getChildTextTrim("chunk"));
    }

    /**
     * Determine if the layer is threadable.  A manually set threadable
     * option in the job spec should override the service defaults.
     *
     * @param layerTag
     * @param layer
     */
    private void determineThreadable(Element layerTag, LayerDetail layer) {
        // Must have at least 1 core to thread.
        if (layer.minimumCores < 100) {
            layer.isThreadable = false;
        }
        else if (layerTag.getChildTextTrim("threadable") != null) {
            layer.isThreadable = Convert.stringToBool(
                    layerTag.getChildTextTrim("threadable"));
        }
    }

    private void determineResourceDefaults(Element layerTag,
            BuildableJob job, LayerDetail layer) {

        Element t_services = layerTag.getChild("services");
        List<String> services = new ArrayList<String>();

        /*
         * Build a list of services from the XML.  Filter
         * out duplicates and empty services.
         */
        if (t_services != null) {

            for (Object tmp : t_services.getChildren()) {
                Element t_service = (Element) tmp;
                String service_name = t_service.getTextTrim();

                if (service_name.length() == 0) {
                    continue;
                }

                if (services.contains(service_name)) {
                    continue;
                }
                services.add(service_name);
            }
        }

        /*
         * Start from the beginning and check each service.  The first
         * one that has a service record will be the one to use.
         */
        ServiceEntity primaryService = null;
        for (String service_name: services) {
            try {
                primaryService = serviceManager.getService(service_name,
                        job.detail.showName);
                // Once a service is found, break;
                break;
            } catch (EmptyResultDataAccessException e) {
                logger.warn("warning, service not found for layer " +
                        layer.getName() + " " + service_name);
            }
        }

        /*
         * If no primary service was found, use the default service.
         */
        if (primaryService == null) {
            primaryService = serviceManager.getService(DEFAULT_SERVICE);
            services.add(primaryService.name);
        }

        Element t_limits = layerTag.getChild("limits");
        List<String> limits = new ArrayList<String>();

        if (t_limits != null) {
            for (Object tmp : t_limits.getChildren()) {
                Element t_limit = (Element) tmp;
                String limitName = t_limit.getTextTrim();

                if (limitName.length() == 0) {
                    continue;
                }

                if (limits.contains(limitName)) {
                    continue;
                }
                limits.add(limitName);
            }
        }


        logger.info("primary service: " + primaryService.getName() + " " +
                layer.getName());

        /*
         *  Now apply the primaryService values to the layer.
         */
        layer.isThreadable = primaryService.threadable;
        layer.maximumCores = primaryService.maxCores;
        layer.minimumCores = primaryService.minCores;
        layer.minimumMemory = primaryService.minMemory;
        layer.minimumGpu = primaryService.minGpu;
        layer.tags.addAll(primaryService.tags);
        layer.services.addAll(services);
        layer.limits.addAll(limits);
    }

    /**
     * Converts the job space tagging format into a set of strings. Also
     * verifies each tag.
     *
     * @param job
     * @param layer
     * @return
     */
    private void determineTags(BuildableJob job, LayerDetail layer,
            Element layerTag) {
        Set<String> newTags = new LinkedHashSet<String>();
        String tags = layerTag.getChildTextTrim("tags");

        if (tags == null) {
            return;
        }

        if (tags.length() == 0) {
            return;
        }

        String[] e = tags.replaceAll(" ", "").split("\\|");
        for (String s : e) {
            if (e.length == 0) {
                continue;
            }
            Matcher matcher = NAME_PATTERN.matcher(s);
            if (!matcher.matches()) {
                throw new SpecBuilderException("error, invalid tag " + s
                        + ", tags must be alpha numberic and at least "
                        + "3 characters in length.");
            }
            newTags.add(s);
        }

        if (newTags.size() > 0) {
            layer.tags = newTags;
        }
    }

    /**
     * Determine the frame range
     *
     * @param range
     * @param chunkSize
     * @return
     */
    public int getFrameRangeSize(String range, int chunkSize) {
        try {
            return CueUtil.normalizeFrameRange(range, chunkSize).size();
        } catch (Exception e) {
            throw new SpecBuilderException("error, the range " + range
                    + " is invalid");
        }
    }

    private BuildableDependency handleDependTag(Element tag) {

        BuildableDependency depend = new BuildableDependency();
        depend.type = DependType.valueOf(tag.getAttributeValue("type").toUpperCase());

        /*
         * If the depend type is layer on layer, allow dependAny to be set.
         * Depend any is not implemented for any other depend type.
         */
        if (depend.type.equals(DependType.LAYER_ON_LAYER)) {
            depend.anyFrame = Convert.stringToBool(tag
                    .getAttributeValue("anyframe"));
        }

        /*
         * Set job names
         */
        depend
                .setDependErJobName(conformJobName(tag
                        .getChildTextTrim("depjob")));
        depend
                .setDependOnJobName(conformJobName(tag
                        .getChildTextTrim("onjob")));

        /*
         * Set layer names
         */
        String depLayer = tag.getChildTextTrim("deplayer");
        String onLayer = tag.getChildTextTrim("onlayer");

        if (depLayer != null) {
            depend.setDependErLayerName(conformLayerName(depLayer));
        }
        if (onLayer != null) {
            depend.setDependOnLayerName(conformLayerName(onLayer));
        }

        /*
         * Set frame names
         */
        String depFrame = tag.getChildTextTrim("depframe");
        String onFrame = tag.getChildTextTrim("onframe");

        if (depFrame != null) {
            depFrame = conformFrameName(depFrame);
            depend.setDependErFrameName(depFrame);
        }
        if (onFrame != null) {
            onFrame = conformFrameName(onFrame);
            depend.setDependOnFrameName(onFrame);
        }

        // double check to make sure we don't have two of the same frame/
        if (onFrame != null && depFrame != null) {
            if (onFrame.equals(depFrame)) {
                throw new SpecBuilderException("The frame name: " + depFrame
                        + " cannot depend on itself.");
            }
        }

        return depend;
    }

    /**
     * Tags a env tag and populates the supplied map with key value pairs.
     *
     * @param tag
     * @param map
     */
    private void handleEnvironmentTag(Element tag, Map<String, String> map) {
        if (tag == null) {
            return;
        }
        for (Object tmp : tag.getChildren()) {
            Element envTag = (Element) tmp;
            String key = envTag.getAttributeValue("name");
            if (key == null) {
                continue;
            }
            map.put(key, envTag.getTextTrim());
        }
    }

    public void parse(File file) {
        try {
            doc = new SAXBuilder(true).build(file);

        } catch (Exception e) {
            throw new SpecBuilderException("Failed to parse job spec XML, " + e);
        }

        handleSpecTag();
        handleJobsTag();
        handleDependsTags();
    }

    public void parse(String cjsl) {
        try {
            doc = new SAXBuilder(true).build(new StringReader(cjsl));

        } catch (Exception e) {
            throw new SpecBuilderException("Failed to parse job spec XML, " + e);
        }

        handleSpecTag();
        handleJobsTag();
        handleDependsTags();
    }

    private BuildableJob initPostJob(BuildableJob parent) {

        JobDetail job = new JobDetail();
        job.name = parent.detail.name + "_post_job_"
                + System.currentTimeMillis();
        job.name = job.name.replace(user, "monitor");
        job.state = JobState.STARTUP;
        job.isPaused = false;
        job.maxCoreUnits = 500;
        job.startTime = CueUtil.getTime();
        job.maxRetries = 2;
        job.shot = shot;
        job.user = "monitor";
        job.uid = uid;
        job.email = null;
        job.os = parent.detail.os;

        job.showName = show;
        job.facilityName = facility;
        job.deptName = parent.detail.deptName;

        BuildableJob postJob = new BuildableJob(job);
        return postJob;
    }

    public Document getDoc() {
        return doc;
    }

    public List<BuildableDependency> getDepends() {
        return depends;
    }

    public List<BuildableJob> getJobs() {
        return jobs;
    }

    public String getShot() {
        return shot;
    }

    public String getShow() {
        return show;
    }

    public int getUid() {
        return uid;
    }

    public String getUser() {
        return user;
    }

    public ServiceManager getServiceManager() {
        return serviceManager;
    }

    public void setServiceManager(ServiceManager serviceManager) {
        this.serviceManager = serviceManager;
    }
}
<|MERGE_RESOLUTION|>--- conflicted
+++ resolved
@@ -277,11 +277,7 @@
         job.user = user;
         job.uid = uid;
         job.email = email;
-<<<<<<< HEAD
-        job.os = null;
-=======
         job.os = null; // default to no OS specified
->>>>>>> 28a57883
         job.showName = show;
         job.facilityName = facility;
         job.deptName = jobTag.getChildTextTrim("dept");
