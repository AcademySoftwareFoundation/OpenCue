
/*
 * Copyright Contributors to the OpenCue Project
 *
 * Licensed under the Apache License, Version 2.0 (the "License");
 * you may not use this file except in compliance with the License.
 * You may obtain a copy of the License at
 *
 *   http://www.apache.org/licenses/LICENSE-2.0
 *
 * Unless required by applicable law or agreed to in writing, software
 * distributed under the License is distributed on an "AS IS" BASIS,
 * WITHOUT WARRANTIES OR CONDITIONS OF ANY KIND, either express or implied.
 * See the License for the specific language governing permissions and
 * limitations under the License.
 */



package com.imageworks.spcue.service;

import java.io.File;
import java.io.IOException;
import java.io.InputStream;
import java.io.StringReader;
import java.util.ArrayList;
import java.util.HashSet;
import java.util.LinkedHashSet;
import java.util.List;
import java.util.Map;
import java.util.Optional;
import java.util.Set;
import java.util.regex.Matcher;
import java.util.regex.Pattern;

import org.apache.logging.log4j.Logger;
import org.apache.logging.log4j.LogManager;
import org.jdom.Document;
import org.jdom.Element;
import org.jdom.input.SAXBuilder;
import org.springframework.beans.factory.annotation.Autowired;
import org.springframework.core.env.Environment;
import org.springframework.dao.EmptyResultDataAccessException;
import org.xml.sax.EntityResolver;
import org.xml.sax.InputSource;
import org.xml.sax.SAXException;

import com.imageworks.spcue.BuildableDependency;
import com.imageworks.spcue.BuildableJob;
import com.imageworks.spcue.BuildableLayer;
import com.imageworks.spcue.JobDetail;
import com.imageworks.spcue.LayerDetail;
import com.imageworks.spcue.ServiceEntity;
import com.imageworks.spcue.SpecBuilderException;
import com.imageworks.spcue.dispatcher.Dispatcher;
import com.imageworks.spcue.grpc.depend.DependType;
import com.imageworks.spcue.grpc.job.JobState;
import com.imageworks.spcue.grpc.job.LayerType;
import com.imageworks.spcue.util.Convert;
import com.imageworks.spcue.util.CueUtil;

public class JobSpec {
    @Autowired
    private Environment env;

    private static final Logger logger = LogManager.getLogger(JobSpec.class);

    private String facility;

    private String show;

    private String shot;

    private String user;

    private String email;

    private Optional<Integer> uid;

    private int totalFrames = 0;

    private Document doc;

    private ServiceManager serviceManager;

    /**
     * Maximum number of cores a layer can get per frame.
     */
    public static final int MAX_CORES = 800;

    /**
     * The maximum number of layers a job can have. Increases this with care,
     * its usually not worth it. The more layers you have the longer a job takes
     * to dispatch which could lead to dispatches being dropped.
     */
    public static final int MAX_LAYERS = 1000;

    /**
     * The maximum number of frames a job can have. Increase this with care. The
     * more frames a job has, the longer it takes to dispatch, which could lead
     * to dispatches being dropped.
     */
    public static final int MAX_FRAMES = 100000;

    // The default number of retries per frame
    public static final int FRAME_RETRIES_DEFAULT = 1;

    // The default maximum number of retries per frame.
    public static final int FRAME_RETRIES_MAX = 1;

    // The default minimum number of retries per frame.
    public static final int FRAME_RETRIES_MIN = 0;

    public static final String DEFAULT_SERVICE = "default";

    public static final String SPCUE_DTD_URL = "http://localhost:8080/spcue/dtd/";

    private List<BuildableJob> jobs = new ArrayList<BuildableJob>();

    private List<BuildableDependency> depends = new ArrayList<BuildableDependency>();

    public JobSpec() {
    }

    public static final String NAME_REGEX = "^([\\w\\.-]{3,})$";

    public static final Pattern NAME_PATTERN = Pattern.compile(NAME_REGEX);

    public String conformJobName(String name) {

        if (name == null) {
            throw new SpecBuilderException("Job names cannot be null");
        }

        String prefix = String.format("%s-%s-%s_", show, shot, user);
        String suffix = name;

        /*
         * Find the job's suffix
         */
        if (suffix.startsWith(prefix)) {
            int index = prefix.length() - 1;
            suffix = suffix.substring(index);
        }

        suffix = suffix.toLowerCase();
        suffix = suffix.replaceAll("[_]{2,}", "_");

        suffix = suffix.replace("-", "_");

        Matcher matcher = NAME_PATTERN.matcher(suffix);
        if (!matcher.matches()) {
            throw new SpecBuilderException(
                    "The job name suffix: "
                            + suffix
                            + " must be composed of alpha numeric characters, periods, "
                            + "and underscores and be at least 3 characters long");
        }

        suffix = suffix.replaceAll("^[_]{1,}", "");
        prefix = prefix.replaceAll("[_]{1,}$", "");

        return String.format("%s_%s", prefix, suffix).toLowerCase();
    }

    public static String conformName(String type, String name) {

         String lowerType = type.toLowerCase();

        if (name.length() < 3) {
            throw new SpecBuilderException(
                    "The " + lowerType + " name must be at least 3 characters.");
        }

        String newName = name;
        newName = newName.replace("-", "_");
        newName = newName.toLowerCase();

        Matcher matcher = NAME_PATTERN.matcher(newName);
        if (!matcher.matches()) {
            throw new SpecBuilderException("The " + lowerType + " name: " + newName
                    + " is not in the proper format.  " + type + " names must be "
                    + "alpha numeric, no dashes or punctuation.");
        }

        return newName;
    }

    public static String conformShowName(String name) {
        return conformName("Show", name);
    }

    public static String conformShotName(String name) {
        return conformName("Shot", name);
    }

    public static String conformLayerName(String name) {
        return conformName("Layer", name);
    }

    public static final String FRAME_NAME_REGEX = "^([\\d]{4,6})-([\\w]+)$";

    public static final Pattern FRAME_NAME_PATTERN = Pattern
            .compile(FRAME_NAME_REGEX);

    public String conformFrameName(String name) {
        Matcher m = FRAME_NAME_PATTERN.matcher(name);
        if (!m.matches()) {
            throw new SpecBuilderException("The frame name: " + name
                    + " is not in the proper format.");
        }
        return String.format("%04d-%s", Integer.valueOf(m.group(1)),
                conformLayerName(m.group(2)));
    }

    /**
     * Grabs the show/shot/user/uid for this spec.
     */
    private void handleSpecTag() {
        Element rootElement = doc.getRootElement();
        facility = rootElement.getChildTextTrim("facility");
        if (facility != null) {
            facility = facility.toLowerCase();
        }

        show = rootElement.getChildTextTrim("show");
        shot = conformShotName(rootElement.getChildTextTrim("shot"));
        user = rootElement.getChildTextTrim("user");
        uid = Optional.ofNullable(rootElement.getChildTextTrim("uid")).map(Integer::parseInt);
        email = rootElement.getChildTextTrim("email");

        if (user.equals("root") || uid.equals(Optional.of(0))) {
            throw new SpecBuilderException("Cannot launch jobs as root.");
        }
    }

    /**
     * Loop over all <job> tags
     *
     */
    private void handleJobsTag() {
        List<?> elements = doc.getRootElement().getChildren("job");
        if (elements == null) {
            return;
        }

        for (Object tmpElement : elements) {
            Element jobElement = (Element) tmpElement;
            jobs.add(handleJobTag(jobElement));
        }
    }

    /**
     * Loop over all <depend> tags
     *
     */
    private void handleDependsTags() {
        Element delements = doc.getRootElement().getChild("depends");
        if (delements == null) {
            return;
        }
        List<?> elements = delements.getChildren("depend");
        if (elements == null) {
            return;
        }
        for (Object tmpElement : elements) {
            Element dependElement = (Element) tmpElement;
            depends.add(handleDependTag(dependElement));
        }
    }

    /**
     *
     * @param jobTag
     * @return
     */
    private BuildableJob handleJobTag(Element jobTag) {

        /*
         * Read in the job tag
         */
        JobDetail job = new JobDetail();
        job.name = conformJobName(jobTag.getAttributeValue("name"));
        job.state = JobState.STARTUP;
        job.isPaused = Convert.stringToBool(jobTag.getChildTextTrim("paused"));
        job.isAutoEat = Convert.stringToBool(jobTag.getChildTextTrim("autoeat"));
        job.isLocal = false;
        Element local = jobTag.getChild("localbook");
        if (local != null) {
            job.isLocal = true;
            job.localHostName = local.getAttributeValue("host");
            if (local.getAttributeValue("cores") != null)
                job.localMaxCores = Integer.parseInt(local.getAttributeValue("cores"));
            if (local.getAttributeValue("memory") != null)
                job.localMaxMemory = Long.parseLong(local.getAttributeValue("memory"));
            if (local.getAttributeValue("threads") != null)
                job.localThreadNumber = Integer.parseInt(local.getAttributeValue("threads"));
            if (local.getAttributeValue("gpus") != null)
                job.localMaxGpus = Integer.parseInt(local.getAttributeValue("gpus"));
            if (local.getAttributeValue("gpu") != null) {
                logger.warn(job.name + " localbook has the deprecated gpu. Use gpu_memory.");
                job.localMaxGpuMemory = Long.parseLong(local.getAttributeValue("gpu"));
            }
            if (local.getAttributeValue("gpu_memory") != null)
                job.localMaxGpuMemory = Long.parseLong(local.getAttributeValue("gpu_memory"));
        }

        job.maxCoreUnits = 20000;
        job.minCoreUnits = 100;
        job.startTime = CueUtil.getTime();
        job.maxRetries = FRAME_RETRIES_DEFAULT;
        job.shot = shot;
        job.user = user;
        job.uid = uid;
        job.email = email;
        job.os = null; // default to no OS specified
        job.showName = show;
        job.facilityName = facility;
        job.deptName = jobTag.getChildTextTrim("dept");

        BuildableJob buildableJob = new BuildableJob(job);

        if (jobTag.getChildTextTrim("os") != null) {
            job.os = jobTag.getChildTextTrim("os");
        }

        if (jobTag.getChildTextTrim("maxretries") != null) {
            job.maxRetries = Integer.valueOf(jobTag
                    .getChildTextTrim("maxretries"));
            if (job.maxRetries > FRAME_RETRIES_MAX) {
                job.maxRetries = FRAME_RETRIES_MAX;
            } else if (job.maxRetries < FRAME_RETRIES_MIN) {
                job.maxRetries = FRAME_RETRIES_MIN;
            }
        }

        if (jobTag.getChildTextTrim("maxcores") != null) {
            buildableJob.maxCoresOverride = Integer.valueOf(jobTag
                    .getChildTextTrim("maxcores"));
        }
        if (jobTag.getChildTextTrim("maxgpus") != null) {
            buildableJob.maxGpusOverride = Integer.valueOf(jobTag
                    .getChildTextTrim("maxgpus"));
        }

        if (jobTag.getChildTextTrim("priority") != null) {
            job.priority = Integer.valueOf(jobTag.getChildTextTrim("priority"));
        }


        Element envTag = jobTag.getChild("env");
        if (envTag != null) {
            handleEnvironmentTag(envTag, buildableJob.env);
        }

        handleLayerTags(buildableJob, jobTag);

        if (buildableJob.getBuildableLayers().size() > MAX_LAYERS) {
            throw new SpecBuilderException("The job " + job.name + " has over "
                    + MAX_LAYERS + " layers");
        }

        if (buildableJob.getBuildableLayers().size() < 1) {
            throw new SpecBuilderException("The job " + job.name
                    + " has no layers");
        }

        return buildableJob;
    }

    /**
     *
     * @param buildableJob
     * @param jobTag
     */
    private void handleLayerTags(BuildableJob buildableJob, Element jobTag) {

        Set<String> layerNames = new HashSet<String>();
        int dispatchOrder = 0;

        for (Object layerTmp : jobTag.getChild("layers").getChildren("layer")) {

            Element layerTag = (Element) layerTmp;

            /*
             * Setup a LayerDetail and Buildable layer, add layer to job
             */
            LayerDetail layer = new LayerDetail();
            BuildableLayer buildableLayer = new BuildableLayer(layer);

            /*
             * Setup the layer type
             */
            String layerType = layerTag.getAttributeValue("type");
            /*
             * The Enum is capitalized so make sure that we capitalize the
             * string we received from the user.
             */
            layer.type = LayerType.valueOf(layerType.toUpperCase());
            if (layer.type == null) {
                throw new SpecBuilderException("error, the layer " + layer.name
                        + " was defined with an invalid type: "
                        + layerTag.getAttributeValue("type"));
            }

            /*
             * If the layer is a post layer, we add it to the post job.
             */
            if (layer.type.equals(LayerType.POST)) {
                if (buildableJob.getPostJob() == null) {
                    buildableJob.setPostJob(initPostJob(buildableJob));
                }
                buildableJob.getPostJob().addBuildableLayer(buildableLayer);
            } else {
                buildableJob.addBuildableLayer(buildableLayer);
            }

            /*
             * Check to make sure the name is unique for this job.
             */
            if (layerTag.getAttributeValue("name") == null) {
                throw new SpecBuilderException(
                        "error, the layer name cannot be null");
            }

            layer.name = conformLayerName(layerTag.getAttributeValue("name"));

            if (layerNames.contains(layer.name)) {
                throw new SpecBuilderException("error, the layer " + layer.name
                        + " was already defined in job "
                        + buildableJob.detail.name);
            }
            layerNames.add(layer.name);

            /*
             * Setup the simple layer properties.
             */
            layer.command = layerTag.getChildTextTrim("cmd");
            layer.range = layerTag.getChildTextTrim("range");
            layer.dispatchOrder = ++dispatchOrder;

            /*
             * Determine some of the more complex attributes.
             */
            determineResourceDefaults(layerTag, buildableJob, layer);
            determineChunkSize(layerTag, layer);
            determineMinimumCores(layerTag, layer);
            determineMinimumGpus(layerTag, layer);
            determineThreadable(layerTag, layer);
            determineTags(buildableJob, layer, layerTag);
            determineMinimumMemory(buildableJob, layerTag, layer,
                    buildableLayer);
            determineMinimumGpuMemory(buildableJob, layerTag, layer);
            determineOutputs(layerTag, buildableJob, layer);

            // set a timeout value on the layer
            if (layerTag.getChildTextTrim("timeout") != null) {
                layer.timeout = Integer.parseInt(layerTag.getChildTextTrim("timeout"));
            }

            if (layerTag.getChildTextTrim("timeout_llu") != null) {
                layer.timeout_llu = Integer.parseInt(layerTag.getChildTextTrim("timeout_llu"));
            }

            /*
             * Handle the layer environment
             */
            Element envTag = layerTag.getChild("env");
            if (envTag != null) {
                handleEnvironmentTag(envTag, buildableLayer.env);
            }

            totalFrames = totalFrames
                    + getFrameRangeSize(layer.range, layer.chunkSize);

            if (buildableJob.getBuildableLayers().size() > MAX_LAYERS) {
                throw new SpecBuilderException("error, your job has "
                        + buildableJob.getBuildableLayers().size()
                        + " layers, "
                        + " the maximum number of allowed layers is "
                        + MAX_LAYERS);
            }

            if (totalFrames > MAX_FRAMES) {
                throw new SpecBuilderException("error, your job has "
                        + totalFrames
                        + " frames, the maximum number of allowed "
                        + "frames is " + MAX_FRAMES);
            }
        }
    }

    /**
     * Convert string given for memory, with m for megabytes or g for gigabytes
     * to kilobytes.
     *
     * @param input
     */
    private long convertMemoryInput(String input) {
        if (input.contains("m")) {
            double megs = Double.valueOf(input.substring(0, input.lastIndexOf("m")));
            return (long) (megs * 1024);
        } else if (input.contains("g")) {
            return Long.valueOf(input.substring(0, input.lastIndexOf("g"))) * CueUtil.GB;
        } else {
            return Long.valueOf(input) * CueUtil.GB;
        }
    }

    private void determineMinimumMemory(BuildableJob buildableJob,
            Element layerTag, LayerDetail layer, BuildableLayer buildableLayer) {

        if (layerTag.getChildTextTrim("memory") == null) {
            return;
        }

        long minMemory;
        String memory = layerTag.getChildTextTrim("memory").toLowerCase();

        minMemory = convertMemoryInput(memory);
<<<<<<< HEAD

        // Some quick sanity checks to make sure memory hasn't gone
        // over or under reasonable defaults.
        if (minMemory > Dispatcher.MEM_RESERVED_MAX) {
            logger.warn("Setting memory for " + buildableJob.detail.name +
                    "/" + layer.name + " to: "+ Dispatcher.MEM_RESERVED_MAX);
            layer.minimumMemory = Dispatcher.MEM_RESERVED_MAX;
        }
        else if (minMemory < Dispatcher.MEM_RESERVED_MIN) {
            logger.warn(buildableJob.detail.name + "/" + layer.name +
                    "Specified too little memory, defaulting to: " +
                    Dispatcher.MEM_RESERVED_MIN);
            minMemory = Dispatcher.MEM_RESERVED_MIN;
=======
        long memReservedMin = env.getRequiredProperty(
            "dispatcher.memory.mem_reserved_min",
            Long.class);
        long memReservedMax = env.getRequiredProperty(
            "dispatcher.memory.mem_reserved_max",
            Long.class);

        // Some quick sanity checks to make sure memory hasn't gone
        // over or under reasonable defaults.
        if (minMemory > memReservedMax) {
            logger.warn("Setting memory for " + buildableJob.detail.name +
                    "/" + layer.name + " to: "+ memReservedMax);
            layer.minimumMemory = memReservedMax;
        }
        else if (minMemory < memReservedMin) {
            logger.warn(buildableJob.detail.name + "/" + layer.name +
                    "Specified too little memory, defaulting to: " +
                    memReservedMin);
            minMemory = memReservedMin;
>>>>>>> 63bb7f1f
        }

        buildableLayer.isMemoryOverride = true;
        layer.minimumMemory = minMemory;

    }

    /**
     * If the gpu_memory option is set, set minimumGpuMemory to that supplied value
     *
     * @param layerTag
     * @param layer
     */
    private void determineMinimumGpuMemory(BuildableJob buildableJob, Element layerTag,
    		LayerDetail layer) {

        String gpu = layerTag.getChildTextTrim("gpu");
        String gpuMemory = layerTag.getChildTextTrim("gpu_memory");
        if (gpu == null && gpuMemory == null) {
            return;
        }

        String memory = null;
        if (gpu != null) {
            logger.warn(buildableJob.detail.name + "/" + layer.name +
                    " has the deprecated gpu. Use gpu_memory.");
            memory = gpu.toLowerCase();
        }
        if (gpuMemory != null)
            memory = gpuMemory.toLowerCase();

        long minGpuMemory;
        try {
            minGpuMemory = convertMemoryInput(memory);
            long memGpuReservedMin = env.getRequiredProperty(
                "dispatcher.memory.mem_gpu_reserved_min",
                Long.class);
            long memGpuReservedMax = env.getRequiredProperty(
                "dispatcher.memory.mem_gpu_reserved_max",
                Long.class);

            // Some quick sanity checks to make sure gpu memory hasn't gone
            // over or under reasonable defaults.
            if (minGpuMemory > memGpuReservedMax) {
                throw new SpecBuilderException("Gpu memory requirements exceed " +
                        "maximum. Are you specifying the correct units?");
            }
            else if (minGpuMemory < memGpuReservedMin) {
                logger.warn(buildableJob.detail.name + "/" + layer.name +
                        "Specified too little gpu memory, defaulting to: " +
                        memGpuReservedMin);
                minGpuMemory = memGpuReservedMin;
            }

            layer.minimumGpuMemory = minGpuMemory;

        } catch (Exception e) {
            logger.info("Error setting gpu memory for " +
                    buildableJob.detail.name + "/" + layer.name +
                    " failed, reason: " + e + ". Using default.");
            layer.minimumGpuMemory = env.getRequiredProperty(
                "dispatcher.memory.mem_gpu_reserved_min",
                Long.class);
        }
    }

    /**
     * Cores may be specified as a decimal or core points.
     *
     * If no core value is specified, we default to the value of
     * Dispatcher.CORE_POINTS_RESERVED_DEFAULT
     *
     * If the value is specified but is less than the minimum allowed, then the
     * value is reset to the default.
     *
     * If the value is specified but is greater than the max allowed, then the
     * value is reset to the default.
     *
     */
    private void determineMinimumCores(Element layerTag, LayerDetail layer) {

        String cores = layerTag.getChildTextTrim("cores");
        if (cores == null) {
            return;
        }

        int corePoints = layer.minimumCores;

        if (cores.contains(".")) {
            if (cores.contains("-")) {
                corePoints = (int) (Double.valueOf(cores) * 100 - .5);
            } else {
                corePoints = (int) (Double.valueOf(cores) * 100 + .5);
            }
        } else {
            corePoints = Integer.valueOf(cores);
        }

        if (corePoints > 0 && corePoints < Dispatcher.CORE_POINTS_RESERVED_MIN) {
            corePoints = Dispatcher.CORE_POINTS_RESERVED_DEFAULT;
        }
        else if (corePoints > Dispatcher.CORE_POINTS_RESERVED_MAX) {
            corePoints = Dispatcher.CORE_POINTS_RESERVED_MAX;
        }

        layer.minimumCores = corePoints;
    }

    /**
     * Gpu is a int.
     *
     * If no gpu value is specified, we default to the value of
     * Dispatcher.GPU_RESERVED_DEFAULT
     */
    private void determineMinimumGpus(Element layerTag, LayerDetail layer) {

        String gpus = layerTag.getChildTextTrim("gpus");
        if (gpus != null) {
            layer.minimumGpus = Integer.valueOf(gpus);
        }
    }

    private void determineChunkSize(Element layerTag, LayerDetail layer) {
        layer.chunkSize = Integer.parseInt(layerTag.getChildTextTrim("chunk"));
    }

    /**
     * Determine if the layer is threadable.  A manually set threadable
     * option in the job spec should override the service defaults.
     *
     * @param layerTag
     * @param layer
     */
    private void determineThreadable(Element layerTag, LayerDetail layer) {
        // Must have at least 1 core to thread.
        if (layer.minimumCores > 0 && layer.minimumCores < 100) {
            layer.isThreadable = false;
        }
        else if (layerTag.getChildTextTrim("threadable") != null) {
            layer.isThreadable = Convert.stringToBool(
                    layerTag.getChildTextTrim("threadable"));
        }
    }

    private void determineResourceDefaults(Element layerTag,
            BuildableJob job, LayerDetail layer) {

        Element t_services = layerTag.getChild("services");
        List<String> services = new ArrayList<String>();

        /*
         * Build a list of services from the XML.  Filter
         * out duplicates and empty services.
         */
        if (t_services != null) {

            for (Object tmp : t_services.getChildren()) {
                Element t_service = (Element) tmp;
                String service_name = t_service.getTextTrim();

                if (service_name.length() == 0) {
                    continue;
                }

                if (services.contains(service_name)) {
                    continue;
                }
                services.add(service_name);
            }
        }

        /*
         * Start from the beginning and check each service.  The first
         * one that has a service record will be the one to use.
         */
        ServiceEntity primaryService = null;
        for (String service_name: services) {
            try {
                primaryService = serviceManager.getService(service_name,
                        job.detail.showName);
                // Once a service is found, break;
                break;
            } catch (EmptyResultDataAccessException e) {
                logger.warn("warning, service not found for layer " +
                        layer.getName() + " " + service_name);
            }
        }

        /*
         * If no primary service was found, use the default service.
         */
        if (primaryService == null) {
            primaryService = serviceManager.getService(DEFAULT_SERVICE);
            services.add(primaryService.name);
        }

        Element t_limits = layerTag.getChild("limits");
        List<String> limits = new ArrayList<String>();

        if (t_limits != null) {
            for (Object tmp : t_limits.getChildren()) {
                Element t_limit = (Element) tmp;
                String limitName = t_limit.getTextTrim();

                if (limitName.length() == 0) {
                    continue;
                }

                if (limits.contains(limitName)) {
                    continue;
                }
                limits.add(limitName);
            }
        }


        logger.info("primary service: " + primaryService.getName() + " " +
                layer.getName());

        /*
         *  Now apply the primaryService values to the layer.
         */
        layer.isThreadable = primaryService.threadable;
        layer.maximumCores = primaryService.maxCores;
        layer.minimumCores = primaryService.minCores;
        layer.minimumMemory = primaryService.minMemory;
        layer.maximumGpus = primaryService.maxGpus;
        layer.minimumGpus = primaryService.minGpus;
        layer.minimumGpuMemory = primaryService.minGpuMemory;
        layer.tags.addAll(primaryService.tags);
        layer.services.addAll(services);
        layer.limits.addAll(limits);
        layer.timeout = primaryService.timeout;
        layer.timeout_llu = primaryService.timeout_llu;
    }

    private void determineOutputs(Element layerTag,
            BuildableJob job, LayerDetail layer) {

        Element t_outputs = layerTag.getChild("outputs");
        List<String> outputs = new ArrayList<String>();
        /*
         * Build a list of outputs from the XML.  Filter
         * out duplicates and empty outputs.
         */
        if (t_outputs != null) {
            for (Object tmp : t_outputs.getChildren()) {
                Element t_output = (Element) tmp;
                String output_path = t_output.getTextTrim();

                if (output_path.length() == 0) {
                    continue;
                }

                if (outputs.contains(output_path)) {
                    continue;
                }
                outputs.add(output_path);
            }
        }
        layer.outputs.addAll(outputs);
    }

    /**
     * Converts the job space tagging format into a set of strings. Also
     * verifies each tag.
     *
     * @param job
     * @param layer
     * @return
     */
    private void determineTags(BuildableJob job, LayerDetail layer,
            Element layerTag) {
        Set<String> newTags = new LinkedHashSet<String>();
        String tags = layerTag.getChildTextTrim("tags");

        if (tags == null) {
            return;
        }

        if (tags.length() == 0) {
            return;
        }

        String[] e = tags.replaceAll(" ", "").split("\\|");
        for (String s : e) {
            if (e.length == 0) {
                continue;
            }
            Matcher matcher = NAME_PATTERN.matcher(s);
            if (!matcher.matches()) {
                throw new SpecBuilderException("error, invalid tag " + s
                        + ", tags must be alpha numberic and at least "
                        + "3 characters in length.");
            }
            newTags.add(s);
        }

        if (newTags.size() > 0) {
            layer.tags = newTags;
        }
    }

    /**
     * Determine the frame range
     *
     * @param range
     * @param chunkSize
     * @return
     */
    public int getFrameRangeSize(String range, int chunkSize) {
        try {
            return CueUtil.normalizeFrameRange(range, chunkSize).size();
        } catch (Exception e) {
            throw new SpecBuilderException("error, the range " + range
                    + " is invalid");
        }
    }

    private BuildableDependency handleDependTag(Element tag) {

        BuildableDependency depend = new BuildableDependency();
        depend.type = DependType.valueOf(tag.getAttributeValue("type").toUpperCase());

        /*
         * If the depend type is layer on layer, allow dependAny to be set.
         * Depend any is not implemented for any other depend type.
         */
        if (depend.type.equals(DependType.LAYER_ON_LAYER)) {
            depend.anyFrame = Convert.stringToBool(tag
                    .getAttributeValue("anyframe"));
        }

        /*
         * Set job names
         */
        depend
                .setDependErJobName(conformJobName(tag
                        .getChildTextTrim("depjob")));
        depend
                .setDependOnJobName(conformJobName(tag
                        .getChildTextTrim("onjob")));

        /*
         * Set layer names
         */
        String depLayer = tag.getChildTextTrim("deplayer");
        String onLayer = tag.getChildTextTrim("onlayer");

        if (depLayer != null) {
            depend.setDependErLayerName(conformLayerName(depLayer));
        }
        if (onLayer != null) {
            depend.setDependOnLayerName(conformLayerName(onLayer));
        }

        /*
         * Set frame names
         */
        String depFrame = tag.getChildTextTrim("depframe");
        String onFrame = tag.getChildTextTrim("onframe");

        if (depFrame != null) {
            depFrame = conformFrameName(depFrame);
            depend.setDependErFrameName(depFrame);
        }
        if (onFrame != null) {
            onFrame = conformFrameName(onFrame);
            depend.setDependOnFrameName(onFrame);
        }

        // double check to make sure we don't have two of the same frame/
        if (onFrame != null && depFrame != null) {
            if (onFrame.equals(depFrame)) {
                throw new SpecBuilderException("The frame name: " + depFrame
                        + " cannot depend on itself.");
            }
        }

        return depend;
    }

    /**
     * Tags a env tag and populates the supplied map with key value pairs.
     *
     * @param tag
     * @param map
     */
    private void handleEnvironmentTag(Element tag, Map<String, String> map) {
        if (tag == null) {
            return;
        }
        for (Object tmp : tag.getChildren()) {
            Element envTag = (Element) tmp;
            String key = envTag.getAttributeValue("name");
            if (key == null) {
                continue;
            }
            map.put(key, envTag.getTextTrim());
        }
    }

    public void parse(File file) {
        try {
            doc = new SAXBuilder(true).build(file);

        } catch (Exception e) {
            throw new SpecBuilderException("Failed to parse job spec XML, " + e);
        }

        handleSpecTag();
        handleJobsTag();
        handleDependsTags();
    }

    private class DTDRedirector implements EntityResolver {
        public InputSource resolveEntity(String publicId,
                String systemId) throws SAXException, IOException {
            if (systemId.startsWith(SPCUE_DTD_URL)) {
                // Redirect to resource file.
                try {
                    String filename = systemId.substring(SPCUE_DTD_URL.length());
                    InputStream dtd = getClass().getResourceAsStream("/public/dtd/" + filename);
                    return new InputSource(dtd);
                } catch (Exception e) {
                    throw new SpecBuilderException("Failed to redirect DTD " + systemId + ", " + e);
                }
            } else {
                // Use default resolver.
                return null;
            }
        }
    }

    public void parse(String cjsl) {
        try {
            SAXBuilder builder = new SAXBuilder(true);
            builder.setEntityResolver(new DTDRedirector());
            doc = builder.build(new StringReader(cjsl));

        } catch (Exception e) {
            throw new SpecBuilderException("Failed to parse job spec XML, " + e);
        }

        handleSpecTag();
        handleJobsTag();
        handleDependsTags();
    }

    private BuildableJob initPostJob(BuildableJob parent) {

        JobDetail job = new JobDetail();
        job.name = parent.detail.name + "_post_job_"
                + System.currentTimeMillis();
        job.name = job.name.replace(user, "monitor");
        job.state = JobState.STARTUP;
        job.isPaused = false;
        job.maxCoreUnits = 500;
        job.startTime = CueUtil.getTime();
        job.maxRetries = 2;
        job.shot = shot;
        job.user = "monitor";
        job.uid = uid;
        job.email = null;
        job.os = parent.detail.os;

        job.showName = show;
        job.facilityName = facility;
        job.deptName = parent.detail.deptName;

        BuildableJob postJob = new BuildableJob(job);

        for (String key : parent.env.keySet()) {
            postJob.env.put(key, parent.env.get(key));
        }

        return postJob;
    }

    public Document getDoc() {
        return doc;
    }

    public List<BuildableDependency> getDepends() {
        return depends;
    }

    public List<BuildableJob> getJobs() {
        return jobs;
    }

    public String getShot() {
        return shot;
    }

    public String getShow() {
        return show;
    }

    public Optional<Integer> getUid() {
        return uid;
    }

    public String getUser() {
        return user;
    }

    public ServiceManager getServiceManager() {
        return serviceManager;
    }

    public void setServiceManager(ServiceManager serviceManager) {
        this.serviceManager = serviceManager;
    }
}
<|MERGE_RESOLUTION|>--- conflicted
+++ resolved
@@ -518,21 +518,6 @@
         String memory = layerTag.getChildTextTrim("memory").toLowerCase();
 
         minMemory = convertMemoryInput(memory);
-<<<<<<< HEAD
-
-        // Some quick sanity checks to make sure memory hasn't gone
-        // over or under reasonable defaults.
-        if (minMemory > Dispatcher.MEM_RESERVED_MAX) {
-            logger.warn("Setting memory for " + buildableJob.detail.name +
-                    "/" + layer.name + " to: "+ Dispatcher.MEM_RESERVED_MAX);
-            layer.minimumMemory = Dispatcher.MEM_RESERVED_MAX;
-        }
-        else if (minMemory < Dispatcher.MEM_RESERVED_MIN) {
-            logger.warn(buildableJob.detail.name + "/" + layer.name +
-                    "Specified too little memory, defaulting to: " +
-                    Dispatcher.MEM_RESERVED_MIN);
-            minMemory = Dispatcher.MEM_RESERVED_MIN;
-=======
         long memReservedMin = env.getRequiredProperty(
             "dispatcher.memory.mem_reserved_min",
             Long.class);
@@ -552,7 +537,6 @@
                     "Specified too little memory, defaulting to: " +
                     memReservedMin);
             minMemory = memReservedMin;
->>>>>>> 63bb7f1f
         }
 
         buildableLayer.isMemoryOverride = true;
