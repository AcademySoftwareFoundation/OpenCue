--- conflicted
+++ resolved
@@ -261,19 +261,15 @@
 
         String[] selfishServices = env.getProperty("dispatcher.frame.selfish.services", "").split(",");
         for (DispatchFrame frame: frames) {
-<<<<<<< HEAD
-            VirtualProc proc =  VirtualProc.build(host, frame);
+          
+            VirtualProc proc =  VirtualProc.build(host, frame, selfishServices);
+          
             if (frame.minCores <= 0 && !proc.canHandleNegativeCoresRequest) {
                 logger.debug("Cannot dispatch job, host is busy.");
                 break;
             }
+          
             if (host.idleCores < host.handleNegativeCoresRequirement(frame.minCores) ||
-=======
-
-            VirtualProc proc =  VirtualProc.build(host, frame, selfishServices);
-
-            if (host.idleCores < frame.minCores ||
->>>>>>> 0e4cee09
                     host.idleMemory < frame.minMemory ||
                     host.idleGpus < frame.minGpus ||
                     host.idleGpuMemory < frame.minGpuMemory) {
