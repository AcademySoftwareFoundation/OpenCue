--- conflicted
+++ resolved
@@ -214,16 +214,6 @@
                     " could not be booked on " + frame.getName() + ", " + e);
         }
     }
-    
-    @Override
-    @Transactional(propagation = Propagation.REQUIRED)
-    public void startFrameAndProc(VirtualProc proc, DispatchFrame frame) {
-        logger.trace("starting frame: " + frame);
-        
-        frameDao.updateFrameStarted(proc, frame);
-
-        reserveProc(proc, frame);
-    }
 
     @Override
     @Transactional(propagation = Propagation.REQUIRED)
@@ -386,12 +376,6 @@
         FrameSet fs = new FrameSet(frame.range);
         int startFrameIndex = fs.index(frameNumber);
         String frameSpec = fs.getChunk(startFrameIndex, frame.chunkSize);
-        int lastFrameIndex = fs.size() - 1;
-        int endChunkIndex = startFrameIndex + frame.chunkSize - 1;
-        if (endChunkIndex > lastFrameIndex) {
-            endChunkIndex = lastFrameIndex;
-        }
-
 
         FrameSet chunkFrameSet = new FrameSet(frameSpec);
         int chunkEndFrame = chunkFrameSet.get(chunkFrameSet.size()-1);
@@ -437,11 +421,7 @@
                                 .replaceAll("#ZFRAME#", zFrameNumber)
                                 .replaceAll("#IFRAME#",  String.valueOf(frameNumber))
                                 .replaceAll("#FRAME_START#",  String.valueOf(frameNumber))
-<<<<<<< HEAD
-                                .replaceAll("#FRAME_END#",  String.valueOf(endChunkIndex))
-=======
                                 .replaceAll("#FRAME_END#",  String.valueOf(chunkEndFrame))
->>>>>>> 63bb7f1f
                                 .replaceAll("#FRAME_CHUNK#",  String.valueOf(frame.chunkSize))
                                 .replaceAll("#LAYER#", frame.layerName)
                                 .replaceAll("#JOB#",  frame.jobName)
