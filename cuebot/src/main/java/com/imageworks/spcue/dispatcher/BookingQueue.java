--- conflicted
+++ resolved
@@ -28,15 +28,7 @@
 import org.springframework.beans.factory.annotation.Autowired;
 import org.springframework.core.env.Environment;
 
-<<<<<<< HEAD
-public class BookingQueue extends ThreadPoolExecutor {
-
-    private static final Logger logger = LogManager.getLogger(BookingQueue.class);
-
-    private static final int THREADS_KEEP_ALIVE_SECONDS = 10;
-=======
 public class BookingQueue {
->>>>>>> 3f974d29
 
     private final int healthThreshold;
     private final int minUnhealthyPeriodMin;
@@ -45,7 +37,7 @@
     private final int maxPoolSize;
     private static final int BASE_SLEEP_TIME_MILLIS = 300;
 
-    private static final Logger logger = Logger.getLogger("HEALTH");
+    private static final Logger logger = LogManager.getLogger("HEALTH");
     private HealthyThreadPool healthyThreadPool;
 
     public BookingQueue(int healthThreshold, int minUnhealthyPeriodMin, int queueCapacity,
