
/*
 * Copyright Contributors to the OpenCue Project
 *
 * Licensed under the Apache License, Version 2.0 (the "License"); you may not use this file except
 * in compliance with the License. You may obtain a copy of the License at
 *
 * http://www.apache.org/licenses/LICENSE-2.0
 *
 * Unless required by applicable law or agreed to in writing, software distributed under the License
 * is distributed on an "AS IS" BASIS, WITHOUT WARRANTIES OR CONDITIONS OF ANY KIND, either express
 * or implied. See the License for the specific language governing permissions and limitations under
 * the License.
 */

package com.imageworks.spcue.dispatcher;

import java.util.ArrayList;
import java.util.List;

import org.apache.logging.log4j.Logger;
import org.apache.logging.log4j.LogManager;

import org.springframework.beans.factory.annotation.Autowired;
import org.springframework.core.env.Environment;
import org.springframework.transaction.annotation.Propagation;
import org.springframework.transaction.annotation.Transactional;

import com.imageworks.spcue.DispatchHost;
import com.imageworks.spcue.GroupInterface;
import com.imageworks.spcue.JobInterface;
import com.imageworks.spcue.ProcInterface;
import com.imageworks.spcue.Redirect;
import com.imageworks.spcue.Source;
import com.imageworks.spcue.VirtualProc;
import com.imageworks.spcue.dao.GroupDao;
import com.imageworks.spcue.dao.JobDao;
import com.imageworks.spcue.dao.ProcDao;
import com.imageworks.spcue.dao.criteria.ProcSearchFactory;
import com.imageworks.spcue.dao.criteria.ProcSearchInterface;
import com.imageworks.spcue.dispatcher.commands.DispatchBookHost;
import com.imageworks.spcue.grpc.host.ProcSearchCriteria;
import com.imageworks.spcue.service.HostManager;
import com.imageworks.spcue.service.JobManagerSupport;
import com.imageworks.spcue.service.RedirectService;
import com.imageworks.spcue.util.CueExceptionUtil;
import com.imageworks.spcue.util.SqlUtil;

public class RedirectManager {

    private static final Logger logger = LogManager.getLogger(RedirectManager.class);

    private JobDao jobDao;
    private ProcDao procDao;
    private GroupDao groupDao;
    private Dispatcher dispatcher;
    private BookingQueue bookingQueue;
    private HostManager hostManager;
    private JobManagerSupport jobManagerSupport;
    private DispatchSupport dispatchSupport;
    private RedirectService redirectService;
    private ProcSearchFactory procSearchFactory;
    private Environment env;

    @Autowired
    public RedirectManager(RedirectService redirectService, Environment env) {
        this.env = env;
        this.redirectService = redirectService;
    }

    /**
     * Delete all redirects that are past expiration age.
     *
     * @return count of redirects deleted
     */
    public int deleteExpired() {
        return redirectService.deleteExpired();
    }

    /**
     * Remove a redirect for a specific proc.
     *
     * @param proc
     */
    public boolean removeRedirect(ProcInterface proc) {
        procDao.setRedirectTarget(proc, null);
        return redirectService.remove(proc.getProcId()) != null;
    }

    /**
     * Return true if a redirect for a specific Proc exists. False if it does not.
     *
     * @param proc
     * @return
     */
    public boolean hasRedirect(ProcInterface proc) {
        return redirectService.containsKey(proc.getProcId());
    }

    /**
     * Redirects procs found by the ProcSearchCriteria to the specified group.
     *
     * @param criteria
     * @param group
     * @param kill
     * @param source
     * @return
     */
    public List<VirtualProc> addRedirect(ProcSearchCriteria criteria, GroupInterface group,
            boolean kill, Source source) {

        List<GroupInterface> groups = new ArrayList<GroupInterface>(1);
        groups.add(group);

        ProcSearchInterface search = procSearchFactory.create(criteria);
        search.sortByBookedTime();
        search.notGroups(groups);

        List<VirtualProc> procs = hostManager.findBookedVirtualProcs(search);
        if (procs.size() == 0) {
            return procs;
        }

        for (VirtualProc proc : procs) {
            logger.info("Adding redirect from " + proc + " to group " + group.getName());

            Redirect r = new Redirect(group);
            if (procDao.setRedirectTarget(proc, r)) {
                redirectService.put(proc.getProcId(), r);
            } else {
                procs.remove(proc);
            }
        }

        if (kill) {
            jobManagerSupport.kill(procs, source);
        }

        return procs;
    }

    /**
     * Redirects procs found by the proc search criteria to an array of jobs.
     *
     * @param criteria
     * @param jobs
     * @param kill
     * @param source
     * @return
     */
    public List<VirtualProc> addRedirect(ProcSearchCriteria criteria, List<JobInterface> jobs,
            boolean kill, Source source) {
        int index = 0;

        ProcSearchInterface procSearch = procSearchFactory.create(criteria);
        procSearch.notJobs(jobs);
        List<VirtualProc> procs = hostManager.findBookedVirtualProcs(procSearch);
        if (procs.size() == 0) {
            return procs;
        }

        for (VirtualProc proc : procs) {
            if (index >= jobs.size()) {
                index = 0;
            }

            logger.info("Adding redirect from " + proc + " to job " + jobs.get(index).getName());

            Redirect r = new Redirect(jobs.get(index));
            if (procDao.setRedirectTarget(proc, r)) {
                redirectService.put(proc.getProcId(), r);
                index++;
            } else {
                procs.remove(proc);
            }
        }
        if (kill) {
            jobManagerSupport.kill(procs, source);
        }

        return procs;
    }

    /**
     * Redirect a list of procs to the specified job. Using redirect counters, the redirect only
     * happens one all procs have reported in. This gives users the ability to kill multiple frames
     * and open up large amounts of memory and cores.
     *
     * @param procs
     * @param job
     * @param source
     * @return true if the redirect succeeds.
     */
    public boolean addRedirect(List<VirtualProc> procs, JobInterface job, Source source) {

        String redirectGroupId = SqlUtil.genKeyRandom();

        for (VirtualProc proc : procs) {
            Redirect r = new Redirect(redirectGroupId, job);
            if (procDao.setRedirectTarget(proc, r)) {
                redirectService.put(proc.getProcId(), r);
            }
        }

        for (VirtualProc proc : procs) {
            jobManagerSupport.kill(proc, source);
        }

        return true;
    }

    /**
     * Redirect a proc to the specified job.
     *
     * @param proc
     * @param job
     * @param kill
     * @param source
     * @return true if the redirect succeeds.
     */
    public boolean addRedirect(VirtualProc proc, JobInterface job, boolean kill, Source source) {

        if (dispatchSupport.findNextDispatchFrames(job, proc, 1).size() < 1) {
            return false;
        }

        Redirect r = new Redirect(job);
        if (procDao.setRedirectTarget(proc, r)) {
            redirectService.put(proc.getProcId(), r);
            if (kill) {
                jobManagerSupport.kill(proc, source);
            }
            return true;
        }

        return false;
    }

    /**
     * Redirect a proc to the specified group.
     *
     * @param proc
     * @param group
     * @param kill
     * @param source
     * @return true if the redirect succeeds.
     */
    public boolean addRedirect(VirtualProc proc, GroupInterface group, boolean kill,
            Source source) {

        // Test a dispatch
        DispatchHost host = hostManager.getDispatchHost(proc.getHostId());
        host.idleCores = proc.coresReserved;
        host.idleMemory = proc.memoryReserved;
        host.idleGpus = proc.gpusReserved;
        host.idleGpuMemory = proc.gpuMemoryReserved;

        if (dispatchSupport.findDispatchJobs(host, group).size() < 1) {
            logger.info("Failed to find a pending job in group: " + group.getName());
            return false;
        }

        Redirect r = new Redirect(group);
        if (procDao.setRedirectTarget(proc, r)) {
            redirectService.put(proc.getProcId(), r);
            if (kill) {
                jobManagerSupport.kill(proc, source);
            }
            return true;
        }

        return false;
    }

    /**
     * Redirect the specified proc to its redirect destination;
     *
     * @param proc
     * @return
     */
    @Transactional(propagation = Propagation.REQUIRED)
    public boolean redirect(VirtualProc proc) {
        try {
            Redirect r = redirectService.remove(proc.getProcId());
            if (r == null) {
                logger.info("Failed to find redirect for proc " + proc);
                return false;
            }

            int other_redirects_with_same_group =
                    redirectService.countRedirectsWithGroup(r.getGroupId());

            if (other_redirects_with_same_group > 0) {
                logger.warn(
                        "Redirect waiting on " + other_redirects_with_same_group + " more frames.");
                return false;
            }

            /*
             * The proc must be unbooked before its resources can be redirected.
             */
            dispatchSupport.unbookProc(proc, "is being redirected");

            /*
             * Set the free cores and memory to the exact amount on the proc we just unbooked so we
             * don't stomp on other redirects.
             */
            DispatchHost host = hostManager.getDispatchHost(proc.getHostId());

            switch (r.getType()) {

                case JOB_REDIRECT:
<<<<<<< HEAD
                    JobInterface job = jobDao.getJob(r.getDestinationId());
                    logger.info("redirecting proc " + proc + " to job " + job.getName());
                    dispatcher.dispatchHost(host, job);
                    return true;

                case GROUP_REDIRECT:
                    GroupInterface group = groupDao.getGroup(r.getDestinationId());
                    logger.info("redirecting group " + proc + " to job " + group.getName());
                    dispatcher.dispatchHost(host, group);
=======
                    logger.info("attempting a job redirect to " + r.getDestinationId());
                    JobInterface job = jobDao.getJob(r.getDestinationId());
                    logger.info("redirecting proc " + proc + " to job " + job.getName());

                    if (dispatcher.isTestMode()) {
                        dispatcher.dispatchHost(host, job);
                    } else {
                        bookingQueue.execute(new DispatchBookHost(host, job, dispatcher, env));
                    }
                    return true;

                case GROUP_REDIRECT:
                    logger.info("attempting a group redirect to " + r.getDestinationId());
                    GroupInterface group = groupDao.getGroup(r.getDestinationId());
                    logger.info("redirecting group " + proc + " to job " + group.getName());

                    if (dispatcher.isTestMode()) {
                        dispatcher.dispatchHost(host, group);
                    } else {
                        bookingQueue.execute(new DispatchBookHost(host, group, dispatcher, env));
                    }
>>>>>>> 97e5d3f3
                    return true;

                default:
                    logger.info("redirect failed, invalid redirect type: " + r.getType());
                    return false;
            }
<<<<<<< HEAD
=======

>>>>>>> 97e5d3f3
        } catch (Exception e) {
            /*
             * If anything fails the redirect fails, so just return false after logging.
             */
            CueExceptionUtil.logStackTrace("redirect failed", e);
            return false;
        }
    }

    public JobDao getJobDao() {
        return jobDao;
    }

    public void setJobDao(JobDao jobDao) {
        this.jobDao = jobDao;
    }

    public GroupDao getGroupDao() {
        return groupDao;
    }

    public void setGroupDao(GroupDao groupDao) {
        this.groupDao = groupDao;
    }

    public Dispatcher getDispatcher() {
        return dispatcher;
    }

    public void setDispatcher(Dispatcher dispatcher) {
        this.dispatcher = dispatcher;
    }

    public BookingQueue getBookingQueue() {
        return bookingQueue;
    }

    public void setBookingQueue(BookingQueue bookingQueue) {
        this.bookingQueue = bookingQueue;
    }

    public HostManager getHostManager() {
        return hostManager;
    }

    public void setHostManager(HostManager hostManager) {
        this.hostManager = hostManager;
    }

    public JobManagerSupport getJobManagerSupport() {
        return jobManagerSupport;
    }

    public void setJobManagerSupport(JobManagerSupport jobManagerSupport) {
        this.jobManagerSupport = jobManagerSupport;
    }

    public DispatchSupport getDispatchSupport() {
        return dispatchSupport;
    }

    public void setDispatchSupport(DispatchSupport dispatchSupport) {
        this.dispatchSupport = dispatchSupport;
    }

    public ProcDao getProcDao() {
        return procDao;
    }

    public void setProcDao(ProcDao procDao) {
        this.procDao = procDao;
    }

    public ProcSearchFactory getProcSearchFactory() {
        return procSearchFactory;
    }

    public void setProcSearchFactory(ProcSearchFactory procSearchFactory) {
        this.procSearchFactory = procSearchFactory;
    }
}<|MERGE_RESOLUTION|>--- conflicted
+++ resolved
@@ -308,9 +308,7 @@
             DispatchHost host = hostManager.getDispatchHost(proc.getHostId());
 
             switch (r.getType()) {
-
                 case JOB_REDIRECT:
-<<<<<<< HEAD
                     JobInterface job = jobDao.getJob(r.getDestinationId());
                     logger.info("redirecting proc " + proc + " to job " + job.getName());
                     dispatcher.dispatchHost(host, job);
@@ -320,39 +318,12 @@
                     GroupInterface group = groupDao.getGroup(r.getDestinationId());
                     logger.info("redirecting group " + proc + " to job " + group.getName());
                     dispatcher.dispatchHost(host, group);
-=======
-                    logger.info("attempting a job redirect to " + r.getDestinationId());
-                    JobInterface job = jobDao.getJob(r.getDestinationId());
-                    logger.info("redirecting proc " + proc + " to job " + job.getName());
-
-                    if (dispatcher.isTestMode()) {
-                        dispatcher.dispatchHost(host, job);
-                    } else {
-                        bookingQueue.execute(new DispatchBookHost(host, job, dispatcher, env));
-                    }
-                    return true;
-
-                case GROUP_REDIRECT:
-                    logger.info("attempting a group redirect to " + r.getDestinationId());
-                    GroupInterface group = groupDao.getGroup(r.getDestinationId());
-                    logger.info("redirecting group " + proc + " to job " + group.getName());
-
-                    if (dispatcher.isTestMode()) {
-                        dispatcher.dispatchHost(host, group);
-                    } else {
-                        bookingQueue.execute(new DispatchBookHost(host, group, dispatcher, env));
-                    }
->>>>>>> 97e5d3f3
                     return true;
 
                 default:
                     logger.info("redirect failed, invalid redirect type: " + r.getType());
                     return false;
             }
-<<<<<<< HEAD
-=======
-
->>>>>>> 97e5d3f3
         } catch (Exception e) {
             /*
              * If anything fails the redirect fails, so just return false after logging.
