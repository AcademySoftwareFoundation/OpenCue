
/*
 * Copyright Contributors to the OpenCue Project
 *
 * Licensed under the Apache License, Version 2.0 (the "License");
 * you may not use this file except in compliance with the License.
 * You may obtain a copy of the License at
 *
 *   http://www.apache.org/licenses/LICENSE-2.0
 *
 * Unless required by applicable law or agreed to in writing, software
 * distributed under the License is distributed on an "AS IS" BASIS,
 * WITHOUT WARRANTIES OR CONDITIONS OF ANY KIND, either express or implied.
 * See the License for the specific language governing permissions and
 * limitations under the License.
 */



package com.imageworks.spcue.dispatcher;

import java.util.concurrent.atomic.AtomicBoolean;
import java.util.concurrent.atomic.AtomicLong;

<<<<<<< HEAD
import org.apache.logging.log4j.Logger;
import org.apache.logging.log4j.LogManager;
import org.springframework.core.task.TaskExecutor;
import org.springframework.scheduling.concurrent.ThreadPoolTaskExecutor;
=======
import org.apache.log4j.Logger;
import com.imageworks.spcue.dispatcher.commands.KeyRunnable;
>>>>>>> 3f974d29

public class DispatchQueue {

    private int healthThreshold;
    private int minUnhealthyPeriodMin;
    private int queueCapacity;
    private int corePoolSize;
    private int maxPoolSize;

<<<<<<< HEAD
    private static final Logger logger = LogManager.getLogger(DispatchQueue.class);

    public DispatchQueue() {}
=======
    private static final Logger logger = Logger.getLogger("HEALTH");
    private String name = "Default";
    private HealthyThreadPool healthyDispatchPool;
>>>>>>> 3f974d29

    public DispatchQueue(String name, int healthThreshold, int minUnhealthyPeriodMin, int queueCapacity,
                         int corePoolSize, int maxPoolSize) {
        this.name = name;
        this.healthThreshold = healthThreshold;
        this.minUnhealthyPeriodMin = minUnhealthyPeriodMin;
        this.queueCapacity = queueCapacity;
        this.corePoolSize = corePoolSize;
        this.maxPoolSize = maxPoolSize;
        initThreadPool();
    }

    public void initThreadPool() {
        healthyDispatchPool = new HealthyThreadPool(
                name,
                healthThreshold,
                minUnhealthyPeriodMin,
                queueCapacity,
                corePoolSize,
                maxPoolSize);
    }

    public boolean isHealthy() {
        try {
            if (!healthyDispatchPool.isHealthyOrShutdown()) {
                logger.warn("DispatchQueue_" + name + ": Unhealthy queue terminated, starting a new one");
                initThreadPool();
            }
        } catch (InterruptedException e) {
            // TODO: evaluate crashing the whole springbook context here
            //  to force a container restart cycle
            logger.error("DispatchQueue_" + name + ":Failed to restart DispatchThreadPool", e);
            return false;
        }

        return true;
    }

    public void execute(KeyRunnable r) {
        healthyDispatchPool.execute(r);
    }

    public long getRejectedTaskCount() {
        return healthyDispatchPool.getRejectedTaskCount();
    }

    public void shutdown() {
        healthyDispatchPool.shutdown();
    }

    public int getSize() {
        return healthyDispatchPool.getQueue().size();
    }

    public int getRemainingCapacity() {
        return healthyDispatchPool.getQueue().remainingCapacity();
    }

    public int getActiveCount() {
        return healthyDispatchPool.getActiveCount();
    }

    public long getCompletedTaskCount() {
        return healthyDispatchPool.getCompletedTaskCount();
    }

}
<|MERGE_RESOLUTION|>--- conflicted
+++ resolved
@@ -22,15 +22,9 @@
 import java.util.concurrent.atomic.AtomicBoolean;
 import java.util.concurrent.atomic.AtomicLong;
 
-<<<<<<< HEAD
 import org.apache.logging.log4j.Logger;
 import org.apache.logging.log4j.LogManager;
-import org.springframework.core.task.TaskExecutor;
-import org.springframework.scheduling.concurrent.ThreadPoolTaskExecutor;
-=======
-import org.apache.log4j.Logger;
 import com.imageworks.spcue.dispatcher.commands.KeyRunnable;
->>>>>>> 3f974d29
 
 public class DispatchQueue {
 
@@ -40,15 +34,9 @@
     private int corePoolSize;
     private int maxPoolSize;
 
-<<<<<<< HEAD
-    private static final Logger logger = LogManager.getLogger(DispatchQueue.class);
-
-    public DispatchQueue() {}
-=======
-    private static final Logger logger = Logger.getLogger("HEALTH");
+    private static final Logger logger = LogManager.getLogger("HEALTH");
     private String name = "Default";
     private HealthyThreadPool healthyDispatchPool;
->>>>>>> 3f974d29
 
     public DispatchQueue(String name, int healthThreshold, int minUnhealthyPeriodMin, int queueCapacity,
                          int corePoolSize, int maxPoolSize) {
