--- conflicted
+++ resolved
@@ -244,6 +244,7 @@
              */
             String msg = null;
             boolean hasLocalJob = bookingManager.hasLocalHostAssignment(host);
+            int cores_to_reserve = host.handleNegativeCoresRequirement(Dispatcher.CORE_POINTS_RESERVED_MIN);
 
             if (hasLocalJob) {
                 List<LocalHostAssignment> lcas =
@@ -252,21 +253,11 @@
                     bookingManager.removeInactiveLocalHostAssignment(lca);
                 }
             }
-
-<<<<<<< HEAD
-            // The minimum amount of free space in the temporary directory to book a host
-            Long minBookableFreeTempDir = env.getRequiredProperty("dispatcher.min_bookable_free_temp_dir_kb", Long.class);
-            int cores_to_reserve = host.handleNegativeCoresRequirement(Dispatcher.CORE_POINTS_RESERVED_MIN);
-
-            if (minBookableFreeTempDir != -1 && report.getHost().getFreeMcp() < minBookableFreeTempDir) {
-                msg = String.format("%s doens't have enough free space in the temporary directory (mcp), %dMB needs %dMB",
-                        host.name, (report.getHost().getFreeMcp()/1024),  (minBookableFreeTempDir/1024));
-=======
+          
             if (!isTempDirStorageEnough(report.getHost().getTotalMcp(), report.getHost().getFreeMcp(), host.os)) {
                 msg = String.format(
                     "%s doens't have enough free space in the temporary directory (mcp), %dMB",
                         host.name, (report.getHost().getFreeMcp()/1024));
->>>>>>> 0e4cee09
             }
             else if (cores_to_reserve <= 0 || host.idleCores < Dispatcher.CORE_POINTS_RESERVED_MIN) {
                 msg = String.format("%s doesn't have enough idle cores, %d needs %d",
