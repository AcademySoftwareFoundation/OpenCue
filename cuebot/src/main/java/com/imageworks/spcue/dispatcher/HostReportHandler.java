--- conflicted
+++ resolved
@@ -254,12 +254,6 @@
                     bookingManager.removeInactiveLocalHostAssignment(lca);
                 }
             }
-<<<<<<< HEAD
-
-            if (!isTempDirStorageEnough(report.getHost().getTotalMcp(), report.getHost().getFreeMcp(), host.os)) {
-                msg = String.format(
-                    "%s doens't have enough free space in the temporary directory (mcp), %dMB",
-=======
             long memReservedMin = env.getRequiredProperty(
                     "dispatcher.memory.mem_reserved_min",
                     Long.class);
@@ -267,7 +261,6 @@
             if (!isTempDirStorageEnough(report.getHost().getTotalMcp(), report.getHost().getFreeMcp(), host.os)) {
                 msg = String.format(
                     "%s doesn't have enough free space in the temporary directory (mcp), %dMB",
->>>>>>> 63bb7f1f
                         host.name, (report.getHost().getFreeMcp()/1024));
             }
             else if (coresToReserve <= 0 || host.idleCores < Dispatcher.CORE_POINTS_RESERVED_MIN) {
@@ -351,19 +344,11 @@
 
     /**
      * Check if a reported temp storage size and availability is enough for running a job
-<<<<<<< HEAD
-     * 
+     *
      * Use dispatcher.min_available_temp_storage_percentage (opencue.properties) to
      * define what's the accepted threshold. Providing hostOs is necessary as this feature
      * is currently not available on Windows hosts
-     * 
-=======
-     *
-     * Use dispatcher.min_available_temp_storage_percentage (opencue.properties) to
-     * define what's the accepted threshold. Providing hostOs is necessary as this feature
-     * is currently not available on Windows hosts
-     *
->>>>>>> 63bb7f1f
+     *
      * @param tempTotalStorage Total storage on the temp directory
      * @param tempFreeStorage Free storage on the temp directory
      * @param hostOs Reported os
@@ -391,11 +376,7 @@
      * @param reportState
      * @param isBoot
      */
-<<<<<<< HEAD
-    private void changeHardwareState(DispatchHost host, HardwareState reportState, boolean isBoot) {        
-=======
     private void changeHardwareState(DispatchHost host, HardwareState reportState, boolean isBoot) {
->>>>>>> 63bb7f1f
         // If the states are the same there is no reason to do this update.
         if (host.hardwareState.equals(reportState)) {
             return;
@@ -435,11 +416,7 @@
      *   - Set the host state to UP, when the amount of free space in the temporary directory
      *     is greater or equal to the minimum required and the host has a comment with
      *     subject: SUBJECT_COMMENT_FULL_TEMP_DIR
-<<<<<<< HEAD
-     * 
-=======
-     *
->>>>>>> 63bb7f1f
+     *
      * @param host
      * @param reportHost
      * @return
@@ -530,13 +507,6 @@
      * Prevent host from entering an OOM state where oom-killer might start killing
      * important OS processes and frames start using SWAP memory
      * The kill logic will kick in one of the following conditions is met:
-<<<<<<< HEAD
-     *   - Host has less than OOM_MEMORY_LEFT_THRESHOLD_PERCENT memory available
-     *   - A frame is taking more than OOM_FRAME_OVERBOARD_PERCENT of what it had reserved
-     * For frames that are using more than they had reserved but not above the threshold, negotiate expanding
-     * the reservations with other frames on the same host
-     * 
-=======
      * - Host has less than oom_max_safe_used_physical_memory_threshold memory
      * available and less than oom_max_safe_used_swap_memory_threshold swap
      * available
@@ -546,36 +516,11 @@
      * threshold, negotiate expanding the reservations with other frames on the same
      * host
      *
->>>>>>> 63bb7f1f
      * @param dispatchHost
      * @param report
      */
     private void handleMemoryUsage(final DispatchHost dispatchHost, RenderHost renderHost,
             List<RunningFrameInfo> runningFrames) {
-<<<<<<< HEAD
-        // Don't keep memory balances on nimby hosts
-        if (dispatchHost.isNimby) {
-            return;
-        }
-
-        final double OOM_MAX_SAFE_USED_MEMORY_THRESHOLD = env
-                .getRequiredProperty("dispatcher.oom_max_safe_used_memory_threshold", Double.class);
-        final double OOM_FRAME_OVERBOARD_ALLOWED_THRESHOLD = env
-                .getRequiredProperty("dispatcher.oom_frame_overboard_allowed_threshold", Double.class);
-
-        boolean memoryWarning = renderHost.getTotalMem() > 0 &&
-                ((double)renderHost.getFreeMem()/renderHost.getTotalMem() <
-                        (1.0 - OOM_MAX_SAFE_USED_MEMORY_THRESHOLD));
-
-        if (memoryWarning) {
-            long memoryAvailable = renderHost.getFreeMem();
-            long minSafeMemoryAvailable = (long)(renderHost.getTotalMem() * (1.0 - OOM_MAX_SAFE_USED_MEMORY_THRESHOLD));
-            // Only allow killing up to 10 frames at a time
-            int killAttemptsRemaining = 10;
-            VirtualProc killedProc = null;
-            do {
-                killedProc = killWorstMemoryOffender(dispatchHost);
-=======
         // Don't keep memory balances on nimby hosts and hosts with invalid memory
         // information
         if (dispatchHost.isNimby || renderHost.getTotalMem() <= 0) {
@@ -636,7 +581,6 @@
                         frame.getFrameName() + ", using too much swap.");
                 }
 
->>>>>>> 63bb7f1f
                 killAttemptsRemaining -= 1;
                 if (killAttemptsRemaining <= 0 || swapUsed <= maxSwapUsageAllowed) {
                     break;
@@ -779,31 +723,6 @@
     }
 
     /**
-<<<<<<< HEAD
-     * Kill proc with the worst user/reserved memory ratio.
-     *
-     * @param host
-     * @return killed proc, or null if none could be found or failed to be killed
-     */
-    private VirtualProc killWorstMemoryOffender(final DispatchHost host) {
-        try {
-            VirtualProc proc = hostManager.getWorstMemoryOffender(host);
-            logger.info("Killing frame on " + proc.getName() + ", host is under stress.");
-
-            if (!killProcForMemory(proc, host.getName(), KillCause.HostUnderOom)) {
-                proc = null;
-            }
-            return proc;
-        }
-        catch (EmptyResultDataAccessException e) {
-            logger.error(host.name + " is under OOM and no proc is memory overboard.");
-            return null;
-        }
-    }
-
-    /**
-=======
->>>>>>> 63bb7f1f
      * Check frame memory usage comparing the amount used with the amount it had reserved
      * @param frame
      * @return
