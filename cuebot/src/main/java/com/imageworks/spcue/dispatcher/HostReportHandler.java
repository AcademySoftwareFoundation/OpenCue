
/*
 * Copyright Contributors to the OpenCue Project
 *
 * Licensed under the Apache License, Version 2.0 (the "License");
 * you may not use this file except in compliance with the License.
 * You may obtain a copy of the License at
 *
 *   http://www.apache.org/licenses/LICENSE-2.0
 *
 * Unless required by applicable law or agreed to in writing, software
 * distributed under the License is distributed on an "AS IS" BASIS,
 * WITHOUT WARRANTIES OR CONDITIONS OF ANY KIND, either express or implied.
 * See the License for the specific language governing permissions and
 * limitations under the License.
 */



package com.imageworks.spcue.dispatcher;

import java.sql.Timestamp;
import java.util.ArrayList;
import java.util.Comparator;
import java.util.HashMap;
import java.util.List;
import java.util.Map;
import java.util.concurrent.ExecutionException;
import java.util.concurrent.ThreadPoolExecutor;
import java.util.concurrent.TimeUnit;

import com.google.common.cache.Cache;
import com.google.common.cache.CacheBuilder;
import com.imageworks.spcue.JobInterface;
import org.apache.logging.log4j.Logger;
import org.apache.logging.log4j.LogManager;
import org.springframework.beans.factory.annotation.Autowired;
import org.springframework.core.env.Environment;
import org.springframework.core.task.TaskRejectedException;
import org.springframework.dao.DataAccessException;
import org.springframework.dao.EmptyResultDataAccessException;

import com.imageworks.spcue.CommentDetail;
import com.imageworks.spcue.DispatchHost;
import com.imageworks.spcue.FrameInterface;
import com.imageworks.spcue.FrameDetail;
import com.imageworks.spcue.JobEntity;
import com.imageworks.spcue.LayerEntity;
import com.imageworks.spcue.LayerDetail;
import com.imageworks.spcue.LocalHostAssignment;
import com.imageworks.spcue.PrometheusMetricsCollector;
import com.imageworks.spcue.Source;
import com.imageworks.spcue.VirtualProc;
import com.imageworks.spcue.dao.JobDao;
import com.imageworks.spcue.dao.LayerDao;
import com.imageworks.spcue.dispatcher.commands.DispatchBookHost;
import com.imageworks.spcue.dispatcher.commands.DispatchBookHostLocal;
import com.imageworks.spcue.dispatcher.commands.DispatchHandleHostReport;
import com.imageworks.spcue.dispatcher.commands.DispatchRqdKillFrame;
import com.imageworks.spcue.dispatcher.commands.DispatchRqdKillFrameMemory;
import com.imageworks.spcue.grpc.host.HardwareState;
import com.imageworks.spcue.grpc.host.LockState;
import com.imageworks.spcue.grpc.job.FrameState;
import com.imageworks.spcue.grpc.report.BootReport;
import com.imageworks.spcue.grpc.report.CoreDetail;
import com.imageworks.spcue.grpc.report.HostReport;
import com.imageworks.spcue.grpc.report.RenderHost;
import com.imageworks.spcue.grpc.report.RunningFrameInfo;
import com.imageworks.spcue.rqd.RqdClient;
import com.imageworks.spcue.service.BookingManager;
import com.imageworks.spcue.service.CommentManager;
import com.imageworks.spcue.service.HostManager;
import com.imageworks.spcue.service.JobManager;
import com.imageworks.spcue.util.CueUtil;

import static com.imageworks.spcue.dispatcher.Dispatcher.*;

public class HostReportHandler {

    private static final Logger logger = LogManager.getLogger(HostReportHandler.class);

    private BookingManager bookingManager;
    private HostManager hostManager;
    private BookingQueue bookingQueue;
    private ThreadPoolExecutor reportQueue;
    private ThreadPoolExecutor killQueue;
    private DispatchSupport dispatchSupport;
    private Dispatcher dispatcher;
    private Dispatcher localDispatcher;
    private RqdClient rqdClient;
    private JobManager jobManager;
    private JobDao jobDao;
    private LayerDao layerDao;
    @Autowired
    private Environment env;
    @Autowired
    private CommentManager commentManager;
    @Autowired
    private PrometheusMetricsCollector prometheusMetrics;

    // Comment constants
    private static final String SUBJECT_COMMENT_FULL_TEMP_DIR = "Host set to REPAIR for not having enough storage " +
            "space on the temporary directory (mcp)";
    private static final String CUEBOT_COMMENT_USER = "cuebot";
    private static final String WINDOWS_OS = "Windows";

    // A cache <hostname_frameId, count> to store kill requests and count the number of occurrences.
    // The cache expires after write to avoid growing unbounded. If a request for a host-frame doesn't appear
    // for a period of time, the entry will be removed.
    Cache<String, Long> killRequestCounterCache = CacheBuilder.newBuilder()
            .expireAfterWrite(FRAME_KILL_CACHE_EXPIRE_AFTER_WRITE_MINUTES, TimeUnit.MINUTES)
            .build();

    /**
     * Boolean to toggle if this class is accepting data or not.
     */
    public boolean shutdown = false;

    /**
     * Return true if this handler is not accepting packets anymore.
     * @return
     */
    public boolean isShutdown() {
        return shutdown;
    }

    /**
     * Shutdown this handler so it no longer accepts packets.  Any
     * call to queue a host report will throw an exception.
     */
    public synchronized void shutdown() {
        logger.info("Shutting down HostReportHandler.");
        shutdown = true;
    }

    /**
     * Queues up the given boot report.
     *
     * @param report
     */
    public void queueBootReport(BootReport report) {
        if (isShutdown()) {
            throw new RqdRetryReportException(
                    "Error processing host report. Cuebot not " +
                    "accepting packets.");
        }
        reportQueue.execute(new DispatchHandleHostReport(report, this));
    }

    /**
     * Queues up the given host report.
     *
     * @param report
     */
    public void queueHostReport(HostReport report) {
        if (isShutdown()) {
            throw new RqdRetryReportException(
                    "Error processing host report. Cuebot not " +
                    "accepting packets.");
        }
        reportQueue.execute(new DispatchHandleHostReport(report, this));
    }

    public void handleHostReport(HostReport report, boolean isBoot) {
        long startTime = System.currentTimeMillis();
        try {

            long swapOut = 0;
            if (report.getHost().getAttributesMap().containsKey("swapout")) {
                swapOut = Integer.parseInt(report.getHost().getAttributesMap().get("swapout"));
                if (swapOut > 0)
                    logger.info(report.getHost().getName() + " swapout: " +
                                report.getHost().getAttributesMap().get("swapout"));
            }

            DispatchHost host;
            RenderHost rhost = report.getHost();
            try {
                host = hostManager.findDispatchHost(rhost.getName());
                hostManager.setHostStatistics(host,
                        rhost.getTotalMem(), rhost.getFreeMem(),
                        rhost.getTotalSwap(), rhost.getFreeSwap(),
                        rhost.getTotalMcp(), rhost.getFreeMcp(),
                        rhost.getTotalGpuMem(), rhost.getFreeGpuMem(),
                        rhost.getLoad(), new Timestamp(rhost.getBootTime() * 1000l),
                        rhost.getAttributesMap().get("SP_OS"));

                // Both logics are conflicting, only change hardware state if
                // there was no need for a tempDirStorage state change
                if (!changeStateForTempDirStorage(host, report.getHost())) {
                    changeHardwareState(host, report.getHost().getState(), isBoot);
                }
                changeNimbyState(host, report.getHost());

                /**
                 * This should only happen at boot time or it will
                 * fight with the dispatcher over row locks.
                 */
                if (isBoot) {
                    hostManager.setHostResources(host, report);
                }

                dispatchSupport.determineIdleCores(host, report.getHost().getLoad());

            } catch (DataAccessException dae) {
                logger.info("Unable to find host " + rhost.getName() + ","
                        + dae + " , creating host.");
                // TODO: Skip adding it if the host name is over 30 characters

                host = hostManager.createHost(report);
            }
            catch (Exception e) {
                logger.warn("Error processing HostReport, " + e);
                return;
            }

            /*
             * Verify all the frames in the report are valid.
             * Frames that are not valid are removed.
             */
            List<RunningFrameInfo> runningFrames = verifyRunningFrameInfo(report);

            /*
             * Updates memory usage for the proc, frames,
             * jobs, and layers. And LLU time for the frames.
             */
            updateMemoryUsageAndLluTime(runningFrames);

            /*
             * kill frames that have over run.
             */
            killTimedOutFrames(runningFrames, report.getHost().getName());

            /*
             * Prevent OOM (Out-Of-Memory) issues on the host and manage frame reserved memory
             */
            handleMemoryUsage(host, report.getHost(), runningFrames);

            /*
             * The checks are done in order of least CPU intensive to
             * most CPU intensive, saving checks that hit the DB for last.
             *
             * These are done so we don't populate the booking queue with
             * a bunch of hosts that can't be booked.
             */
            String msg = null;
            boolean hasLocalJob = bookingManager.hasLocalHostAssignment(host);
            int coresToReserve = host.handleNegativeCoresRequirement(Dispatcher.CORE_POINTS_RESERVED_MIN);

            if (hasLocalJob) {
                List<LocalHostAssignment> lcas =
                    bookingManager.getLocalHostAssignment(host);
                for (LocalHostAssignment lca : lcas) {
                    bookingManager.removeInactiveLocalHostAssignment(lca);
                }
            }
<<<<<<< HEAD

            if (!isTempDirStorageEnough(report.getHost().getTotalMcp(),
                                        report.getHost().getFreeMcp(),
                                        host.getOs())) {
=======
            long memReservedMin = env.getRequiredProperty(
                    "dispatcher.memory.mem_reserved_min",
                    Long.class);

            if (!isTempDirStorageEnough(report.getHost().getTotalMcp(), report.getHost().getFreeMcp(), host.os)) {
>>>>>>> a59bf82e
                msg = String.format(
                    "%s doesn't have enough free space in the temporary directory (mcp), %dMB",
                        host.name, (report.getHost().getFreeMcp()/1024));
            }
            else if (coresToReserve <= 0 || host.idleCores < Dispatcher.CORE_POINTS_RESERVED_MIN) {
                msg = String.format("%s doesn't have enough idle cores, %d needs %d",
                    host.name,  host.idleCores, Dispatcher.CORE_POINTS_RESERVED_MIN);
            }
            else if (host.idleMemory < memReservedMin) {
                msg = String.format("%s doesn't have enough idle memory, %d needs %d",
                        host.name,  host.idleMemory,  memReservedMin);
            }
            else if (report.getHost().getFreeMem() < CueUtil.MB512) {
                msg = String.format("%s doesn't have enough free system mem, %d needs %d",
                        host.name, report.getHost().getFreeMem(), memReservedMin);
            }
            else if(!host.hardwareState.equals(HardwareState.UP)) {
                msg = host + " is not in the Up state.";
            }
            else if (host.lockState.equals(LockState.LOCKED)) {
                msg = host + " is locked.";
            }
            else if (report.getHost().getNimbyLocked()) {
                if (!hasLocalJob) {
                    msg = host + " is NIMBY locked.";
                }
            }
            else if (!dispatchSupport.isCueBookable(host)) {
                msg = "The cue has no pending jobs";
            }

            /*
             * If a message was set, the host is not bookable.  Log
             * the message and move on.
             */
            if (msg != null) {
                logger.trace(msg);
            }
            else {

                // check again. The dangling local host assignment could be removed.
                hasLocalJob = bookingManager.hasLocalHostAssignment(host);

                /*
                 * Check to see if a local job has been assigned.
                 */
                if (hasLocalJob) {
                    if (!bookingManager.hasResourceDeficit(host)) {
                        bookingQueue.execute(
                                new DispatchBookHostLocal(
                                        host, localDispatcher));
                    }
                    return;
                }

                /*
                 * Check if the host prefers a show.  If it does , dispatch
                 * to that show first.
                 */
                if (hostManager.isPreferShow(host)) {
                    bookingQueue.execute(new DispatchBookHost(
                            host, hostManager.getPreferredShow(host), dispatcher));
                    return;
                }

                bookingQueue.execute(new DispatchBookHost(host, dispatcher));
            }

        } finally {
            if (reportQueue.getQueue().size() > 0 ||
                    System.currentTimeMillis() - startTime > 100) {
                /*
                 * Write a log if the host report takes a long time to process.
                 */
                CueUtil.logDuration(startTime, "host report " +
                        report.getHost().getName() + " with " +
                        report.getFramesCount() +
                        " running frames, waiting: " +
                        reportQueue.getQueue().size());
            }
        }
    }

    /**
     * Check if a reported temp storage size and availability is enough for running a job
     *
     * Use dispatcher.min_available_temp_storage_percentage (opencue.properties) to
     * define what's the accepted threshold. Providing hostOs is necessary as this feature
     * is currently not available on Windows hosts
     *
     * @param tempTotalStorage Total storage on the temp directory
     * @param tempFreeStorage Free storage on the temp directory
     * @param hostOs Reported operational systems
     * @return
     */
    private boolean isTempDirStorageEnough(Long tempTotalStorage, Long tempFreeStorage, String[] hostOs) {
        // The minimum amount of free space in the temporary directory to book a host
        int minAvailableTempPercentage = env.getRequiredProperty(
            "dispatcher.min_available_temp_storage_percentage", Integer.class);

        return minAvailableTempPercentage == -1
            // It is safe to asume multiple OSs imply windows is not the base OS,
            // threfore Windows will always report a single hostOs
            || (hostOs.length == 1 && hostOs[0].equalsIgnoreCase(WINDOWS_OS))
            || (((tempFreeStorage * 100.0) / tempTotalStorage) >= minAvailableTempPercentage);
    }

    /**
     * Update the hardware state property.
     *
     * If a host pings in with a different hardware state than what
     * is currently in the DB, the state is updated.  If the hardware
     * state is Rebooting or RebootWhenIdle, then state can only be
     * updated with a boot report.  If the state is Repair, then state is
     * never updated via RQD.
     *
     * @param host
     * @param reportState
     * @param isBoot
     */
    private void changeHardwareState(DispatchHost host, HardwareState reportState, boolean isBoot) {
        // If the states are the same there is no reason to do this update.
        if (host.hardwareState.equals(reportState)) {
            return;
        }

        switch (host.hardwareState) {
            case DOWN:
                hostManager.setHostState(host, HardwareState.UP);
                host.hardwareState = HardwareState.UP;
                break;
            case REBOOTING:
            case REBOOT_WHEN_IDLE:
                // Rebooting hosts only change to UP when processing a boot report
                if (isBoot) {
                    hostManager.setHostState(host, HardwareState.UP);
                    host.hardwareState = HardwareState.UP;
                }
                break;
            case REPAIR:
                // Do not change the state of the host if its in a repair state.
                break;
            default:
                hostManager.setHostState(host, reportState);
                host.hardwareState = reportState;
                break;

        }
    }

    /**
     * Prevent cue frames from booking on hosts with full temporary directories.
     *
     * Change host state to REPAIR or UP according to the amount of free space
     * in the temporary directory:
     *   - Set the host state to REPAIR, when the amount of free space in the
     *     temporary directory is less than the minimum required.
     *   - Set the host state to UP, when the amount of free space in the temporary directory
     *     is greater or equal to the minimum required and the host has a comment with
     *     subject: SUBJECT_COMMENT_FULL_TEMP_DIR
     *
     * @param host
     * @param reportHost
     * @return
     */
    private boolean changeStateForTempDirStorage(DispatchHost host, RenderHost reportHost) {
        // The minimum amount of free space in the temporary directory to book a host
        int minAvailableTempPercentage = env.getRequiredProperty(
            "dispatcher.min_available_temp_storage_percentage", Integer.class);

        // Prevent cue frames from booking on hosts with full temporary directories
        boolean hasEnoughTempStorage = isTempDirStorageEnough(
            reportHost.getTotalMcp(),
            reportHost.getFreeMcp(),
            host.getOs());
        if (!hasEnoughTempStorage && host.hardwareState == HardwareState.UP) {
            // Insert a comment indicating that the Host status = Repair with reason = Full temporary directory
            CommentDetail c = new CommentDetail();
            c.subject = SUBJECT_COMMENT_FULL_TEMP_DIR;
            c.user = CUEBOT_COMMENT_USER;
            c.timestamp = null;
            long requiredTempMb = (long)((minAvailableTempPercentage / 100.0) * reportHost.getTotalMcp()/ 1024);
            c.message = "Host " + host.getName() + " marked as REPAIR. The current amount of free space in the " +
                    "temporary directory (mcp) is " + (reportHost.getFreeMcp()/1024) + "MB. It must have at least "
                    + ((requiredTempMb)) + "MB of free space in temporary directory";
            commentManager.addComment(host, c);

            // Set the host state to REPAIR
            hostManager.setHostState(host, HardwareState.REPAIR);
            host.hardwareState = HardwareState.REPAIR;

            return true;
        } else if (hasEnoughTempStorage && host.hardwareState == HardwareState.REPAIR) {
            // Check if the host with REPAIR status has comments with subject=SUBJECT_COMMENT_FULL_TEMP_DIR and
            // user=CUEBOT_COMMENT_USER and delete the comments, if they exist
            boolean commentsDeleted = commentManager.deleteCommentByHostUserAndSubject(host,
                    CUEBOT_COMMENT_USER, SUBJECT_COMMENT_FULL_TEMP_DIR);

            if (commentsDeleted) {
                // Set the host state to UP
                hostManager.setHostState(host, HardwareState.UP);
                host.hardwareState = HardwareState.UP;
                return true;
            }
        }
        return false;
    }

    /**
     * Changes the NIMBY lock state.  If the DB indicates a NIMBY lock
     * but RQD does not, then the host is unlocked.  If the DB indicates
     * the host is not locked but RQD indicates it is, the host is locked.
     *
     * @param host
     * @param rh
     */
    private void changeNimbyState(DispatchHost host, RenderHost rh) {
        if (rh.getNimbyLocked()) {
            if (host.lockState.equals(LockState.OPEN)) {
                host.lockState = LockState.NIMBY_LOCKED;
                hostManager.setHostLock(host,LockState.NIMBY_LOCKED, new Source("NIMBY"));
            }
        }
        else {
            if (host.lockState.equals(LockState.NIMBY_LOCKED)) {
                host.lockState = LockState.OPEN;
                hostManager.setHostLock(host,LockState.OPEN, new Source("NIMBY"));
            }
        }
    }

    /**
     * Changes the Lock state of the host. Looks at the number of locked cores and sets host to
     * locked if all cores are locked.
     *
     * @param host DispatchHost
     * @param coreInfo CoreDetail
     */
    private void changeLockState(DispatchHost host, CoreDetail coreInfo) {
        if (host.lockState == LockState.LOCKED) {
            if (coreInfo.getLockedCores() < coreInfo.getTotalCores()) {
                host.lockState = LockState.OPEN;
                hostManager.setHostLock(host, LockState.OPEN, new Source("cores"));
            }
        } else if (coreInfo.getLockedCores() >= coreInfo.getTotalCores()) {
            host.lockState = LockState.LOCKED;
            hostManager.setHostLock(host, LockState.LOCKED, new Source("cores"));
        }
    }

    /**
     * Prevent host from entering an OOM state where oom-killer might start killing
     * important OS processes and frames start using SWAP memory
     * The kill logic will kick in one of the following conditions is met:
     * - Host has less than oom_max_safe_used_physical_memory_threshold memory
     * available and less than oom_max_safe_used_swap_memory_threshold swap
     * available
     * - A frame is taking more than OOM_FRAME_OVERBOARD_PERCENT of what it had
     * reserved
     * For frames that are using more than they had reserved but not above the
     * threshold, negotiate expanding the reservations with other frames on the same
     * host
     *
     * @param dispatchHost
     * @param report
     */
    private void handleMemoryUsage(final DispatchHost dispatchHost, RenderHost renderHost,
            List<RunningFrameInfo> runningFrames) {
        // Don't keep memory balances on nimby hosts and hosts with invalid memory
        // information
        if (dispatchHost.isNimby || renderHost.getTotalMem() <= 0) {
            return;
        }

        final double OOM_MAX_SAFE_USED_PHYSICAL_THRESHOLD = env
                .getRequiredProperty("dispatcher.oom_max_safe_used_physical_memory_threshold", Double.class);
        final double OOM_MAX_SAFE_USED_SWAP_THRESHOLD = env
                .getRequiredProperty("dispatcher.oom_max_safe_used_swap_memory_threshold", Double.class);
        final double OOM_FRAME_OVERBOARD_ALLOWED_THRESHOLD = env
                .getRequiredProperty("dispatcher.oom_frame_overboard_allowed_threshold", Double.class);

        Double physMemoryUsageRatio = renderHost.getTotalMem() > 0 ?
            1.0 - renderHost.getFreeMem() / (double) renderHost.getTotalMem() :
            0.0;

        Double swapMemoryUsageRatio = renderHost.getTotalSwap() > 0 ?
            1.0 - renderHost.getFreeSwap() / (double) renderHost.getTotalSwap() :
            0.0;

        // If checking for the swap threshold has been disabled, only memory usage is
        // taken into consideration.
        // If checking for memory has been disabled, checking for swap isolated is not
        // safe, therefore disabled
        boolean memoryWarning = false;
        if (OOM_MAX_SAFE_USED_PHYSICAL_THRESHOLD > 0.0 && OOM_MAX_SAFE_USED_SWAP_THRESHOLD > 0.0 &&
            !physMemoryUsageRatio.isNaN() && !swapMemoryUsageRatio.isNaN()) {
            memoryWarning = physMemoryUsageRatio > OOM_MAX_SAFE_USED_PHYSICAL_THRESHOLD &&
                swapMemoryUsageRatio > OOM_MAX_SAFE_USED_SWAP_THRESHOLD;
        } else if (OOM_MAX_SAFE_USED_PHYSICAL_THRESHOLD > 0.0 && !physMemoryUsageRatio.isNaN()) {
            memoryWarning = physMemoryUsageRatio > OOM_MAX_SAFE_USED_PHYSICAL_THRESHOLD;
        }

        if (memoryWarning) {
            logger.warn("Memory warning(" + renderHost.getName() + "): physMemoryRatio: " +
                    physMemoryUsageRatio + ", swapRatio: " + swapMemoryUsageRatio);
            // Try to kill frames using swap memory as they are probably performing poorly
            long swapUsed = renderHost.getTotalSwap() - renderHost.getFreeSwap();
            long maxSwapUsageAllowed = (long) (renderHost.getTotalSwap()
                    * OOM_MAX_SAFE_USED_SWAP_THRESHOLD);

            // Sort runningFrames bassed on how much swap they are using
            runningFrames.sort(Comparator.comparingLong((RunningFrameInfo frame) ->
                frame.getUsedSwapMemory()).reversed());

            int killAttemptsRemaining = 5;
            for (RunningFrameInfo frame : runningFrames) {
                // Reached the first frame on the sorted list without swap usage
                if (frame.getUsedSwapMemory() <= 0) {
                    break;
                }
                if (killProcForMemory(frame.getFrameId(), renderHost.getName(),
                        KillCause.HostUnderOom)) {
                    swapUsed -= frame.getUsedSwapMemory();
                    logger.info("Memory warning(" + renderHost.getName() + "): " +
                        "Killing frame on " + frame.getJobName() + "." +
                        frame.getFrameName() + ", using too much swap.");
                }

                killAttemptsRemaining -= 1;
                if (killAttemptsRemaining <= 0 || swapUsed <= maxSwapUsageAllowed) {
                    break;
                }
            }
        } else {
            // When no mass cleaning was required, check for frames going overboard
            // if frames didn't go overboard, manage its reservations trying to increase
            // them accordingly
            for (final RunningFrameInfo frame : runningFrames) {
                if (OOM_FRAME_OVERBOARD_ALLOWED_THRESHOLD > 0 && isFrameOverboard(frame)) {
                    if (!killFrameOverusingMemory(frame, dispatchHost.getName())) {
                        logger.warn("Frame " + frame.getJobName() + "." + frame.getFrameName() +
                                " is overboard but could not be killed");
                    }
                } else {
                    handleMemoryReservations(frame);
                }
            }
        }
    }

    public enum KillCause {
        FrameOverboard("This frame is using more memory than it had reserved."),
        HostUnderOom("Frame killed by host under OOM pressure"),
        FrameTimedOut("Frame timed out"),
        FrameLluTimedOut("Frame LLU timed out"),
        FrameVerificationFailure("Frame failed to be verified on the database");
        private final String message;

        private KillCause(String message) {
            this.message = message;
        }
        @Override
        public String toString() {
            return message;
        }
    }

    private boolean killFrameOverusingMemory(RunningFrameInfo frame, String hostname) {
        try {
            VirtualProc proc = hostManager.getVirtualProc(frame.getResourceId());

            // Don't mess with localDispatch procs
            if (proc.isLocalDispatch) {
                return false;
            }
            boolean killed = killProcForMemory(proc.frameId, hostname, KillCause.FrameOverboard);
            if (killed) {
                logger.info("Killing frame on " + frame.getJobName() + "." + frame.getFrameName() +
                        ", using too much memory.");
            }
            return killed;
        } catch (EmptyResultDataAccessException e) {
            return false;
        }
    }

    private boolean getKillClearance(String hostname, String frameId) {
        String cacheKey = hostname + "-" + frameId;
        final int FRAME_KILL_RETRY_LIMIT =
                env.getRequiredProperty("dispatcher.frame_kill_retry_limit", Integer.class);

        // Cache frame+host receiving a killRequest and count how many times the request is being retried
        // meaning rqd is probably failing at attempting to kill the related proc
        long cachedCount;
        try {
            cachedCount = 1 + killRequestCounterCache.get(cacheKey, () -> 0L);
        } catch (ExecutionException e) {
            return false;
        }
        killRequestCounterCache.put(cacheKey, cachedCount);
        if (cachedCount > FRAME_KILL_RETRY_LIMIT) {
            // If the kill retry limit has been reached, notify prometheus of the issue and
            // give up
            if (!dispatcher.isTestMode()) {
                try {
                    FrameInterface frame = jobManager.getFrame(frameId);
                    JobInterface job = jobManager.getJob(frame.getJobId());
                    prometheusMetrics.incrementFrameKillFailureCounter(
                            hostname,
                            job.getName(),
                            frame.getName(),
                            frameId);
                } catch (EmptyResultDataAccessException e) {
                    logger.info(
                            "Trying to kill a frame that no longer exists: host=" + hostname + " frameId=" + frameId);
                }
            }
            return false;
        }
        return true;
    }

    private boolean killProcForMemory(String frameId, String hostname, KillCause killCause) {
        if (!getKillClearance(hostname, frameId)) {
            return false;
        }

        FrameInterface frame = jobManager.getFrame(frameId);
        if (dispatcher.isTestMode()) {
            // Different threads don't share the same database state on the test environment
            (new DispatchRqdKillFrameMemory(hostname, frame, killCause.toString(), rqdClient,
                    dispatchSupport, dispatcher.isTestMode())).run();
        } else {
            try {
                killQueue.execute(new DispatchRqdKillFrameMemory(hostname, frame, killCause.toString(), rqdClient,
                        dispatchSupport, dispatcher.isTestMode()));
                prometheusMetrics.incrementFrameKilledCounter(hostname, killCause);
            } catch (TaskRejectedException e) {
                logger.warn("Unable to add a DispatchRqdKillFrame request, task rejected, " + e);
                return false;
            }
        }
        DispatchSupport.killedOffenderProcs.incrementAndGet();
        return true;
    }

    private boolean killFrame(String frameId, String hostname, KillCause killCause) {
        if (!getKillClearance(hostname, frameId)) {
            return false;
        }

        if (dispatcher.isTestMode()) {
            // Different threads don't share the same database state on the test environment
            (new DispatchRqdKillFrame(hostname, frameId, killCause.toString(), rqdClient)).run();
        } else {
            try {
                killQueue.execute(new DispatchRqdKillFrame(hostname,
                        frameId,
                        killCause.toString(),
                        rqdClient));
                prometheusMetrics.incrementFrameKilledCounter(hostname, killCause);
            } catch (TaskRejectedException e) {
                logger.warn("Unable to add a DispatchRqdKillFrame request, task rejected, " + e);
            }
        }
        DispatchSupport.killedOffenderProcs.incrementAndGet();
        return true;
    }

    /**
     * Check frame memory usage comparing the amount used with the amount it had reserved
     * @param frame
     * @return
     */
    private boolean isFrameOverboard(final RunningFrameInfo frame) {
        final double OOM_FRAME_OVERBOARD_ALLOWED_THRESHOLD =
                env.getRequiredProperty("dispatcher.oom_frame_overboard_allowed_threshold", Double.class);

        if (OOM_FRAME_OVERBOARD_ALLOWED_THRESHOLD < 0) {
            return false;
        }

        double rss = (double)frame.getRss();
        double maxRss = (double)frame.getMaxRss();
        final double MAX_RSS_OVERBOARD_THRESHOLD = OOM_FRAME_OVERBOARD_ALLOWED_THRESHOLD * 2;
        final double RSS_AVAILABLE_FOR_MAX_RSS_TRIGGER = 0.1;

        try {
            VirtualProc proc = hostManager.getVirtualProc(frame.getResourceId());
            double reserved = (double)proc.memoryReserved;

            // Last memory report is higher than the threshold
            if (isOverboard(rss, reserved, OOM_FRAME_OVERBOARD_ALLOWED_THRESHOLD)) {
                return true;
            }
            // If rss is not overboard, handle the situation where the frame might be going overboard from
            // time to time but the last report wasn't during a spike. For this case, consider a combination
            // of rss and maxRss. maxRss > 2 * threshold and rss > 0.9
            else {
                return isOverboard(maxRss, reserved, MAX_RSS_OVERBOARD_THRESHOLD) &&
                        isOverboard(rss, reserved, -RSS_AVAILABLE_FOR_MAX_RSS_TRIGGER);
            }
        } catch (EmptyResultDataAccessException e) {
            logger.info("HostReportHandler(isFrameOverboard): Virtual proc for frame " +
                    frame.getFrameName() + " on job " + frame.getJobName() + " doesn't exist on the database");
            // Not able to mark the frame overboard is it couldn't be found on the db.
            // Proc accounting (verifyRunningProc) should take care of it
            return false;
        }
    }

    private boolean isOverboard(double value, double total, double threshold) {
        return value/total >= (1 + threshold);
    }

    /**
     * Handle memory reservations for the given frame
     *
     * @param frame
     */
    private void handleMemoryReservations(final RunningFrameInfo frame) {
        VirtualProc proc = null;
        try {
            proc = hostManager.getVirtualProc(frame.getResourceId());

            if (proc.isLocalDispatch) {
                return;
            }

            if (dispatchSupport.increaseReservedMemory(proc, frame.getRss())) {
                proc.memoryReserved = frame.getRss();
                logger.info("frame " + frame.getFrameName() + " on job " + frame.getJobName()
                        + " increased its reserved memory to " +
                        CueUtil.KbToMb(frame.getRss()));
            }
        } catch (ResourceReservationFailureException e) {
            if (proc != null) {
                long memNeeded = frame.getRss() - proc.memoryReserved;
                logger.info("frame " + frame.getFrameName() + " on job " + frame.getJobName()
                        + "was unable to reserve an additional " + CueUtil.KbToMb(memNeeded)
                        + "on proc " + proc.getName() + ", " + e);
                try {
                    if (dispatchSupport.balanceReservedMemory(proc, memNeeded)) {
                        proc.memoryReserved = frame.getRss();
                        logger.info("was able to balance host: " + proc.getName());
                    } else {
                        logger.info("failed to balance host: " + proc.getName());
                    }
                } catch (Exception ex) {
                    logger.warn("failed to balance host: " + proc.getName() + ", " + e);
                }
            } else {
                logger.info("frame " + frame.getFrameName() + " on job " + frame.getJobName()
                        + "was unable to reserve an additional memory. Proc could not be found");
            }
        } catch (EmptyResultDataAccessException e) {
            logger.info("HostReportHandler: Memory reservations for frame " + frame.getFrameName() +
                    " on job " + frame.getJobName() + " proc could not be found");
        }
    }

    /**
     *  Kill frames that over run.
     *
     * @param rFrames
     */
    private void killTimedOutFrames(List<RunningFrameInfo> runningFrames, String hostname) {
        for (RunningFrameInfo frame : runningFrames) {
            String layerId = frame.getLayerId();

            try {
                LayerDetail layer = layerDao.getLayerDetail(layerId);
                long runtimeMinutes = ((System.currentTimeMillis() - frame.getStartTime()) / 1000l) / 60;

                if (layer.timeout != 0 && runtimeMinutes > layer.timeout) {
                    killFrame(frame.getFrameId(), hostname, KillCause.FrameTimedOut);
                } else if (layer.timeout_llu != 0 && frame.getLluTime() != 0) {
                    long r = System.currentTimeMillis() / 1000;
                    long lastUpdate = (r - frame.getLluTime()) / 60;

                    if (layer.timeout_llu != 0 && lastUpdate > (layer.timeout_llu - 1)) {
                        killFrame(frame.getFrameId(), hostname, KillCause.FrameLluTimedOut);
                    }
                }
            } catch (EmptyResultDataAccessException e) {
                logger.info("Unable to get layer with id=" + layerId);
            }
        }
    }

    /**
     *  Update memory usage and LLU time for the given list of frames.
     *
     * @param rFrames
     */
    private void updateMemoryUsageAndLluTime(List<RunningFrameInfo> rFrames) {

        for (RunningFrameInfo rf: rFrames) {
            FrameInterface frame = jobManager.getFrame(rf.getFrameId());

            dispatchSupport.updateFrameMemoryUsageAndLluTime(frame,
                    rf.getRss(), rf.getMaxRss(), rf.getLluTime());

            dispatchSupport.updateProcMemoryUsage(frame, rf.getRss(), rf.getMaxRss(),
                    rf.getVsize(), rf.getMaxVsize(), rf.getUsedGpuMemory(),
                    rf.getMaxUsedGpuMemory(), rf.getUsedSwapMemory(),
                    rf.getChildren().toByteArray());

        }

        updateJobMemoryUsage(rFrames);
        updateLayerMemoryUsage(rFrames);
    }

    /**
     * Update job memory using for the given list of frames.
     *
     * @param frames
     */
    private void updateJobMemoryUsage(List<RunningFrameInfo> frames) {

        final Map<JobEntity, Long> jobs =
            new HashMap<JobEntity, Long>(frames.size());

        for (RunningFrameInfo frame: frames) {
            JobEntity job = new JobEntity(frame.getJobId());
            if (jobs.containsKey(job)) {
                if (jobs.get(job) < frame.getMaxRss()) {
                    jobs.put(job, frame.getMaxRss());
                }
            }
            else {
                jobs.put(job, frame.getMaxRss());
            }
        }

        for (Map.Entry<JobEntity,Long> set: jobs.entrySet()) {
            jobDao.updateMaxRSS(set.getKey(), set.getValue());
        }
    }

    /**
     * Update layer memory usage for the given list of frames.
     *
     * @param frames
     */
    private void updateLayerMemoryUsage(List<RunningFrameInfo> frames) {

        final Map<LayerEntity, Long> layers =
            new HashMap<LayerEntity, Long>(frames.size());

        for (RunningFrameInfo frame: frames) {
            LayerEntity layer = new LayerEntity(frame.getLayerId());
            if (layers.containsKey(layer)) {
                if (layers.get(layer) < frame.getMaxRss()) {
                    layers.put(layer, frame.getMaxRss());
                }
            }
            else {
                layers.put(layer, frame.getMaxRss());
            }
        }

        /* Attempt to update the max RSS value for the job **/
        for (Map.Entry<LayerEntity,Long> set: layers.entrySet()) {
            layerDao.increaseLayerMinMemory(set.getKey(), set.getValue());
            layerDao.updateLayerMaxRSS(set.getKey(), set.getValue(), false);
        }
    }

    /**
     * Number of seconds before running frames have to exist before being
     * verified against the DB.
     */
    private static final long FRAME_VERIFICATION_GRACE_PERIOD_SECONDS = 120;

    /**
     * Verify all running frames in the given report against
     * the DB.  Frames that have not been running for at least
     * FRAME_VERIFICATION_GRACE_PERIOD_SECONDS are skipped.
     *
     * If a frame->proc mapping is not verified then the record
     * for the proc is pulled from the DB.  If the proc doesn't
     * exist at all, then the frame is killed with the message:
     * "but the DB did not reflect this"
     *
     * The main reason why a proc no longer exists is that the cue
     * though the host went down and cleared out all running frames.
     *
     * @param report
     */
    public List<RunningFrameInfo> verifyRunningFrameInfo(HostReport report) {
        List<RunningFrameInfo> runningFrames = new ArrayList<RunningFrameInfo>(report.getFramesCount());

        for (RunningFrameInfo runningFrame: report.getFramesList()) {

            long runtimeSeconds = (System.currentTimeMillis() -
                runningFrame.getStartTime()) / 1000l;

            // Don't test frames that haven't been running long enough.
            if (runtimeSeconds < FRAME_VERIFICATION_GRACE_PERIOD_SECONDS) {
                logger.info("verified " + runningFrame.getJobName() +
                        "/" + runningFrame.getFrameName() + " on " +
                        report.getHost().getName() + " by grace period " +
                        runtimeSeconds + " seconds.");
                runningFrames.add(runningFrame);
                continue;
            }

            if (hostManager.verifyRunningProc(runningFrame.getResourceId(), runningFrame.getFrameId())) {
                runningFrames.add(runningFrame);
                continue;
            }

            /*
             * The frame this proc is running is no longer
             * assigned to this proc.   Don't ever touch
             * the frame record.  If we make it here that means
             * the proc has been running for over 2 min.
             */
            String msg;
            VirtualProc proc = null;

            try {
                proc = hostManager.getVirtualProc(runningFrame.getResourceId());
                msg = "Virtual proc " + proc.getProcId() +
                        "is assigned to " + proc.getFrameId() +
                        " not " + runningFrame.getFrameId();
            }
            catch (Exception e) {
                /*
                 * This will happen if the host goes offline and then
                 * comes back.  In this case, we don't touch the frame
                 * since it might already be running somewhere else.  We
                 * do however kill the proc.
                 */
                msg = "Virtual proc did not exist.";
            }

            DispatchSupport.accountingErrors.incrementAndGet();
            if (proc != null && hostManager.isOprhan(proc)) {
                dispatchSupport.clearVirtualProcAssignement(proc);
                dispatchSupport.unbookProc(proc);
                proc = null;
            }
            if (proc == null) {
                // A frameCompleteReport might have been delivered before this report was
                // processed
                FrameDetail frameLatestVersion = jobManager.getFrameDetail(runningFrame.getFrameId());
                if (frameLatestVersion.state != FrameState.RUNNING) {
                    logger.info("DelayedVerification, the proc " +
                            runningFrame.getResourceId() + " on host " +
                            report.getHost().getName() + " has already Completed " +
                            runningFrame.getJobName() + "/" + runningFrame.getFrameName());
                } else if (killFrame(runningFrame.getFrameId(),
                        report.getHost().getName(),
                        KillCause.FrameVerificationFailure)) {
                    logger.info("FrameVerificationError, the proc " +
                            runningFrame.getResourceId() + " on host " +
                            report.getHost().getName() + " was running for " +
                            (runtimeSeconds / 60.0f) + " minutes " +
                            runningFrame.getJobName() + "/" + runningFrame.getFrameName() +
                            " but the DB did not " +
                            "reflect this. " +
                            msg);
                } else {
                    logger.warn("FrameStuckWarning: frameId=" + runningFrame.getFrameId() +
                            " render_node=" + report.getHost().getName() + " - " +
                            runningFrame.getJobName() + "/" + runningFrame.getFrameName());
                }
            }
        }
        return runningFrames;
    }

    public HostManager getHostManager() {
        return hostManager;
    }

    public void setHostManager(HostManager hostManager) {
        this.hostManager = hostManager;
    }

    public BookingQueue getBookingQueue() {
        return bookingQueue;
    }

    public void setBookingQueue(BookingQueue bookingQueue) {
        this.bookingQueue = bookingQueue;
    }

    public ThreadPoolExecutor getReportQueue() {
        return reportQueue;
    }

    public void setReportQueue(ThreadPoolExecutor reportQueue) {
        this.reportQueue = reportQueue;
    }

    public DispatchSupport getDispatchSupport() {
        return dispatchSupport;
    }

    public void setDispatchSupport(DispatchSupport dispatchSupport) {
        this.dispatchSupport = dispatchSupport;
    }

    public Dispatcher getDispatcher() {
        return dispatcher;
    }

    public void setDispatcher(Dispatcher dispatcher) {
        this.dispatcher = dispatcher;
    }

    public RqdClient getRqdClient() {
        return rqdClient;
    }

    public void setRqdClient(RqdClient rqdClient) {
        this.rqdClient = rqdClient;
    }

    public JobManager getJobManager() {
        return jobManager;
    }

    public void setJobManager(JobManager jobManager) {
        this.jobManager = jobManager;
    }

    public JobDao getJobDao() {
        return jobDao;
    }

    public void setJobDao(JobDao jobDao) {
        this.jobDao = jobDao;
    }

    public LayerDao getLayerDao() {
        return layerDao;
    }

    public void setLayerDao(LayerDao layerDao) {
        this.layerDao = layerDao;
    }

    public BookingManager getBookingManager() {
        return bookingManager;
    }

    public void setBookingManager(BookingManager bookingManager) {
        this.bookingManager = bookingManager;
    }

    public Dispatcher getLocalDispatcher() {
        return localDispatcher;
    }

    public void setLocalDispatcher(Dispatcher localDispatcher) {
        this.localDispatcher = localDispatcher;
    }
    public ThreadPoolExecutor getKillQueue() {
        return killQueue;
    }

    public void setKillQueue(ThreadPoolExecutor killQueue) {
        this.killQueue = killQueue;
    }
}
<|MERGE_RESOLUTION|>--- conflicted
+++ resolved
@@ -254,18 +254,13 @@
                     bookingManager.removeInactiveLocalHostAssignment(lca);
                 }
             }
-<<<<<<< HEAD
+            long memReservedMin = env.getRequiredProperty(
+                "dispatcher.memory.mem_reserved_min",
+                Long.class);
 
             if (!isTempDirStorageEnough(report.getHost().getTotalMcp(),
                                         report.getHost().getFreeMcp(),
                                         host.getOs())) {
-=======
-            long memReservedMin = env.getRequiredProperty(
-                    "dispatcher.memory.mem_reserved_min",
-                    Long.class);
-
-            if (!isTempDirStorageEnough(report.getHost().getTotalMcp(), report.getHost().getFreeMcp(), host.os)) {
->>>>>>> a59bf82e
                 msg = String.format(
                     "%s doesn't have enough free space in the temporary directory (mcp), %dMB",
                         host.name, (report.getHost().getFreeMcp()/1024));
