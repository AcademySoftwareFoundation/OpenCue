cue.proxy = tcp -h cuetest01-vm -p 9019 -t 10000:tcp -h cuetest02-vm -p 9019 -t 10000:tcp -h cuetest03-vm -p 9019 -t 10000
spring.velocity.checkTemplateLocation=false

# A domain to attach to usernames to send job completition emails
#  eg: job_user=jon -> email-to: jon@opencue.io
email.domain=opencue.io
# An email address to use as From for cuebot emails
email.from.address=opencue-noreply@opencue.io
# A comma-separated list of emails to be cc'ed on maintenance communications
email.cc.addresses=dev-team@opencue.io

grpc.cue_port=8453
grpc.rqd_server_port=${CUEBOT_GRPC_RQD_SERVER_PORT:50051}
grpc.max_message_bytes=104857600
# Number of entries allowed in the RQD channel cache
grpc.rqd_cache_size=500
# RQD Channel Cache Expiration in Minutes
grpc.rqd_cache_expiration=30
# RQD Channel Cache expected concurrency
grpc.rqd_cache_concurrency=20
# RQD Channel task deadline in seconds
grpc.rqd_task_deadline=10

# Set hostname/IP of the smtp host. Will be used for mailing
smtp_host=smtp

# Healthy Threadpool Executor
booking_queue.threadpool.health_threshold=10
booking_queue.threadpool.core_pool_size=10
booking_queue.threadpool.max_pool_size=14
booking_queue.threadpool.queue_capacity=2000
dispatch.threadpool.core_pool_size=6
dispatch.threadpool.max_pool_size=8
dispatch.threadpool.queue_capacity=2000
healthy_threadpool.health_threshold=6
healthy_threadpool.min_unhealthy_period_min=3
report_queue.threadPoolSizeInitial=6
report_queue.threadPoolSizeMax=12
# The queue size should be bigger then the expected amount of hosts
report_queue.queueSize=5000
kill_queue.threadPoolSizeInitial=2
kill_queue.threadPoolSizeMax=6
kill_queue.queueSize=1000

log.frame-log-root.default_os=/arbitraryLogDirectory
log.frame-log-root.some_os=/arbitrarySomeOsLogDirectory

dispatcher.job_query_max=20
dispatcher.job_lock_expire_seconds=2
dispatcher.job_lock_concurrency_level=3
dispatcher.frame_query_max=10
dispatcher.job_frame_dispatch_max=3
dispatcher.host_frame_dispatch_max=12

dispatcher.launch_queue.core_pool_size=1
dispatcher.launch_queue.max_pool_size=1
dispatcher.launch_queue.queue_capacity=100

dispatcher.dispatch_pool.core_pool_size=4
dispatcher.dispatch_pool.max_pool_size=4
dispatcher.dispatch_pool.queue_capacity=500

dispatcher.manage_pool.core_pool_size=8
dispatcher.manage_pool.max_pool_size=8
dispatcher.manage_pool.queue_capacity=250

dispatcher.report_queue.core_pool_size=6
dispatcher.report_queue.max_pool_size=8
dispatcher.report_queue.queue_capacity=1000

dispatcher.kill_queue.core_pool_size=6
dispatcher.kill_queue.max_pool_size=8
dispatcher.kill_queue.queue_capacity=1000

dispatcher.booking_queue.core_pool_size=6
dispatcher.booking_queue.max_pool_size=6
dispatcher.booking_queue.queue_capacity=1000
dispatcher.min_available_temp_storage_percentage=20
dispatcher.min_bookable_free_mcp_kb=1048576
dispatcher.oom_max_safe_used_physical_memory_threshold=0.9
dispatcher.oom_max_safe_used_swap_memory_threshold=0.2
dispatcher.oom_frame_overboard_allowed_threshold=0.6
dispatcher.frame_kill_retry_limit=3

<<<<<<< HEAD
# A comma separated list of services that should have their frames considered 
# selfish. A selfish frame will reserve all the available cores to avoid
# having to share resources with other renders.
dispatcher.frame.selfish.services=arnold,selfish-service
=======
# A comma separated list of services that should have their frames considered
# selfish. A selfish frame will reserve all the available cores to avoid
# having to share resources with other renders.
dispatcher.frame.selfish.services=arnold,selfish-service

dispatcher.memory.mem_reserved_default = 3355443
dispatcher.memory.mem_reserved_max = 52428800
dispatcher.memory.mem_reserved_min = 262144
dispatcher.memory.mem_reserved_system = 524288
dispatcher.memory.mem_gpu_reserved_default = 0
dispatcher.memory.mem_gpu_reserved_min = 0
dispatcher.memory.mem_gpu_reserved_max = 104857600
>>>>>>> 63bb7f1f
<|MERGE_RESOLUTION|>--- conflicted
+++ resolved
@@ -82,12 +82,6 @@
 dispatcher.oom_frame_overboard_allowed_threshold=0.6
 dispatcher.frame_kill_retry_limit=3
 
-<<<<<<< HEAD
-# A comma separated list of services that should have their frames considered 
-# selfish. A selfish frame will reserve all the available cores to avoid
-# having to share resources with other renders.
-dispatcher.frame.selfish.services=arnold,selfish-service
-=======
 # A comma separated list of services that should have their frames considered
 # selfish. A selfish frame will reserve all the available cores to avoid
 # having to share resources with other renders.
@@ -99,5 +93,4 @@
 dispatcher.memory.mem_reserved_system = 524288
 dispatcher.memory.mem_gpu_reserved_default = 0
 dispatcher.memory.mem_gpu_reserved_min = 0
-dispatcher.memory.mem_gpu_reserved_max = 104857600
->>>>>>> 63bb7f1f
+dispatcher.memory.mem_gpu_reserved_max = 104857600