--- conflicted
+++ resolved
@@ -297,19 +297,11 @@
         *   Precondition:
         *     - HardwareState=UP
         *   Action:
-<<<<<<< HEAD
-        *     - Receives a HostReport with less freeTempDir than the threshold 
-        *       (opencue.properties: min_available_temp_storage_percentage)
-        *   Postcondition:
-        *     - Host hardwareState changes to REPAIR
-        *     - A comment is created with subject=SUBJECT_COMMENT_FULL_TEMP_DIR and 
-=======
         *     - Receives a HostReport with less freeTempDir than the threshold
         *       (opencue.properties: min_available_temp_storage_percentage)
         *   Postcondition:
         *     - Host hardwareState changes to REPAIR
         *     - A comment is created with subject=SUBJECT_COMMENT_FULL_TEMP_DIR and
->>>>>>> 63bb7f1f
         *       user=CUEBOT_COMMENT_USER
         * */
         // Create HostReport with totalMcp=4GB and freeMcp=128MB
@@ -347,17 +339,10 @@
          * Test 2:
          *   Precondition:
          *     - HardwareState=REPAIR
-<<<<<<< HEAD
-         *     - There is a comment for the host with subject=SUBJECT_COMMENT_FULL_TEMP_DIR and 
-         *       user=CUEBOT_COMMENT_USER
-         *   Action:
-         *     Receives a HostReport with more freeTempDir than the threshold 
-=======
          *     - There is a comment for the host with subject=SUBJECT_COMMENT_FULL_TEMP_DIR and
          *       user=CUEBOT_COMMENT_USER
          *   Action:
          *     Receives a HostReport with more freeTempDir than the threshold
->>>>>>> 63bb7f1f
          *       (opencue.properties: min_available_temp_storage_percentage)
          *   Postcondition:
          *     - Host hardwareState changes to UP
@@ -563,27 +548,6 @@
 
         // Ok
         RunningFrameInfo info1 = RunningFrameInfo.newBuilder()
-<<<<<<< HEAD
-                .setJobId(proc1.getJobId())
-                .setLayerId(proc1.getLayerId())
-                .setFrameId(proc1.getFrameId())
-                .setResourceId(proc1.getProcId())
-                .setVsize(CueUtil.GB2)
-                .setRss(CueUtil.GB2)
-                .setMaxRss(CueUtil.GB2)
-                .build();
-
-        // Overboard Rss
-        RunningFrameInfo info2 = RunningFrameInfo.newBuilder()
-                .setJobId(proc2.getJobId())
-                .setLayerId(proc2.getLayerId())
-                .setFrameId(proc2.getFrameId())
-                .setResourceId(proc2.getProcId())
-                .setVsize(CueUtil.GB4)
-                .setRss(CueUtil.GB4)
-                .setMaxRss(CueUtil.GB4)
-                .build();
-=======
                         .setJobId(proc1.getJobId())
                         .setLayerId(proc1.getLayerId())
                         .setFrameId(proc1.getFrameId())
@@ -605,23 +569,10 @@
                         .setRss(CueUtil.GB4)
                         .setMaxRss(CueUtil.GB4)
                         .build();
->>>>>>> 63bb7f1f
 
         // Overboard Rss
         long memoryUsedProc3 = CueUtil.GB8;
         RunningFrameInfo info3 = RunningFrameInfo.newBuilder()
-<<<<<<< HEAD
-                .setJobId(proc3.getJobId())
-                .setLayerId(proc3.getLayerId())
-                .setFrameId(proc3.getFrameId())
-                .setResourceId(proc3.getProcId())
-                .setVsize(memoryUsedProc3)
-                .setRss(memoryUsedProc3)
-                .setMaxRss(memoryUsedProc3)
-                .build();
-
-        RenderHost hostAfterUpdate = getRenderHostBuilder(hostname).setFreeMem(0).build();
-=======
                         .setJobId(proc3.getJobId())
                         .setLayerId(proc3.getLayerId())
                         .setFrameId(proc3.getFrameId())
@@ -639,7 +590,6 @@
                                 info2.getUsedSwapMemory() -
                                 info3.getUsedSwapMemory())
                         .build();
->>>>>>> 63bb7f1f
 
         HostReport report = HostReport.newBuilder()
                         .setHost(hostAfterUpdate)
