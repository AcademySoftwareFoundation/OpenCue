
/*
 * Copyright Contributors to the OpenCue Project
 *
 * Licensed under the Apache License, Version 2.0 (the "License");
 * you may not use this file except in compliance with the License.
 * You may obtain a copy of the License at
 *
 *   http://www.apache.org/licenses/LICENSE-2.0
 *
 * Unless required by applicable law or agreed to in writing, software
 * distributed under the License is distributed on an "AS IS" BASIS,
 * WITHOUT WARRANTIES OR CONDITIONS OF ANY KIND, either express or implied.
 * See the License for the specific language governing permissions and
 * limitations under the License.
 */



package com.imageworks.spcue.test.dao.postgres;

import java.io.File;
import java.util.ArrayList;
import java.util.List;
import javax.annotation.Resource;

import org.junit.Before;
import org.junit.Rule;
import org.junit.Test;
import org.springframework.beans.factory.annotation.Autowired;
import org.springframework.core.env.Environment;
import org.springframework.test.annotation.Rollback;
import org.springframework.test.context.ContextConfiguration;
import org.springframework.test.context.junit4.AbstractTransactionalJUnit4SpringContextTests;
import org.springframework.test.context.support.AnnotationConfigContextLoader;
import org.springframework.transaction.annotation.Transactional;

import com.imageworks.spcue.DispatchFrame;
import com.imageworks.spcue.DispatchHost;
import com.imageworks.spcue.FrameDetail;
import com.imageworks.spcue.JobDetail;
import com.imageworks.spcue.LayerInterface;
import com.imageworks.spcue.VirtualProc;
import com.imageworks.spcue.config.TestAppConfig;
import com.imageworks.spcue.dao.DispatcherDao;
import com.imageworks.spcue.dao.FrameDao;
import com.imageworks.spcue.dao.HostDao;
import com.imageworks.spcue.dao.LayerDao;
import com.imageworks.spcue.dao.ProcDao;
import com.imageworks.spcue.dao.criteria.Direction;
import com.imageworks.spcue.dao.criteria.FrameSearchFactory;
import com.imageworks.spcue.dao.criteria.ProcSearchFactory;
import com.imageworks.spcue.dao.criteria.ProcSearchInterface;
import com.imageworks.spcue.dao.criteria.Sort;
import com.imageworks.spcue.dispatcher.Dispatcher;
import com.imageworks.spcue.dispatcher.ResourceReservationFailureException;
import com.imageworks.spcue.grpc.host.HardwareState;
import com.imageworks.spcue.grpc.host.ProcSearchCriteria;
import com.imageworks.spcue.grpc.report.RenderHost;
import com.imageworks.spcue.service.AdminManager;
import com.imageworks.spcue.service.HostManager;
import com.imageworks.spcue.service.JobLauncher;
import com.imageworks.spcue.service.JobManager;
import com.imageworks.spcue.test.AssumingPostgresEngine;
import com.imageworks.spcue.util.CueUtil;

import static org.junit.Assert.assertEquals;
import static org.junit.Assert.assertFalse;
import static org.junit.Assert.assertTrue;

@Transactional
@ContextConfiguration(classes=TestAppConfig.class, loader=AnnotationConfigContextLoader.class)
public class ProcDaoTests extends AbstractTransactionalJUnit4SpringContextTests  {

    @Autowired
    @Rule
    public AssumingPostgresEngine assumingPostgresEngine;

    @Autowired
    private Environment env;

    @Resource
    ProcDao procDao;

    @Resource
    HostDao hostDao;

    @Resource
    JobManager jobManager;

    @Resource
    JobLauncher jobLauncher;

    @Resource
    FrameDao frameDao;

    @Resource
    LayerDao layerDao;

    @Resource
    DispatcherDao dispatcherDao;

    @Resource
    HostManager hostManager;

    @Resource
    AdminManager adminManager;

    @Resource
    Dispatcher dispatcher;

    @Resource
    FrameSearchFactory frameSearchFactory;

    @Resource
    ProcSearchFactory procSearchFactory;

    private static String PK_ALLOC = "00000000-0000-0000-0000-000000000000";

    private long MEM_RESERVED_DEFAULT;
    private long MEM_GPU_RESERVED_DEFAULT;

    public DispatchHost createHost() {

        RenderHost host = RenderHost.newBuilder()
                .setName("beta")
                .setBootTime(1192369572)
                // The minimum amount of free space in the temporary directory to book a host.
                .setFreeMcp(CueUtil.GB)
                .setFreeMem(53500)
                .setFreeSwap(20760)
                .setLoad(1)
                .setTotalMcp(CueUtil.GB4)
                .setTotalMem((int) CueUtil.GB32)
                .setTotalSwap(20960)
                .setNimbyEnabled(false)
                .setNumProcs(8)
                .setCoresPerProc(100)
                .setState(HardwareState.UP)
                .setFacility("spi")
                .build();

        DispatchHost dh = hostManager.createHost(host);
        hostManager.setAllocation(dh,
                adminManager.findAllocationDetail("spi", "general"));

        return hostDao.findDispatchHost("beta");
    }

    public JobDetail launchJob() {
        jobLauncher.launch(new File("src/test/resources/conf/jobspec/jobspec.xml"));
        return jobManager.findJobDetail("pipe-dev.cue-testuser_shell_v1");
    }

    @Before
    public void setDispatcherTestMode() {
        dispatcher.setTestMode(true);
        jobLauncher.testMode = true;
        this.MEM_RESERVED_DEFAULT = env.getRequiredProperty(
            "dispatcher.memory.mem_reserved_default",
            Long.class);
        this.MEM_GPU_RESERVED_DEFAULT = env.getRequiredProperty(
            "dispatcher.memory.mem_gpu_reserved_default",
            Long.class);
    }

    @Test
    @Transactional
    @Rollback(true)
    public void testDontVerifyRunningProc() {
        DispatchHost host = createHost();
        JobDetail job = launchJob();
        FrameDetail fd = frameDao.findFrameDetail(job, "0001-pass_1_preprocess");
        DispatchFrame frame = frameDao.getDispatchFrame(fd.getId());
        VirtualProc proc = VirtualProc.build(host, frame);
        dispatcher.dispatch(frame, proc);

        // Confirm was have a running frame.
        assertEquals("RUNNING", jdbcTemplate.queryForObject(
                "SELECT str_state FROM frame WHERE pk_frame=?",
                String.class, frame.id));

        assertTrue(procDao.verifyRunningProc(proc.getId(), frame.getId()));
        jobManager.shutdownJob(job);

       int result =  jdbcTemplate.update(
                "UPDATE job SET ts_stopped = " +
                "current_timestamp - interval '10' minute " +
                "WHERE pk_job=?", job.id);

        assertEquals(1, result);
        assertFalse(procDao.verifyRunningProc(proc.getId(), frame.getId()));
    }

    @Test
    @Transactional
    @Rollback(true)
    public void testInsertVirtualProc() {

        DispatchHost host = createHost();
        JobDetail job = launchJob();
        FrameDetail frame = frameDao.findFrameDetail(job, "0001-pass_1");

        VirtualProc proc = new VirtualProc();
        proc.allocationId = PK_ALLOC;
        proc.coresReserved = 100;
        proc.hostId = host.id;
        proc.hostName = host.name;
        proc.jobId = job.id;
        proc.frameId = frame.id;
        proc.layerId = frame.layerId;
        proc.showId = frame.showId;

        procDao.insertVirtualProc(proc);
        procDao.verifyRunningProc(proc.getId(), frame.getId());
    }

    @Test
    @Transactional
    @Rollback(true)
    public void testDeleteVirtualProc() {

        DispatchHost host = createHost();
        JobDetail job = launchJob();
        FrameDetail frame = frameDao.findFrameDetail(job, "0001-pass_1");

        VirtualProc proc = new VirtualProc();
        proc.allocationId = PK_ALLOC;
        proc.coresReserved = 100;
        proc.hostId = host.id;
        proc.hostName = host.name;
        proc.jobId = job.id;
        proc.frameId = frame.id;
        proc.layerId = frame.layerId;
        proc.showId = frame.showId;

        procDao.insertVirtualProc(proc);
        procDao.verifyRunningProc(proc.getId(), frame.getId());
        procDao.deleteVirtualProc(proc);
    }

    @Test
    @Transactional
    @Rollback(true)
    public void testClearVirtualProcAssignment() {

        DispatchHost host = createHost();
        JobDetail job = launchJob();
        FrameDetail frame = frameDao.findFrameDetail(job, "0001-pass_1");

        VirtualProc proc = new VirtualProc();
        proc.allocationId = PK_ALLOC;
        proc.coresReserved = 100;
        proc.hostId = host.id;
        proc.hostName = host.name;
        proc.jobId = job.id;
        proc.frameId = frame.id;
        proc.layerId = frame.layerId;
        proc.showId = frame.showId;

        procDao.insertVirtualProc(proc);
        procDao.verifyRunningProc(proc.getId(), frame.getId());
        procDao.clearVirtualProcAssignment(proc);
    }

    @Test
    @Transactional
    @Rollback(true)
    public void testClearVirtualProcAssignmentByFrame() {

        DispatchHost host = createHost();
        JobDetail job = launchJob();
        FrameDetail frame = frameDao.findFrameDetail(job, "0001-pass_1");

        VirtualProc proc = new VirtualProc();
        proc.allocationId = PK_ALLOC;
        proc.coresReserved = 100;
        proc.hostId = host.id;
        proc.hostName = host.name;
        proc.jobId = job.id;
        proc.frameId = frame.id;
        proc.layerId = frame.layerId;
        proc.showId = frame.showId;

        procDao.insertVirtualProc(proc);
        procDao.verifyRunningProc(proc.getId(), frame.getId());
        assertTrue(procDao.clearVirtualProcAssignment(frame));
    }


    @Test
    @Transactional
    @Rollback(true)
    public void testUpdateVirtualProcAssignment() {

        DispatchHost host = createHost();

        JobDetail job = launchJob();
        FrameDetail frame1 = frameDao.findFrameDetail(job, "0001-pass_1");
        FrameDetail frame2 = frameDao.findFrameDetail(job, "0002-pass_1");

        VirtualProc proc = new VirtualProc();
        proc.allocationId = PK_ALLOC;
        proc.coresReserved = 100;
        proc.hostId = host.id;
        proc.hostName = host.name;
        proc.jobId = job.id;
        proc.frameId = frame1.id;
        proc.layerId = frame1.layerId;
        proc.showId = frame1.showId;

        procDao.insertVirtualProc(proc);
        procDao.verifyRunningProc(proc.getId(), frame1.getId());

        proc.frameId = frame2.id;

        procDao.updateVirtualProcAssignment(proc);
        procDao.verifyRunningProc(proc.getId(), frame2.getId());
    }

    @Test
    @Transactional
    @Rollback(true)
    public void testUpdateProcMemoryUsage() {

        DispatchHost host = createHost();
        JobDetail job = launchJob();
        FrameDetail frame = frameDao.findFrameDetail(job, "0001-pass_1");

        VirtualProc proc = new VirtualProc();
        proc.allocationId = PK_ALLOC;
        proc.coresReserved = 100;
        proc.hostId = host.id;
        proc.hostName = host.name;
        proc.jobId = job.id;
        proc.frameId = frame.id;
        proc.layerId = frame.layerId;
        proc.showId = frame.showId;

        procDao.insertVirtualProc(proc);
        procDao.verifyRunningProc(proc.getId(), frame.getId());
        byte[] children = new byte[100];

        procDao.updateProcMemoryUsage(frame, 100, 100, 1000, 1000, 0, 0, 0, children);

    }

    @Test
    @Transactional
    @Rollback(true)
    public void testGetVirtualProc() {
        DispatchHost host = createHost();

        assertEquals(Integer.valueOf(1), jdbcTemplate.queryForObject(
                "SELECT COUNT(*) FROM host WHERE pk_host=?",
                Integer.class, host.id));

        JobDetail job = launchJob();
        FrameDetail fd = frameDao.findFrameDetail(job, "0001-pass_1_preprocess");

        DispatchFrame frame = frameDao.getDispatchFrame(fd.getId());
        VirtualProc proc = VirtualProc.build(host, frame);
        dispatcher.dispatch(frame, proc);

        assertTrue(procDao.verifyRunningProc(proc.getId(), frame.getId()));

        assertEquals(Integer.valueOf(1), jdbcTemplate.queryForObject(
                "SELECT COUNT(*) FROM proc WHERE pk_proc=?",
                Integer.class, proc.id));


        VirtualProc verifyProc = procDao.getVirtualProc(proc.getId());
        assertEquals(host.allocationId, verifyProc.allocationId);
        assertEquals(proc.coresReserved, verifyProc.coresReserved);
        assertEquals(proc.frameId, verifyProc.frameId);
        assertEquals(proc.hostId, verifyProc.hostId);
        assertEquals(proc.id, verifyProc.id);
        assertEquals(proc.jobId, verifyProc.jobId);
        assertEquals(proc.layerId, verifyProc.layerId);
        assertEquals(proc.showId, verifyProc.showId);
    }

    @Test
    @Transactional
    @Rollback(true)
    public void testFindVirtualProc() {

        DispatchHost host = createHost();

        assertEquals(Integer.valueOf(1), jdbcTemplate.queryForObject(
                "SELECT COUNT(*) FROM host WHERE pk_host=?",
                Integer.class, host.id));

        JobDetail job = launchJob();
        FrameDetail frame = frameDao.findFrameDetail(job, "0001-pass_1");

        VirtualProc proc = new VirtualProc();
        proc.allocationId = PK_ALLOC;
        proc.coresReserved = 100;
        proc.hostId = host.id;
        proc.hostName = host.name;
        proc.jobId = job.id;
        proc.frameId = frame.id;
        proc.layerId = frame.layerId;
        proc.showId = frame.showId;
        procDao.insertVirtualProc(proc);

        procDao.findVirtualProc(frame);
    }

    @Test
    @Transactional
    @Rollback(true)
    public void testFindVirtualProcs() {

        DispatchHost host = createHost();

        assertEquals(Integer.valueOf(1), jdbcTemplate.queryForObject(
                "SELECT COUNT(*) FROM host WHERE pk_host=?",
                Integer.class, host.id));

        JobDetail job = launchJob();
        FrameDetail frame = frameDao.findFrameDetail(job, "0001-pass_1");

        VirtualProc proc = new VirtualProc();
        proc.allocationId = PK_ALLOC;
        proc.coresReserved = 100;
        proc.hostId = host.id;
        proc.hostName = host.name;
        proc.jobId = job.id;
        proc.frameId = frame.id;
        proc.layerId = frame.layerId;
        proc.showId = frame.showId;
        procDao.insertVirtualProc(proc);

        assertEquals(1, procDao.findVirtualProcs(HardwareState.UP).size());
        assertEquals(1, procDao.findVirtualProcs(host).size());
        assertEquals(1, procDao.findVirtualProcs(job).size());
        assertEquals(1, procDao.findVirtualProcs(frame).size());
        assertEquals(1, procDao.findVirtualProcs(frameSearchFactory.create(job)).size());
        assertEquals(1, procDao.findVirtualProcs(frameSearchFactory.create((LayerInterface) frame)).size());
    }

    @Test
    @Transactional
    @Rollback(true)
    public void testFindOrphanedVirtualProcs() {
        DispatchHost host = createHost();

        assertEquals(Integer.valueOf(1), jdbcTemplate.queryForObject(
                "SELECT COUNT(*) FROM host WHERE pk_host=?",
                Integer.class, host.id));

        JobDetail job = launchJob();
        FrameDetail frame = frameDao.findFrameDetail(job, "0001-pass_1");

        VirtualProc proc = new VirtualProc();
        proc.allocationId = PK_ALLOC;
        proc.coresReserved = 100;
        proc.hostId = host.id;
        proc.hostName = host.name;
        proc.jobId = job.id;
        proc.frameId = frame.id;
        proc.layerId = frame.layerId;
        proc.showId = frame.showId;
        procDao.insertVirtualProc(proc);

        assertEquals(0, procDao.findOrphanedVirtualProcs().size());

        /**
        * This is destructive to running jobs
        */
        jdbcTemplate.update(
        "UPDATE proc SET ts_ping = (current_timestamp - interval '30' day)");

        assertEquals(1, procDao.findOrphanedVirtualProcs().size());
        assertTrue(procDao.isOrphan(proc));
    }

    @Test
    @Transactional
    @Rollback(true)
    public void testUnbookProc() {

        DispatchHost host = createHost();

        JobDetail job = launchJob();
        FrameDetail frame = frameDao.findFrameDetail(job, "0001-pass_1");

        VirtualProc proc = new VirtualProc();
        proc.allocationId = PK_ALLOC;
        proc.coresReserved = 100;
        proc.hostId = host.id;
        proc.hostName = host.name;
        proc.jobId = job.id;
        proc.frameId = frame.id;
        proc.layerId = frame.layerId;
        proc.showId = frame.showId;
        procDao.insertVirtualProc(proc);

        procDao.unbookProc(proc);
        assertTrue(jdbcTemplate.queryForObject(
                "SELECT b_unbooked FROM proc WHERE pk_proc=?",
                Boolean.class, proc.id));
    }

    @Test
    @Transactional
    @Rollback(true)
    public void testUnbookVirtualProcs() {

        DispatchHost host = createHost();

        JobDetail job = launchJob();
        FrameDetail frame = frameDao.findFrameDetail(job, "0001-pass_1");

        VirtualProc proc = new VirtualProc();
        proc.allocationId = PK_ALLOC;
        proc.coresReserved = 100;
        proc.hostId = host.id;
        proc.hostName = host.name;
        proc.jobId = job.id;
        proc.frameId = frame.id;
        proc.layerId = frame.layerId;
        proc.showId = frame.showId;
        procDao.insertVirtualProc(proc);


        List<VirtualProc> procs = new ArrayList<VirtualProc>();
        procs.add(proc);

        procDao.unbookVirtualProcs(procs);

        assertTrue(jdbcTemplate.queryForObject(
                "SELECT b_unbooked FROM proc WHERE pk_proc=?",
                Boolean.class, proc.id));
    }


    @Test(expected=ResourceReservationFailureException.class)
    @Transactional
    @Rollback(true)
    public void testIncreaseReservedMemoryFail() {

        DispatchHost host = createHost();
        JobDetail job = launchJob();

        FrameDetail frame = frameDao.findFrameDetail(job, "0001-pass_1");

        VirtualProc proc = new VirtualProc();
        proc.allocationId = PK_ALLOC;
        proc.coresReserved = 100;
        proc.hostId = host.id;
        proc.hostName = host.name;
        proc.jobId = job.id;
        proc.frameId = frame.id;
        proc.layerId = frame.layerId;
        proc.showId = frame.showId;
        procDao.insertVirtualProc(proc);

        procDao.increaseReservedMemory(proc, 8173264l * 8);
    }

    @Test
    @Transactional
    @Rollback(true)
    public void testIncreaseReservedMemory() {

        DispatchHost host = createHost();
        JobDetail job = launchJob();

        FrameDetail frame = frameDao.findFrameDetail(job, "0001-pass_1");

        VirtualProc proc = new VirtualProc();
        proc.allocationId = PK_ALLOC;
        proc.coresReserved = 100;
        proc.hostId = host.id;
        proc.hostName = host.name;
        proc.jobId = job.id;
        proc.frameId = frame.id;
        proc.layerId = frame.layerId;
        proc.showId = frame.showId;
        procDao.insertVirtualProc(proc);

        procDao.increaseReservedMemory(proc, 3145728);
    }

    @Test
    @Transactional
    @Rollback(true)
<<<<<<< HEAD
    public void testFindReservedMemoryOffender() {
        DispatchHost host = createHost();


        jobLauncher.launch(new File("src/test/resources/conf/jobspec/jobspec_dispatch_test.xml"));
        JobDetail job = jobManager.findJobDetail("pipe-dev.cue-testuser_shell_dispatch_test_v1");
        jobManager.setJobPaused(job, false);

        int i = 1;
        List<DispatchFrame> frames  = dispatcherDao.findNextDispatchFrames(job, host, 6);
        assertEquals(6, frames.size());
        byte[] children = new byte[100];
        for (DispatchFrame frame: frames) {

            VirtualProc proc = VirtualProc.build(host, frame);
            proc.childProcesses = children;
            frame.minMemory = Dispatcher.MEM_RESERVED_DEFAULT;
            dispatcher.dispatch(frame, proc);

            // Increase the memory usage as frames are added
            procDao.updateProcMemoryUsage(frame,
                    1000*i, 1000*i,
                    Dispatcher.MEM_RESERVED_DEFAULT*i, Dispatcher.MEM_RESERVED_DEFAULT*i,
                    0, 0, children);
            i++;
        }

        // Now compare the last frame which has the highest memory
        // usage to the what is returned by getWorstMemoryOffender
        VirtualProc offender = procDao.getWorstMemoryOffender(host);

        FrameDetail f = frameDao.getFrameDetail(frames.get(5));
        FrameDetail o = frameDao.getFrameDetail(offender);

        assertEquals(f.getName(), o.getName());
        assertEquals(f.id, o.getFrameId());
    }

    @Test
    @Transactional
    @Rollback(true)
=======
>>>>>>> 63bb7f1f
    public void testGetReservedMemory() {
        DispatchHost host = createHost();
        JobDetail job = launchJob();

        FrameDetail frameDetail = frameDao.findFrameDetail(job, "0001-pass_1");
        DispatchFrame frame = frameDao.getDispatchFrame(frameDetail.id);

        VirtualProc proc = VirtualProc.build(host, frame);
        proc.frameId = frame.id;
        procDao.insertVirtualProc(proc);

        VirtualProc _proc = procDao.findVirtualProc(frame);
        assertEquals(Long.valueOf(this.MEM_RESERVED_DEFAULT), jdbcTemplate.queryForObject(
                        "SELECT int_mem_reserved FROM proc WHERE pk_proc=?",
                        Long.class, _proc.id));
        assertEquals(this.MEM_RESERVED_DEFAULT,
                procDao.getReservedMemory(_proc));
    }

    @Test
    @Transactional
    @Rollback(true)
    public void testGetReservedGpuMemory() {
        DispatchHost host = createHost();
        JobDetail job = launchJob();

        FrameDetail frameDetail = frameDao.findFrameDetail(job, "0001-pass_1");
        DispatchFrame frame = frameDao.getDispatchFrame(frameDetail.id);

        VirtualProc proc = VirtualProc.build(host, frame);
        proc.frameId = frame.id;
        procDao.insertVirtualProc(proc);

        VirtualProc _proc = procDao.findVirtualProc(frame);
        assertEquals(Long.valueOf(this.MEM_GPU_RESERVED_DEFAULT), jdbcTemplate.queryForObject(
                        "SELECT int_gpu_mem_reserved FROM proc WHERE pk_proc=?",
                        Long.class, _proc.id));
        assertEquals(this.MEM_GPU_RESERVED_DEFAULT,
                procDao.getReservedGpuMemory(_proc));
    }

    @Test
    @Transactional
    @Rollback(true)
    public void testBalanceUnderUtilizedProcs() {
        DispatchHost host = createHost();
        JobDetail job = launchJob();

        FrameDetail frameDetail1 = frameDao.findFrameDetail(job, "0001-pass_1");
        DispatchFrame frame1 = frameDao.getDispatchFrame(frameDetail1.id);

        VirtualProc proc1 = VirtualProc.build(host, frame1);
        proc1.frameId = frame1.id;
        procDao.insertVirtualProc(proc1);

        byte[] children = new byte[100];
        procDao.updateProcMemoryUsage(frame1, 250000, 250000, 250000, 250000, 0, 0, 0, children);
        layerDao.updateLayerMaxRSS(frame1, 250000, true);

        FrameDetail frameDetail2 = frameDao.findFrameDetail(job, "0002-pass_1");
        DispatchFrame frame2 = frameDao.getDispatchFrame(frameDetail2.id);

        VirtualProc proc2 = VirtualProc.build(host, frame2);
        proc2.frameId = frame2.id;
        procDao.insertVirtualProc(proc2);

        procDao.updateProcMemoryUsage(frame2, 255000, 255000,255000, 255000, 0, 0, 0, children);
        layerDao.updateLayerMaxRSS(frame2, 255000, true);

        FrameDetail frameDetail3 = frameDao.findFrameDetail(job, "0003-pass_1");
        DispatchFrame frame3 = frameDao.getDispatchFrame(frameDetail3.id);

        VirtualProc proc3 = VirtualProc.build(host, frame3);
        proc3.frameId = frame3.id;
        procDao.insertVirtualProc(proc3);

        procDao.updateProcMemoryUsage(frame3, 3145728, 3145728,3145728, 3145728, 0, 0, 0, children);
        layerDao.updateLayerMaxRSS(frame3,300000, true);

        procDao.balanceUnderUtilizedProcs(proc3, 100000);
        procDao.increaseReservedMemory(proc3, this.MEM_RESERVED_DEFAULT + 100000);

        // Check the target proc
        VirtualProc targetProc = procDao.getVirtualProc(proc3.getId());
        assertEquals( this.MEM_RESERVED_DEFAULT + 100000, targetProc.memoryReserved);

        // Check other procs
        VirtualProc firstProc = procDao.getVirtualProc(proc1.getId());
        assertEquals( this.MEM_RESERVED_DEFAULT - 50000 -1 , firstProc.memoryReserved);

        VirtualProc secondProc = procDao.getVirtualProc(proc2.getId());
        assertEquals(this.MEM_RESERVED_DEFAULT - 50000 -1, secondProc.memoryReserved);

    }

    @Test
    @Transactional
    @Rollback(true)
    public void testGetCurrentShowId() {

        DispatchHost host = createHost();
        JobDetail job = launchJob();

        FrameDetail frameDetail = frameDao.findFrameDetail(job, "0001-pass_1_preprocess");
        DispatchFrame frame = frameDao.getDispatchFrame(frameDetail.id);

        VirtualProc proc = VirtualProc.build(host, frame);
        proc.frameId = frame.id;
        procDao.insertVirtualProc(proc);

        assertEquals(job.getShowId(), procDao.getCurrentShowId(proc));
    }

    @Test
    @Transactional
    @Rollback(true)
    public void testGetCurrentJobId() {
        DispatchHost host = createHost();
        JobDetail job = launchJob();

        FrameDetail frameDetail = frameDao.findFrameDetail(job, "0001-pass_1_preprocess");
        DispatchFrame frame = frameDao.getDispatchFrame(frameDetail.id);

        VirtualProc proc = VirtualProc.build(host, frame);
        proc.frameId = frame.id;
        procDao.insertVirtualProc(proc);

        assertEquals(job.getJobId(), procDao.getCurrentJobId(proc));
    }

    @Test
    @Transactional
    @Rollback(true)
    public void testGetCurrentLayerId() {
        DispatchHost host = createHost();
        JobDetail job = launchJob();

        FrameDetail frameDetail = frameDao.findFrameDetail(job, "0001-pass_1_preprocess");
        DispatchFrame frame = frameDao.getDispatchFrame(frameDetail.id);

        VirtualProc proc = VirtualProc.build(host, frame);
        proc.frameId = frame.id;
        procDao.insertVirtualProc(proc);

        assertEquals(frame.getLayerId(), procDao.getCurrentLayerId(proc));
    }

    @Test
    @Transactional
    @Rollback(true)
    public void testGetCurrentFrameId() {
        DispatchHost host = createHost();
        JobDetail job = launchJob();

        FrameDetail frameDetail = frameDao.findFrameDetail(job, "0001-pass_1_preprocess");
        DispatchFrame frame = frameDao.getDispatchFrame(frameDetail.id);

        VirtualProc proc = VirtualProc.build(host, frame);
        proc.frameId = frame.id;
        procDao.insertVirtualProc(proc);

        assertEquals(frame.getFrameId(), procDao.getCurrentFrameId(proc));
    }

    @Test
    @Transactional
    @Rollback(true)
    public void getProcsBySearch() {
        DispatchHost host = createHost();

        jobLauncher.launch(new File("src/test/resources/conf/jobspec/jobspec_dispatch_test.xml"));
        JobDetail job = jobManager.findJobDetail("pipe-dev.cue-testuser_shell_dispatch_test_v1");

        /*
         * Book 5 procs.
         */
        for (int i=1; i<6; i++) {
            FrameDetail f = frameDao.findFrameDetail(job, String.format("%04d-pass_1",i));
            VirtualProc proc = new VirtualProc();
            proc.allocationId = null;
            proc.coresReserved = 100;
            proc.hostId = host.id;
            proc.hostName = host.name;
            proc.jobId = job.id;
            proc.frameId = f.id;
            proc.layerId = f.layerId;
            proc.showId = f.showId;
            proc.childProcesses = "".getBytes();
            procDao.insertVirtualProc(proc);
        }

        ProcSearchInterface r;

        /*
         * Search for all 5 running procs
         */
        r = procSearchFactory.create();
        r.addSort(new Sort("proc.ts_booked",Direction.ASC));
        ProcSearchCriteria criteriaA = r.getCriteria();
        r.setCriteria(criteriaA.toBuilder().addShows("pipe").build());
        assertEquals(5, procDao.findVirtualProcs(r).size());

        /*
         * Limit the result to 1 result.
         */
        r = procSearchFactory.create();
        ProcSearchCriteria criteriaB = r.getCriteria();
        r.setCriteria(criteriaB.toBuilder().addShows("pipe").addMaxResults(1).build());
        assertEquals(1, procDao.findVirtualProcs(r).size());

        /*
         * Change the first result to 1, which should limt
         * the result to 4.
         */
        r = procSearchFactory.create();
        ProcSearchCriteria criteriaC = r.getCriteria();
        r.setCriteria(criteriaC.toBuilder().addShows("pipe").setFirstResult(2).build());
        r.addSort(new Sort("proc.ts_booked",Direction.ASC));
        assertEquals(4, procDao.findVirtualProcs(r).size());

        /*
         * Now try to do the eqivalent of a limit/offset
         */
        r = procSearchFactory.create();
        ProcSearchCriteria criteriaD = r.getCriteria();
        r.setCriteria(criteriaD.toBuilder()
                .addShows("pipe")
                .setFirstResult(3)
                .addMaxResults(2)
                .build());
        assertEquals(2, procDao.findVirtualProcs(r).size());

    }

    @Test
    @Transactional
    @Rollback(true)
    public void testVirtualProcWithSelfishService() {
        DispatchHost host = createHost();
        JobDetail job = launchJob();
<<<<<<< HEAD
        
=======

>>>>>>> 63bb7f1f
        FrameDetail frameDetail = frameDao.findFrameDetail(job, "0001-pass_1_preprocess");
        DispatchFrame frame = frameDao.getDispatchFrame(frameDetail.id);
        frame.minCores = 250;
        frame.threadable = true;

        // Frame from a non-selfish sevice
<<<<<<< HEAD
        VirtualProc proc = VirtualProc.build(host, frame, "something-else");        
        assertEquals(250, proc.coresReserved);

        // When no selfish service config is provided
        proc = VirtualProc.build(host, frame);        
        assertEquals(250, proc.coresReserved);


        // Frame with a selfish service        
        proc = VirtualProc.build(host, frame, "shell", "something-else");        
=======
        VirtualProc proc = VirtualProc.build(host, frame, "something-else");
        assertEquals(250, proc.coresReserved);

        // When no selfish service config is provided
        proc = VirtualProc.build(host, frame);
        assertEquals(250, proc.coresReserved);


        // Frame with a selfish service
        proc = VirtualProc.build(host, frame, "shell", "something-else");
>>>>>>> 63bb7f1f
        assertEquals(800, proc.coresReserved);
    }
}

<|MERGE_RESOLUTION|>--- conflicted
+++ resolved
@@ -588,50 +588,6 @@
     @Test
     @Transactional
     @Rollback(true)
-<<<<<<< HEAD
-    public void testFindReservedMemoryOffender() {
-        DispatchHost host = createHost();
-
-
-        jobLauncher.launch(new File("src/test/resources/conf/jobspec/jobspec_dispatch_test.xml"));
-        JobDetail job = jobManager.findJobDetail("pipe-dev.cue-testuser_shell_dispatch_test_v1");
-        jobManager.setJobPaused(job, false);
-
-        int i = 1;
-        List<DispatchFrame> frames  = dispatcherDao.findNextDispatchFrames(job, host, 6);
-        assertEquals(6, frames.size());
-        byte[] children = new byte[100];
-        for (DispatchFrame frame: frames) {
-
-            VirtualProc proc = VirtualProc.build(host, frame);
-            proc.childProcesses = children;
-            frame.minMemory = Dispatcher.MEM_RESERVED_DEFAULT;
-            dispatcher.dispatch(frame, proc);
-
-            // Increase the memory usage as frames are added
-            procDao.updateProcMemoryUsage(frame,
-                    1000*i, 1000*i,
-                    Dispatcher.MEM_RESERVED_DEFAULT*i, Dispatcher.MEM_RESERVED_DEFAULT*i,
-                    0, 0, children);
-            i++;
-        }
-
-        // Now compare the last frame which has the highest memory
-        // usage to the what is returned by getWorstMemoryOffender
-        VirtualProc offender = procDao.getWorstMemoryOffender(host);
-
-        FrameDetail f = frameDao.getFrameDetail(frames.get(5));
-        FrameDetail o = frameDao.getFrameDetail(offender);
-
-        assertEquals(f.getName(), o.getName());
-        assertEquals(f.id, o.getFrameId());
-    }
-
-    @Test
-    @Transactional
-    @Rollback(true)
-=======
->>>>>>> 63bb7f1f
     public void testGetReservedMemory() {
         DispatchHost host = createHost();
         JobDetail job = launchJob();
@@ -872,29 +828,13 @@
     public void testVirtualProcWithSelfishService() {
         DispatchHost host = createHost();
         JobDetail job = launchJob();
-<<<<<<< HEAD
-        
-=======
-
->>>>>>> 63bb7f1f
+
         FrameDetail frameDetail = frameDao.findFrameDetail(job, "0001-pass_1_preprocess");
         DispatchFrame frame = frameDao.getDispatchFrame(frameDetail.id);
         frame.minCores = 250;
         frame.threadable = true;
 
         // Frame from a non-selfish sevice
-<<<<<<< HEAD
-        VirtualProc proc = VirtualProc.build(host, frame, "something-else");        
-        assertEquals(250, proc.coresReserved);
-
-        // When no selfish service config is provided
-        proc = VirtualProc.build(host, frame);        
-        assertEquals(250, proc.coresReserved);
-
-
-        // Frame with a selfish service        
-        proc = VirtualProc.build(host, frame, "shell", "something-else");        
-=======
         VirtualProc proc = VirtualProc.build(host, frame, "something-else");
         assertEquals(250, proc.coresReserved);
 
@@ -905,7 +845,6 @@
 
         // Frame with a selfish service
         proc = VirtualProc.build(host, frame, "shell", "something-else");
->>>>>>> 63bb7f1f
         assertEquals(800, proc.coresReserved);
     }
 }
