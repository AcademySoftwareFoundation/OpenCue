
/*
 * Copyright Contributors to the OpenCue Project
 *
 * Licensed under the Apache License, Version 2.0 (the "License");
 * you may not use this file except in compliance with the License.
 * You may obtain a copy of the License at
 *
 *   http://www.apache.org/licenses/LICENSE-2.0
 *
 * Unless required by applicable law or agreed to in writing, software
 * distributed under the License is distributed on an "AS IS" BASIS,
 * WITHOUT WARRANTIES OR CONDITIONS OF ANY KIND, either express or implied.
 * See the License for the specific language governing permissions and
 * limitations under the License.
 */



package com.imageworks.spcue.test.dao.postgres;

import java.io.File;
import java.util.ArrayList;
import java.util.List;
import javax.annotation.Resource;

import org.junit.Before;
import org.junit.Rule;
import org.junit.Test;
import org.springframework.beans.factory.annotation.Autowired;
import org.springframework.test.annotation.Rollback;
import org.springframework.test.context.ContextConfiguration;
import org.springframework.test.context.junit4.AbstractTransactionalJUnit4SpringContextTests;
import org.springframework.test.context.support.AnnotationConfigContextLoader;
import org.springframework.transaction.annotation.Transactional;

import com.imageworks.spcue.ActionEntity;
import com.imageworks.spcue.AllocationEntity;
import com.imageworks.spcue.CommentDetail;
import com.imageworks.spcue.DeedEntity;
import com.imageworks.spcue.DepartmentInterface;
import com.imageworks.spcue.DispatchFrame;
import com.imageworks.spcue.DispatchHost;
import com.imageworks.spcue.FilterEntity;
import com.imageworks.spcue.FrameDetail;
import com.imageworks.spcue.FrameInterface;
import com.imageworks.spcue.HostEntity;
import com.imageworks.spcue.JobDetail;
import com.imageworks.spcue.JobEntity;
import com.imageworks.spcue.JobInterface;
import com.imageworks.spcue.LayerInterface;
import com.imageworks.spcue.LightweightDependency;
import com.imageworks.spcue.LocalHostAssignment;
import com.imageworks.spcue.MatcherEntity;
import com.imageworks.spcue.OwnerEntity;
import com.imageworks.spcue.PointInterface;
import com.imageworks.spcue.ServiceOverrideEntity;
import com.imageworks.spcue.ShowEntity;
import com.imageworks.spcue.ShowInterface;
import com.imageworks.spcue.Source;
import com.imageworks.spcue.TaskEntity;
import com.imageworks.spcue.VirtualProc;
import com.imageworks.spcue.config.TestAppConfig;
import com.imageworks.spcue.dao.ActionDao;
import com.imageworks.spcue.dao.AllocationDao;
import com.imageworks.spcue.dao.DepartmentDao;
import com.imageworks.spcue.dao.FilterDao;
import com.imageworks.spcue.dao.FrameDao;
import com.imageworks.spcue.dao.GroupDao;
import com.imageworks.spcue.dao.HostDao;
import com.imageworks.spcue.dao.LayerDao;
import com.imageworks.spcue.dao.LimitDao;
import com.imageworks.spcue.dao.MatcherDao;
import com.imageworks.spcue.dao.PointDao;
import com.imageworks.spcue.dao.ProcDao;
import com.imageworks.spcue.dao.ShowDao;
import com.imageworks.spcue.dao.WhiteboardDao;
import com.imageworks.spcue.dao.criteria.FrameSearchFactory;
import com.imageworks.spcue.dao.criteria.FrameSearchInterface;
import com.imageworks.spcue.dao.criteria.HostSearchFactory;
import com.imageworks.spcue.dao.criteria.HostSearchInterface;
import com.imageworks.spcue.dao.criteria.JobSearchFactory;
import com.imageworks.spcue.dao.criteria.JobSearchInterface;
import com.imageworks.spcue.dao.criteria.ProcSearchFactory;
import com.imageworks.spcue.dao.criteria.ProcSearchInterface;
import com.imageworks.spcue.dispatcher.DispatchSupport;
import com.imageworks.spcue.dispatcher.Dispatcher;
import com.imageworks.spcue.grpc.department.Department;
import com.imageworks.spcue.grpc.filter.ActionType;
import com.imageworks.spcue.grpc.filter.ActionValueType;
import com.imageworks.spcue.grpc.filter.FilterType;
import com.imageworks.spcue.grpc.filter.MatchSubject;
import com.imageworks.spcue.grpc.filter.MatchType;
import com.imageworks.spcue.grpc.host.HardwareState;
import com.imageworks.spcue.grpc.host.Host;
import com.imageworks.spcue.grpc.host.HostSearchCriteria;
import com.imageworks.spcue.grpc.host.LockState;
import com.imageworks.spcue.grpc.host.Owner;
import com.imageworks.spcue.grpc.host.ProcSearchCriteria;
import com.imageworks.spcue.grpc.job.Frame;
import com.imageworks.spcue.grpc.job.FrameSeq;
import com.imageworks.spcue.grpc.job.FrameStateDisplayOverride;
import com.imageworks.spcue.grpc.job.FrameStateDisplayOverrideSeq;
import com.imageworks.spcue.grpc.job.FrameSearchCriteria;
import com.imageworks.spcue.grpc.job.FrameState;
import com.imageworks.spcue.grpc.job.Job;
import com.imageworks.spcue.grpc.job.JobSearchCriteria;
import com.imageworks.spcue.grpc.job.Layer;
import com.imageworks.spcue.grpc.job.UpdatedFrameCheckResult;
import com.imageworks.spcue.grpc.job.UpdatedFrame;
import com.imageworks.spcue.grpc.job.UpdatedFrameSeq;
import com.imageworks.spcue.grpc.limit.Limit;
import com.imageworks.spcue.grpc.report.RenderHost;
import com.imageworks.spcue.service.BookingManager;
import com.imageworks.spcue.service.CommentManager;
import com.imageworks.spcue.service.DepartmentManager;
import com.imageworks.spcue.service.DependManager;
import com.imageworks.spcue.service.HostManager;
import com.imageworks.spcue.service.JobLauncher;
import com.imageworks.spcue.service.JobManager;
import com.imageworks.spcue.service.OwnerManager;
import com.imageworks.spcue.service.ServiceManager;
import com.imageworks.spcue.test.AssumingPostgresEngine;
import com.imageworks.spcue.util.CueUtil;

import static org.junit.Assert.assertEquals;
import static org.junit.Assert.assertTrue;


@Transactional
@ContextConfiguration(classes=TestAppConfig.class, loader=AnnotationConfigContextLoader.class)
public class WhiteboardDaoTests extends AbstractTransactionalJUnit4SpringContextTests  {

    @Autowired
    @Rule
    public AssumingPostgresEngine assumingPostgresEngine;

    @Resource
    AllocationDao allocationDao;

    @Resource
    HostDao hostDao;

    @Resource
    WhiteboardDao whiteboardDao;

    @Resource
    ShowDao showDao;

    @Resource
    FilterDao filterDao;

    @Resource
    ProcDao procDao;

    @Resource
    MatcherDao matcherDao;

    @Resource
    ActionDao actionDao;

    @Resource
    JobManager jobManager;

    @Resource
    JobLauncher jobLauncher;

    @Resource
    GroupDao groupDao;

    @Resource
    LayerDao layerDao;

    @Resource
    LimitDao limitDao;

    @Resource
    DepartmentDao departmentDao;

    @Resource
    DependManager dependManager;

    @Resource
    FrameDao frameDao;

    @Resource
    PointDao pointDao;

    @Resource
    HostManager hostManager;

    @Resource
    CommentManager commentManager;

    @Resource
    DepartmentManager departmentManager;

    @Resource
    Dispatcher dispatcher;

    @Resource
    DispatchSupport dispatchSupport;

    @Resource
    OwnerManager ownerManager;

    @Resource
    BookingManager bookingManager;

    @Resource
    ServiceManager serviceManager;

    @Resource
    FrameSearchFactory frameSearchFactory;

    @Resource
    HostSearchFactory hostSearchFactory;

    @Resource
    JobSearchFactory jobSearchFactory;

    @Resource
    ProcSearchFactory procSearchFactory;

    private static final String HOST = "testest";
    private static final String SHOW = "pipe";

    @Before
    public void testMode() {
        jobLauncher.testMode = true;
    }

    public ShowEntity getShow() {
        return showDao.findShowDetail(SHOW);
    }

    public FilterEntity createFilter() {
        FilterEntity filter = new FilterEntity();
        filter.name = "Default";
        filter.showId = getShow().id;
        filter.type = FilterType.MATCH_ANY;
        filter.enabled = true;
        filterDao.insertFilter(filter);
        return filter;
    }

    public MatcherEntity createMatcher(FilterEntity f) {
        MatcherEntity matcher = new MatcherEntity();
        matcher.filterId = f.id;
        matcher.name = null;
        matcher.showId = getShow().getId();
        matcher.subject = MatchSubject.JOB_NAME;
        matcher.type = MatchType.CONTAINS;
        matcher.value = "testuser";
        matcherDao.insertMatcher(matcher);
        return matcher;
    }

    public ActionEntity createAction(FilterEntity f) {
        ActionEntity a1 = new ActionEntity();
        a1.type = ActionType.PAUSE_JOB;
        a1.filterId = f.getFilterId();
        a1.booleanValue = true;
        a1.name = null;
        a1.valueType = ActionValueType.BOOLEAN_TYPE;
        actionDao.createAction(a1);
        return a1;
    }

    public RenderHost getRenderHost() {
        // Hardcoded value of dispatcher.memory.mem_reserved_min
        // to avoid having to read opencue.properties on a test setting
        long memReservedMin = 262144;
        RenderHost host = RenderHost.newBuilder()
                .setName(HOST)
                .setBootTime(1192369572)
                // The minimum amount of free space in the temporary directory to book a host.
                .setFreeMcp(CueUtil.GB)
                .setFreeMem((int) memReservedMin * 4)
                .setFreeSwap(2076)
                .setLoad(1)
                .setTotalMcp(CueUtil.GB4)
                .setTotalMem((int) memReservedMin * 4)
                .setTotalSwap(2096)
                .setNimbyEnabled(true)
                .setNumProcs(2)
                .setCoresPerProc(400)
                .setState(HardwareState.DOWN)
                .setFacility("spi")
                .setFreeGpuMem((int) CueUtil.MB512)
                .setTotalGpuMem((int) CueUtil.MB512)
                .build();
        return host;
    }

    public JobDetail launchJob() {
        jobLauncher.testMode = true;
        jobLauncher.launch(new File("src/test/resources/conf/jobspec/jobspec.xml"));
        return jobManager.findJobDetail("pipe-dev.cue-testuser_shell_v1");
    }

    public JobDetail launchLimitJob() {
        jobLauncher.testMode = true;
        jobLauncher.launch(new File("src/test/resources/conf/jobspec/jobspec_limit.xml"));
        return jobManager.findJobDetail("pipe-dev.cue-testuser_shell_v1");
    }

    private void createTestLimits() {
        limitDao.createLimit("util", 15);
        limitDao.createLimit("arnold", 20);
    }

    @Test
    @Transactional
    @Rollback(true)
    public void getService() {
        whiteboardDao.getService("arnold");
    }

    @Test
    @Transactional
    @Rollback(true)
    public void getServices() {
        whiteboardDao.getDefaultServices();
    }

    @Test
    @Transactional
    @Rollback(true)
    public void getServiceOverride() {

        ShowEntity show = getShow();
        ServiceOverrideEntity s = new ServiceOverrideEntity();
        s.name = "test";
        s.minCores = 100;
        s.timeout = 0;
        s.timeout_llu = 0;
        s.minMemory = 320000;
        s.tags.add("general");
        s.threadable = false;
        s.showId = show.getId();
        s.minMemoryIncrease = CueUtil.GB4;

        serviceManager.createService(s);
        whiteboardDao.getServiceOverride(getShow(), "test");
    }

    @Test
    @Transactional
    @Rollback(true)
    public void getServiceOverrides() {
        whiteboardDao.getServiceOverrides(getShow());
    }

    @Test
    @Transactional
    @Rollback(true)
    public void testGetDepend() {

        List<LightweightDependency> depends = dependManager.getWhatDependsOn(launchJob());
        for (LightweightDependency depend: depends) {
            whiteboardDao.getDepend(depend);
        }
    }

    @Test
    @Transactional
    @Rollback(true)
    public void testGetDependById() {

        List<LightweightDependency> depends = dependManager.getWhatDependsOn(launchJob());
        for (LightweightDependency depend: depends) {
            whiteboardDao.getDepend(depend);
            whiteboardDao.getDepend(depend.id);
        }
    }

    @Test
    @Transactional
    @Rollback(true)
    public void testGetWhatDependsOnThis() {
        JobDetail job = launchJob();
        assertEquals(1,whiteboardDao.getWhatDependsOnThis(job).getDependsCount());

        LayerInterface layer1 = layerDao.findLayer(job, "pass_1");
        assertEquals(0, whiteboardDao.getWhatDependsOnThis(layer1).getDependsCount());

        LayerInterface layer2 = layerDao.findLayer(job, "pass_1_preprocess");
        assertEquals(1, whiteboardDao.getWhatDependsOnThis(layer2).getDependsCount());

        FrameInterface frame = frameDao.findFrame(job, "0001-pass_1");
        assertEquals(0, whiteboardDao.getWhatDependsOnThis(frame).getDependsCount());
    }

    @Test
    @Transactional
    @Rollback(true)
    public void testGetWhatThisDependsOn() {
        JobDetail job = launchJob();
        assertEquals(0, whiteboardDao.getWhatThisDependsOn(job).getDependsCount());

        LayerInterface layer1 = layerDao.findLayer(job, "pass_1");
        assertEquals(1, whiteboardDao.getWhatThisDependsOn(layer1).getDependsCount());

        LayerInterface layer2 = layerDao.findLayer(job, "pass_1_preprocess");
        assertEquals(0, whiteboardDao.getWhatThisDependsOn(layer2).getDependsCount());

        FrameInterface frame = frameDao.findFrame(job, "0001-pass_1");
        assertEquals(1, whiteboardDao.getWhatThisDependsOn(frame).getDependsCount());
    }

    @Test
    @Transactional
    @Rollback(true)
    public void testGetDepends() {
        JobDetail job = launchJob();
        assertEquals(1,whiteboardDao.getDepends(job).getDependsCount());
    }

    @Test
    @Transactional
    @Rollback(true)
    public void testGetCommentsOnJob() {
        JobDetail job = launchJob();
        assertEquals(0,whiteboardDao.getComments(job).getCommentsCount());
    }

    @Test
    @Transactional
    @Rollback(true)
    public void testGetCommentsOnHost() {

        RenderHost host = getRenderHost();
        DispatchHost hd = hostManager.createHost(host);
        hostDao.updateHostLock(hd, LockState.LOCKED, new Source("TEST"));

        CommentDetail c = new CommentDetail();
        c.message = "you suck";
        c.subject = "a useful message";
        c.user = "testuser";
        c.timestamp = null;

        commentManager.addComment(hd, c);
        assertEquals(1,whiteboardDao.getComments(hd).getCommentsCount());
    }

    @Test
    @Transactional
    @Rollback(true)
    public void testFindFilter() {
        createFilter();
        whiteboardDao.findFilter(getShow(), "Default");
    }

    @Test
    @Transactional
    @Rollback(true)
    public void testGetFilter() {
        whiteboardDao.getFilter(createFilter());
    }

    @Test
    @Transactional
    @Rollback(true)
    public void testGetMatchers() {
        FilterEntity f = createFilter();
        createMatcher(f);
        whiteboardDao.getMatchers(f);
    }

    @Test
    @Transactional
    @Rollback(true)
    public void testGetMatcher() {
        FilterEntity f = createFilter();
        MatcherEntity m = createMatcher(f);
        whiteboardDao.getMatcher(m);
     }

    @Test
    @Transactional
    @Rollback(true)
    public void testGetActions() {
        FilterEntity f = createFilter();
        createAction(f);
        whiteboardDao.getActions(f);
    }

    @Test
    @Transactional
    @Rollback(true)
    public void testGetAction() {
        FilterEntity f = createFilter();
        whiteboardDao.getAction(createAction(f));
    }

    @Test
    @Transactional
    @Rollback(true)
    public void testGetFilters() {
        createFilter();
        whiteboardDao.getFilters(getShow());
   }

    @Test
    @Transactional
    @Rollback(true)
    public void testGetFramesByFrameSearch() {
        JobEntity job = launchJob();
        FrameSearchInterface r = frameSearchFactory.create(job);
        FrameSearchCriteria criteria = r.getCriteria();
        r.setCriteria(criteria.toBuilder()
                .setPage(1)
                .setLimit(5)
                .addLayers("pass_1")
                .build());
        assertEquals(5, whiteboardDao.getFrames(r).getFramesCount());
        for (Frame f: whiteboardDao.getFrames(r).getFramesList()) {
            assertEquals(f.getLayerName(), "pass_1");
        }
    }

    @Test
    @Transactional
    @Rollback(true)
    public void testGetLayers() {
        JobDetail job = launchJob();
        whiteboardDao.getLayers(job);

        RenderHost host = getRenderHost();
        DispatchHost hd = hostManager.createHost(host);
        FrameDetail frame = frameDao.findFrameDetail(job, "0001-pass_1_preprocess");


        VirtualProc proc = new VirtualProc();
        proc.allocationId = null;
        proc.coresReserved = 100;
        proc.hostId = hd.id;
        proc.hostName = host.getName();
        proc.jobId = job.id;
        proc.frameId = frame.id;
        proc.layerId = frame.layerId;
        proc.showId = frame.showId;

        DispatchFrame dframe = frameDao.getDispatchFrame(frame.getId());
        dispatcher.setTestMode(true);
        dispatcher.dispatch(dframe, proc);

        try {
            Thread.sleep(2000);
        } catch (InterruptedException e) {
            e.printStackTrace();
        }

        dframe = frameDao.getDispatchFrame(frame.getId());

        assertTrue(dispatchSupport.stopFrame(dframe, FrameState.SUCCEEDED, 0));
        dispatchSupport.updateUsageCounters(frame, 0);
        whiteboardDao.getLayers(job);
    }

    @Test
    @Transactional
    @Rollback(true)
    public void testGetLimits() {
        createTestLimits();
        List<Limit> limits = whiteboardDao.getLimits();
        assertEquals(limits.size(), 2);
    }

    @Test
    @Transactional
    @Rollback(true)
    public void testGetLayerLimits() {
        createTestLimits();
        JobDetail job = launchLimitJob();
        LayerInterface layer = layerDao.findLayer(job, "pass_1");
        List<Limit> limits = whiteboardDao.getLimits(layer);
        assertEquals(limits.size(), 1);
        assertEquals(limits.get(0).getName(), "arnold");
    }

    @Test
    @Transactional
    @Rollback(true)
    public void testGetLimit() {
        String limitName = "testing";
        int limitMaxValue = 20;
        String limitId = limitDao.createLimit(limitName, limitMaxValue);
        Limit limit = whiteboardDao.getLimit(limitId);
        assertEquals(limit.getName(), limitName);
        assertEquals(limit.getMaxValue(), limitMaxValue);
    }

    @Test
    @Transactional
    @Rollback(true)
    public void testFindLimit() {
        String limitName = "testing";
        int limitMaxValue = 20;
        String limitId = limitDao.createLimit(limitName, limitMaxValue);
        Limit limit = whiteboardDao.findLimit(limitName);
        assertEquals(limit.getName(), limitName);
        assertEquals(limit.getMaxValue(), limitMaxValue);
        assertEquals(limit.getId(), limitId);
    }

    @Test
    @Transactional
    @Rollback(true)
    public void testStopFrameUpdatesLayerMaxRSS() {
        long max_rss = 123456L;

        JobDetail job = launchJob();
        whiteboardDao.getLayers(job);

        RenderHost host = getRenderHost();
        DispatchHost hd = hostManager.createHost(host);
        FrameDetail frame = frameDao.findFrameDetail(job, "0001-pass_1_preprocess");


        VirtualProc proc = new VirtualProc();
        proc.allocationId = null;
        proc.coresReserved = 100;
        proc.hostId = hd.id;
        proc.hostName = host.getName();
        proc.jobId = job.id;
        proc.frameId = frame.id;
        proc.layerId = frame.layerId;
        proc.showId = frame.showId;

        DispatchFrame dframe = frameDao.getDispatchFrame(frame.getId());
        dispatcher.setTestMode(true);
        dispatcher.dispatch(dframe, proc);

        try {
            Thread.sleep(2000);
        } catch (InterruptedException e) {
            e.printStackTrace();
        }

        dframe = frameDao.getDispatchFrame(frame.getId());

        // Note use of 4-arg stopFrame here to update max rss.
        assertTrue(dispatchSupport.stopFrame(dframe, FrameState.SUCCEEDED, 0, max_rss));
        dispatchSupport.updateUsageCounters(frame, 0);
        Layer layer = whiteboardDao.getLayer(frame.layerId);
        assertEquals(max_rss, layer.getLayerStats().getMaxRss());
    }

    @Test
    @Transactional
    @Rollback(true)
    public void testStopFrameUpdatesJobMaxRSS() {
        long max_rss = 123456L;

        JobDetail job = launchJob();
        whiteboardDao.getLayers(job);

        RenderHost host = getRenderHost();
        DispatchHost hd = hostManager.createHost(host);
        FrameDetail frame = frameDao.findFrameDetail(job, "0001-pass_1_preprocess");


        VirtualProc proc = new VirtualProc();
        proc.allocationId = null;
        proc.coresReserved = 100;
        proc.hostId = hd.id;
        proc.hostName = host.getName();
        proc.jobId = job.id;
        proc.frameId = frame.id;
        proc.layerId = frame.layerId;
        proc.showId = frame.showId;

        DispatchFrame dframe = frameDao.getDispatchFrame(frame.getId());
        dispatcher.setTestMode(true);
        dispatcher.dispatch(dframe, proc);

        try {
            Thread.sleep(2000);
        } catch (InterruptedException e) {
            e.printStackTrace();
        }

        dframe = frameDao.getDispatchFrame(frame.getId());

        // Note use of 4-arg stopFrame here to update max rss.
        assertTrue(dispatchSupport.stopFrame(dframe, FrameState.SUCCEEDED, 0, max_rss));
        dispatchSupport.updateUsageCounters(frame, 0);
        Job grpc_job = whiteboardDao.getJob(job.id);
        assertEquals(max_rss, grpc_job.getJobStats().getMaxRss());
    }

    @Test
    @Transactional
    @Rollback(true)
    public void testGetJobs() {
        launchJob();
        JobSearchCriteria r = JobSearchInterface.criteriaFactory();
        r = r.toBuilder().addShows("pipe").build();
        whiteboardDao.getJobs(jobSearchFactory.create(r));
    }

    @Test
    @Transactional
    @Rollback(true)
    public void testGetJobNames() {
        launchJob();
        JobSearchCriteria r = JobSearchInterface.criteriaFactory();
        r = r.toBuilder().addShows("pipe").build();
        whiteboardDao.getJobNames(jobSearchFactory.create(r));
    }

    @Test
    @Transactional
    @Rollback(true)
    public void testGetUpdatedFrames() {
        final JobDetail job = launchJob();
        List<JobInterface> jobs = new ArrayList<JobInterface>();

        jobs.add(new JobInterface() {
            public String getJobId() { return job.getId(); }
            public String getShowId() { return null; }
            public String getId() { return job.getId(); }
            public String getName() { return null; }
            public String getFacilityId() { throw new RuntimeException("not implemented"); }
        });

        whiteboardDao.getUpdatedFrames(job, new ArrayList<LayerInterface>(),
                (int) (System.currentTimeMillis() / 1000));

    }

    @Test(expected=IllegalArgumentException.class)
    @Transactional
    @Rollback(true)
    public void testGetUpdatedFramesFailure() {
        final JobDetail job = launchJob();
        List<JobInterface> jobs = new ArrayList<JobInterface>();

        jobs.add(new JobInterface() {
            public String getJobId() { return job.getId(); }
            public String getShowId() { return null; }
            public String getId() { return job.getId(); }
            public String getName() { return null; }
            public String getFacilityId() { throw new RuntimeException("not implemented"); }
        });

        // this one should fail
        whiteboardDao.getUpdatedFrames(job, new ArrayList<LayerInterface>(),
                (int) (System.currentTimeMillis() / 1000 - 1000000));
    }

    @Test
    @Transactional
    @Rollback(true)
    public void testFindJob() {
        JobDetail job = launchJob();
        whiteboardDao.findJob(job.name);
     }

    @Test
    @Transactional
    @Rollback(true)
    public void testGetJob() {
        JobDetail job = launchJob();
        whiteboardDao.getJob(job.id);
    }

    @Test
    @Transactional
    @Rollback(true)
    public void testGetSubscriptionByID() {
        whiteboardDao.getSubscription("00000000-0000-0000-0000-000000000001");
    }

    @Test
    @Transactional
    @Rollback(true)
    public void findFindSubscription() {
        whiteboardDao.findSubscription("pipe", "spi.general");
    }

    @Test
    @Transactional
    @Rollback(true)
    public void testGetSubscriptions() {
        whiteboardDao.getSubscriptions(getShow());
    }

    @Test
    @Transactional
    @Rollback(true)
    public void testGetSubscriptionsByAllocation() {
        whiteboardDao.getSubscriptions(
                allocationDao.findAllocationEntity("spi", "general"));
    }

    @Test
    @Transactional
    @Rollback(true)
    public void testGetShow() {
        whiteboardDao.getShow(getShow().id);
    }

    @Test
    @Transactional
    @Rollback(true)
    public void testFindShow() {
        whiteboardDao.findShow(getShow().name);
    }

    @Test
    @Transactional
    @Rollback(true)
    public void testGetShows() {
        whiteboardDao.getShows();
    }

    @Test
    @Transactional
    @Rollback(true)
    public void testGetActiveShows() {
        whiteboardDao.getActiveShows();
    }

    @Test
    @Transactional
    @Rollback(true)
    public void testFindHost() {

        try {
            HostEntity h = hostManager.findHostDetail(HOST);
            hostManager.deleteHost(h);
        } catch (Exception e) { }

        RenderHost host = getRenderHost();
        DispatchHost hd = hostManager.createHost(host);
        hostDao.updateHostLock(hd, LockState.LOCKED, new Source("TEST"));
        Host h = whiteboardDao.findHost(host.getName());
        assertEquals(host.getName(), h.getName());
    }

    @Test
    @Transactional
    @Rollback(true)
    public void testGetHosts() {
        RenderHost host = getRenderHost();
        DispatchHost hd = hostManager.createHost(host);

        HostSearchCriteria h = HostSearchInterface.criteriaFactory();
        h = h.toBuilder().addHosts(HOST).build();
        assertEquals(1, whiteboardDao.getHosts(hostSearchFactory.create(h)).getHostsCount());
    }

    @Test
    @Transactional
    @Rollback(true)
    public void testGetHostsByAllocation() {
        RenderHost host = getRenderHost();
        AllocationEntity alloc = allocationDao.getAllocationEntity("00000000-0000-0000-0000-000000000006");
        DispatchHost hd = hostManager.createHost(host, alloc);

        HostSearchCriteria h = HostSearchInterface.criteriaFactory();
        h = h.toBuilder().addAllocs(alloc.getName()).build();
        assertEquals(1, whiteboardDao.getHosts(hostSearchFactory.create(h)).getHostsCount());
    }

    @Test
    @Transactional
    @Rollback(true)
    public void testGetAllocation() {
        whiteboardDao.getAllocation("00000000-0000-0000-0000-000000000000");
    }

    @Test
    @Transactional
    @Rollback(true)
    public void testFindAllocation() {
        whiteboardDao.findAllocation("spi.general");
    }

    @Test
    @Transactional
    @Rollback(true)
    public void testGetAllocations() {
        whiteboardDao.getAllocations();
    }

    @Test
    @Transactional
    @Rollback(true)
    public void testGetRootGroup() {
        whiteboardDao.getRootGroup(getShow());
    }

    @Test
    @Transactional
    @Rollback(true)
    public void testGetGroup() {
        whiteboardDao.getGroup("A0000000-0000-0000-0000-000000000000");
    }

    @Test
    @Transactional
    @Rollback(true)
    public void testGetGroups() {
        whiteboardDao.getGroups(getShow());
        whiteboardDao.getGroup(groupDao.getRootGroupId(getShow()));
        whiteboardDao.getGroups(groupDao.getRootGroupDetail(getShow()));
    }

    @Test
    @Transactional
    @Rollback(true)
    public void testFindGroup() {
        whiteboardDao.findGroup("pipe", "pipe");
    }

    @Test
    @Transactional
    @Rollback(true)
    public void testFindFrame() {
        JobDetail job = launchJob();
        whiteboardDao.findFrame(job.name, "pass_1", 1);
    }

    @Test
    @Transactional
    @Rollback(true)
    public void testFindFilterByName() {
        createFilter();
        whiteboardDao.findFilter("pipe", "Default");
    }

    @Test
    @Transactional
    @Rollback(true)
    public void testFindLayer() {
        JobDetail job = launchJob();
        whiteboardDao.findLayer(job.name, "pass_1");
    }

    @Test
    @Transactional
    @Rollback(true)
    public void testGetDepartment() {
        ShowInterface show = showDao.findShowDetail("pipe");
        DepartmentInterface dept = departmentDao.getDefaultDepartment();

        Department d = whiteboardDao.getDepartment(show, dept.getName());

        assertEquals("pipe.Unknown", d.getName());
        assertEquals("Unknown", d.getDept());
    }

    @Test
    @Transactional
    @Rollback(true)
    public void testGetDepartments() {
        ShowInterface show = showDao.findShowDetail("pipe");
        whiteboardDao.getDepartments(show);
    }

    @Test
    @Transactional
    @Rollback(true)
    public void testGetDepartmentNames() {
        assertTrue(whiteboardDao.getDepartmentNames().size() > 0);
    }

    @Test
    @Transactional
    @Rollback(true)
    public void testGetTasks() {
        whiteboardDao.getTasks(showDao.findShowDetail("pipe"),
                departmentDao.getDefaultDepartment());
    }

    @Test
    @Transactional
    @Rollback(true)
    public void testGetTask() {
        PointInterface p = pointDao.getPointConfigDetail(
                showDao.findShowDetail("pipe"),
                departmentDao.getDefaultDepartment());

        TaskEntity t = new TaskEntity(p,"dev.cue");
        departmentManager.createTask(t);

        whiteboardDao.getTask(showDao.findShowDetail("pipe"),
                departmentDao.getDefaultDepartment(), "dev.cue");
    }

    @Test
    @Transactional
    @Rollback(true)
    public void getFrame() {
        JobDetail job = launchJob();
        FrameInterface frame = frameDao.findFrame(job, "0001-pass_1_preprocess");
        assertEquals(1, whiteboardDao.getFrame(frame.getFrameId()).getNumber());
    }

    @Test
    @Transactional
    @Rollback(true)
    public void getLayer() {
        JobDetail job = launchJob();
        LayerInterface layer = layerDao.findLayer(job, "pass_1");
        assertEquals(layer.getName(),whiteboardDao.getLayer(layer.getLayerId()).getName());
    }

    @Test
    @Transactional
    @Rollback(true)
    public void getHost() {

        RenderHost host = getRenderHost();
        DispatchHost hd = hostManager.createHost(host);

        JobDetail job = launchJob();
        FrameDetail frame = frameDao.findFrameDetail(job, "0001-pass_1_preprocess");

        VirtualProc proc = new VirtualProc();
        proc.allocationId = null;
        proc.coresReserved = 100;
        proc.hostId = hd.id;
        proc.hostName = host.getName();
        proc.jobId = job.id;
        proc.frameId = frame.id;
        proc.layerId = frame.layerId;
        proc.showId = frame.showId;

        procDao.insertVirtualProc(proc);
        assertEquals(hd.getName(), whiteboardDao.getHost(proc.getHostId()).getName());
    }

    @Test
    @Transactional
    @Rollback(true)
    public void getProcs() {
        RenderHost host = getRenderHost();
        DispatchHost hd = hostManager.createHost(host);
        JobDetail job = launchJob();
        FrameDetail frame = frameDao.findFrameDetail(job, "0001-pass_1_preprocess");

        VirtualProc proc = new VirtualProc();
        proc.allocationId = null;
        proc.coresReserved = 100;
        proc.hostId = hd.id;
        proc.hostName = host.getName();
        proc.jobId = job.id;
        proc.frameId = frame.id;
        proc.layerId = frame.layerId;
        proc.showId = frame.showId;

        procDao.insertVirtualProc(proc);
        assertEquals(1,whiteboardDao.getProcs(proc).getProcsCount());
    }

    @Test
    @Transactional
    @Rollback(true)
    public void getProcsBySearch() {
        RenderHost host = getRenderHost();
        DispatchHost hd = hostManager.createHost(host);

        jobLauncher.launch(new File("src/test/resources/conf/jobspec/jobspec_dispatch_test.xml"));
        JobDetail job = jobManager.findJobDetail("pipe-dev.cue-testuser_shell_dispatch_test_v1");

        /*
         * Book 5 procs.
         */
        for (int i=1; i<6; i++) {
            FrameDetail f = frameDao.findFrameDetail(job, String.format("%04d-pass_1",i));
            VirtualProc proc = new VirtualProc();
            proc.allocationId = null;
            proc.coresReserved = 100;
            proc.hostId = hd.id;
            proc.hostName = host.getName();
            proc.jobId = job.id;
            proc.frameId = f.id;
            proc.layerId = f.layerId;
            proc.showId = f.showId;
            procDao.insertVirtualProc(proc);
        }

        ProcSearchInterface r;

        /*
         * Search for all 5 running procs
         */
        r = procSearchFactory.create();
        ProcSearchCriteria criteria = r.getCriteria();
        r.setCriteria(criteria.toBuilder().addShows("pipe").build());
        assertEquals(5, whiteboardDao.getProcs(r).getProcsCount());

        /*
         * Limit the result to 1 result.
         */
        r = procSearchFactory.create();
        ProcSearchCriteria criteriaA = r.getCriteria();
        r.setCriteria(criteriaA.toBuilder()
                .addShows("pipe")
                .addMaxResults(1)
                .build());
        assertEquals(1, whiteboardDao.getProcs(r).getProcsCount());

        /*
         * Change the first result to 1, which should limit
         * the result to 4.
         */
        r = procSearchFactory.create();
        ProcSearchCriteria criteriaB = r.getCriteria();
        r.setCriteria(criteriaB.toBuilder()
                .addShows("pipe")
                .setFirstResult(2)
                .build());
        assertEquals(4, whiteboardDao.getProcs(r).getProcsCount());

        /*
         * Now try to do the equivalent of a limit/offset
         */
        r = procSearchFactory.create();
        ProcSearchCriteria criteriaC = r.getCriteria();
        r.setCriteria(criteriaC.toBuilder()
                .addShows("pipe")
                .setFirstResult(3)
                .addMaxResults(2)
                .build());
        assertEquals(2, whiteboardDao.getProcs(r).getProcsCount());
    }

    @Test
    @Transactional
    @Rollback(true)
    public void getOwner() {
        ownerManager.createOwner("spongebob",
                showDao.findShowDetail("pipe"));
        whiteboardDao.getOwner("spongebob");
    }

    @Test
    @Transactional
    @Rollback(true)
    public void getOwnersByShow() {
        RenderHost host = getRenderHost();
        DispatchHost hd = hostManager.createHost(host);

        OwnerEntity owner = ownerManager.createOwner("spongebob",
                showDao.findShowDetail("pipe"));

        ownerManager.takeOwnership(owner, hd);

        assertTrue(whiteboardDao.getOwners(
                showDao.findShowDetail("pipe")).size() != 0);
    }

    @Test
    @Transactional
    @Rollback(true)
    public void getDeedsByShow() {

        RenderHost host = getRenderHost();
        DispatchHost hd = hostManager.createHost(host);

        OwnerEntity owner = ownerManager.createOwner("spongebob",
                showDao.findShowDetail("pipe"));

        ownerManager.takeOwnership(owner, hd);
        assertTrue(whiteboardDao.getDeeds(
                showDao.findShowDetail("pipe")).getDeedsCount() != 0);

        assertTrue(whiteboardDao.getDeeds(
                showDao.findShowDetail("pipe")).getDeedsCount() != 0);
    }

    @Test
    @Transactional
    @Rollback(true)
    public void getDeedsByOwner() {

        RenderHost host = getRenderHost();
        DispatchHost hd = hostManager.createHost(host);

        OwnerEntity owner = ownerManager.createOwner("spongebob",
                showDao.findShowDetail("pipe"));

        ownerManager.takeOwnership(owner, hd);
        assertTrue(whiteboardDao.getDeeds(
                owner).getDeedsCount() != 0);
    }

    @Test
    @Transactional
    @Rollback(true)
    public void getHostsByOwner() {

        RenderHost host = getRenderHost();
        DispatchHost hd = hostManager.createHost(host);

        OwnerEntity owner = ownerManager.createOwner("spongebob",
                showDao.findShowDetail("pipe"));
        ownerManager.takeOwnership(owner, hd);

        assertEquals(1, whiteboardDao.getHosts(owner).getHostsCount());
    }

    @Test
    @Transactional
    @Rollback(true)
    public void getOwnerFromDeed() {

        RenderHost host = getRenderHost();
        DispatchHost hd = hostManager.createHost(host);

        OwnerEntity owner = ownerManager.createOwner("spongebob",
                showDao.findShowDetail("pipe"));
        DeedEntity deed = ownerManager.takeOwnership(owner, hd);

        Owner o2 = whiteboardDao.getOwner(deed);

        assertEquals(owner.getName(), o2.getName());
        assertEquals(1, o2.getHostCount());
    }

    @Test
    @Transactional
    @Rollback(true)
    public void getOwnerFromHost() {

        RenderHost host = getRenderHost();
        DispatchHost hd = hostManager.createHost(host);

        OwnerEntity owner = ownerManager.createOwner("spongebob",
                showDao.findShowDetail("pipe"));
        ownerManager.takeOwnership(owner, hd);

        Owner o2 = whiteboardDao.getOwner(hd);

        assertEquals(owner.getName(), o2.getName());
        assertEquals(1, o2.getHostCount());
    }

    @Test
    @Transactional
    @Rollback(true)
    public void getRenderPartition() {

        RenderHost host = getRenderHost();
        DispatchHost hd = hostManager.createHost(host);

        jobLauncher.launch(new File("src/test/resources/conf/jobspec/jobspec_dispatch_test.xml"));
        JobDetail job = jobManager.findJobDetail("pipe-dev.cue-testuser_shell_dispatch_test_v1");

        LocalHostAssignment lba = new LocalHostAssignment(800, 8, CueUtil.GB8, 1, 1);
        bookingManager.createLocalHostAssignment(hd, job, lba);

        whiteboardDao.getRenderPartition(lba);
    }

    @Test
    @Transactional
    @Rollback(true)
    public void getRenderPartitionsByHost() {

        RenderHost host = getRenderHost();
        DispatchHost hd = hostManager.createHost(host);

        jobLauncher.launch(new File("src/test/resources/conf/jobspec/jobspec_dispatch_test.xml"));
        JobDetail job = jobManager.findJobDetail("pipe-dev.cue-testuser_shell_dispatch_test_v1");

        LocalHostAssignment lba = new LocalHostAssignment(800, 8, CueUtil.GB8, 1, 1);
        bookingManager.createLocalHostAssignment(hd, job, lba);

        assertEquals(1, whiteboardDao.getRenderPartitions(hd).getRenderPartitionsCount());

    }

    @Test
    @Transactional
    @Rollback(true)
    public void getFacility() {
        whiteboardDao.getFacilities();
        whiteboardDao.getFacility("spi");
    }

    @Test
    @Transactional
    @Rollback(true)
    public void getFrameWithNoDisplayOverride() {
        JobDetail job = launchJob();
        FrameDetail frame = frameDao.findFrameDetail(job, "0001-pass_1_preprocess");
        Frame retrievedFrame = whiteboardDao.getFrame(frame.getFrameId());
        assertEquals(false, retrievedFrame.hasFrameStateDisplayOverride());
    }

    public FrameStateDisplayOverride createFrameStateDisplayOverride(String frameId) {
        FrameStateDisplayOverride override = FrameStateDisplayOverride.newBuilder()
                .setState(FrameState.SUCCEEDED)
                .setText("FINISHED")
                .setColor(FrameStateDisplayOverride.RGB.newBuilder()
                        .setRed(114)
                        .setGreen(42)
                        .setBlue(200)
                        .build())
                .build();
        frameDao.setFrameStateDisplayOverride(frameId, override);

        return override;
    }

    @Test
    @Transactional
    @Rollback(true)
    public void testFramesWithDisplayOverride() {
<<<<<<< HEAD
        // since current_timestamp does not update, we need to make sure the 
=======
        // since current_timestamp does not update, we need to make sure the
>>>>>>> 63bb7f1f
        // timestamp we use when retrieving updated frames is older than when
        // the frame's ts_updated value is set to during insertion.
        long timestamp = System.currentTimeMillis();

        JobDetail job = launchJob();
        FrameDetail frame = frameDao.findFrameDetail(job, "0001-pass_1_preprocess");

        // Create override
        FrameStateDisplayOverride override = createFrameStateDisplayOverride(frame.getFrameId());
        FrameStateDisplayOverrideSeq results = frameDao.getFrameStateDisplayOverrides(frame.getFrameId());
        assertEquals(1, results.getOverridesCount());
<<<<<<< HEAD
        
=======

>>>>>>> 63bb7f1f
        frameDao.updateFrameState(frame, FrameState.SUCCEEDED);

        // Test GET_FRAME
        Frame retrievedFrame = whiteboardDao.getFrame(frame.getFrameId());
        assertTrue(retrievedFrame.hasFrameStateDisplayOverride());
        assertEquals(override, retrievedFrame.getFrameStateDisplayOverride());

        // Test GET_UPDATED_FRAME
        UpdatedFrameCheckResult rs = whiteboardDao.getUpdatedFrames(job,
                    new ArrayList<LayerInterface>(), (int) (timestamp / 1000));
        UpdatedFrameSeq uFrames = rs.getUpdatedFrames();
        // We'll end up getting all the frames for the job so we need to find
<<<<<<< HEAD
        // the one we want. 
=======
        // the one we want.
>>>>>>> 63bb7f1f
        for (UpdatedFrame uFrame: uFrames.getUpdatedFramesList()) {
            if (uFrame.getId().equals(frame.getFrameId())) {
                assertTrue(uFrame.hasFrameStateDisplayOverride());
                assertEquals(override, uFrame.getFrameStateDisplayOverride());
                break;
            }
        }

        // Test GET_FRAMES_CRITERIA
        FrameSearchInterface r = frameSearchFactory.create(job);
        FrameSearchCriteria criteria = r.getCriteria();
        r.setCriteria(criteria.toBuilder()
                .setPage(1)
                .setLimit(5)
                .addLayers("pass_1_preprocess")
                .build());
        FrameSeq frames = whiteboardDao.getFrames(r);
        Frame fcFrame = frames.getFrames(0);
        assertTrue(fcFrame.hasFrameStateDisplayOverride());
        assertEquals(override, fcFrame.getFrameStateDisplayOverride());
    }
}

<|MERGE_RESOLUTION|>--- conflicted
+++ resolved
@@ -1314,11 +1314,7 @@
     @Transactional
     @Rollback(true)
     public void testFramesWithDisplayOverride() {
-<<<<<<< HEAD
-        // since current_timestamp does not update, we need to make sure the 
-=======
         // since current_timestamp does not update, we need to make sure the
->>>>>>> 63bb7f1f
         // timestamp we use when retrieving updated frames is older than when
         // the frame's ts_updated value is set to during insertion.
         long timestamp = System.currentTimeMillis();
@@ -1330,11 +1326,7 @@
         FrameStateDisplayOverride override = createFrameStateDisplayOverride(frame.getFrameId());
         FrameStateDisplayOverrideSeq results = frameDao.getFrameStateDisplayOverrides(frame.getFrameId());
         assertEquals(1, results.getOverridesCount());
-<<<<<<< HEAD
-        
-=======
-
->>>>>>> 63bb7f1f
+
         frameDao.updateFrameState(frame, FrameState.SUCCEEDED);
 
         // Test GET_FRAME
@@ -1347,11 +1339,7 @@
                     new ArrayList<LayerInterface>(), (int) (timestamp / 1000));
         UpdatedFrameSeq uFrames = rs.getUpdatedFrames();
         // We'll end up getting all the frames for the job so we need to find
-<<<<<<< HEAD
-        // the one we want. 
-=======
         // the one we want.
->>>>>>> 63bb7f1f
         for (UpdatedFrame uFrame: uFrames.getUpdatedFramesList()) {
             if (uFrame.getId().equals(frame.getFrameId())) {
                 assertTrue(uFrame.hasFrameStateDisplayOverride());
