
/*
 * Copyright Contributors to the OpenCue Project
 *
 * Licensed under the Apache License, Version 2.0 (the "License");
 * you may not use this file except in compliance with the License.
 * You may obtain a copy of the License at
 *
 *   http://www.apache.org/licenses/LICENSE-2.0
 *
 * Unless required by applicable law or agreed to in writing, software
 * distributed under the License is distributed on an "AS IS" BASIS,
 * WITHOUT WARRANTIES OR CONDITIONS OF ANY KIND, either express or implied.
 * See the License for the specific language governing permissions and
 * limitations under the License.
 */



package com.imageworks.spcue.test.dao.postgres;

import java.io.File;
import java.sql.Timestamp;
import java.util.ArrayList;
import java.util.Collections;
import java.util.Comparator;
import java.util.List;
import javax.annotation.Resource;

import org.jdom.Document;
import org.jdom.Element;
import org.jdom.input.SAXBuilder;
import org.jdom.output.XMLOutputter;
import org.junit.After;
import org.junit.Before;
import org.junit.Rule;
import org.junit.Test;
import org.springframework.beans.factory.annotation.Autowired;
import org.springframework.test.annotation.Rollback;
import org.springframework.test.context.ContextConfiguration;
import org.springframework.test.context.junit4.AbstractTransactionalJUnit4SpringContextTests;
import org.springframework.test.context.support.AnnotationConfigContextLoader;
import org.springframework.transaction.annotation.Transactional;

import com.imageworks.spcue.DispatchHost;
import com.imageworks.spcue.JobDetail;
import com.imageworks.spcue.config.TestAppConfig;
import com.imageworks.spcue.dao.DispatcherDao;
import com.imageworks.spcue.dao.HostDao;
import com.imageworks.spcue.dispatcher.Dispatcher;
import com.imageworks.spcue.grpc.host.HardwareState;
import com.imageworks.spcue.grpc.report.RenderHost;
import com.imageworks.spcue.service.AdminManager;
import com.imageworks.spcue.service.GroupManager;
import com.imageworks.spcue.service.HostManager;
import com.imageworks.spcue.service.JobLauncher;
import com.imageworks.spcue.service.JobManager;
import com.imageworks.spcue.test.AssumingPostgresEngine;

import static org.junit.Assert.assertEquals;
import static org.junit.Assert.assertFalse;
import static org.junit.Assert.assertNotEquals;
import static org.junit.Assert.assertNotNull;
import static org.junit.Assert.assertTrue;

@Transactional
@ContextConfiguration(classes=TestAppConfig.class, loader=AnnotationConfigContextLoader.class)
public class DispatcherDaoFifoTests extends AbstractTransactionalJUnit4SpringContextTests  {

    @Autowired
    @Rule
    public AssumingPostgresEngine assumingPostgresEngine;

    @Resource
    DispatcherDao dispatcherDao;

    @Resource
    HostDao hostDao;

    @Resource
    JobManager jobManager;

    @Resource
    HostManager hostManager;

    @Resource
    AdminManager adminManager;

    @Resource
    GroupManager groupManager;

    @Resource
    Dispatcher dispatcher;

    @Resource
    JobLauncher jobLauncher;

    private static final String HOSTNAME="beta";

    public DispatchHost getHost() {
        return hostDao.findDispatchHost(HOSTNAME);
    }

    private void launchJobs(int count) throws Exception {
        Document docTemplate = new SAXBuilder(true).build(
            new File("src/test/resources/conf/jobspec/jobspec_simple.xml"));
        docTemplate.getDocType().setSystemID("http://localhost:8080/spcue/dtd/cjsl-1.12.dtd");
        Element root = docTemplate.getRootElement();
        Element jobTemplate = root.getChild("job");
        Element depends = root.getChild("depends");
        assertEquals(jobTemplate.getAttributeValue("name"), "test");
        root.removeContent(jobTemplate);
        root.removeContent(depends);

        long t = System.currentTimeMillis();
        for (int i = 0; i < count; i++) {
            Document doc = (Document) docTemplate.clone();
            root = doc.getRootElement();
            Element job = (Element) jobTemplate.clone();
            job.setAttribute("name", "job" + i);
            root.addContent(job);
            root.addContent((Element) depends.clone());
            jobLauncher.launch(new XMLOutputter().outputString(doc));

            // Force to set incremental ts_started to the jobs
            // because current_timestamp is not updated during test.
            jdbcTemplate.update("UPDATE job SET ts_started = ? WHERE str_name = ?",
                new Timestamp(t + i), "pipe-default-testuser_job" + i);
        }
    }

    @Before
    public void launchJob() {
        dispatcherDao.setSchedulingMode(DispatcherDao.SchedulingMode.FIFO);

        dispatcher.setTestMode(true);
        jobLauncher.testMode = true;
    }

    @After
    public void resetFifoScheduling() {
        dispatcherDao.setSchedulingMode(DispatcherDao.SchedulingMode.PRIORITY_ONLY);
    }

    @Before
    public void createHost() {
        RenderHost host = RenderHost.newBuilder()
                .setName(HOSTNAME)
                .setBootTime(1192369572)
                .setFreeMcp(76020)
                .setFreeMem(53500)
                .setFreeSwap(20760)
                .setLoad(1)
                .setTotalMcp(195430)
                .setTotalMem(8173264)
                .setTotalSwap(20960)
                .setNimbyEnabled(false)
                .setNumProcs(2)
                .setCoresPerProc(100)
                .addTags("test")
                .setState(HardwareState.UP)
                .setFacility("spi")
                .putAttributes("SP_OS", "Linux")
                .build();

        hostManager.createHost(host,
                adminManager.findAllocationDetail("spi", "general"));
    }

    @Test
    @Transactional
    @Rollback(true)
    public void testFifoSchedulingEnabled() {
        assertEquals(dispatcherDao.getSchedulingMode(), DispatcherDao.SchedulingMode.FIFO);
        dispatcherDao.setSchedulingMode(DispatcherDao.SchedulingMode.PRIORITY_ONLY);
        assertEquals(dispatcherDao.getSchedulingMode(), DispatcherDao.SchedulingMode.PRIORITY_ONLY);
        dispatcherDao.setSchedulingMode(DispatcherDao.SchedulingMode.FIFO);
        assertEquals(dispatcherDao.getSchedulingMode(), DispatcherDao.SchedulingMode.FIFO);
    }

    @Test
    @Transactional
    @Rollback(true)
    public void testAllSorted() throws Exception {
        int count = 10;
        launchJobs(count);

        List<String> jobs = dispatcherDao.findDispatchJobs(getHost(), count);
        assertEquals(count, jobs.size());
        for (int i = 0; i < count; i++) {
            assertEquals("pipe-default-testuser_job" + i,
                jobManager.getJob(jobs.get(i)).getName());
        }
    }

    @Test
    @Transactional
    @Rollback(true)
    public void testPortionSorted() throws Exception {
        int count = 100;
        launchJobs(count);

        int portion = 19;
        List<String> jobs = dispatcherDao.findDispatchJobs(getHost(), (portion + 1) / 10);
        assertEquals(portion, jobs.size());
        for (int i = 0; i < portion; i++) {
            assertEquals("pipe-default-testuser_job" + i,
                jobManager.getJob(jobs.get(i)).getName());
        }
    }

    @Test
    @Transactional
    @Rollback(true)
    public void testFifoSchedulingDisabled() throws Exception {
        dispatcherDao.setSchedulingMode(DispatcherDao.SchedulingMode.PRIORITY_ONLY);

        int count = 10;
        launchJobs(count);

        List<String> jobs = dispatcherDao.findDispatchJobs(getHost(), count);
        assertEquals(count, jobs.size());

        List<String> sortedJobs = new ArrayList<String>(jobs);
        Collections.sort(sortedJobs,
            Comparator.comparing(jobId -> jobManager.getJob(jobId).getName()));
<<<<<<< HEAD
=======

>>>>>>> 1c5dce48
        for (int i = 0; i < count; i++) {
            assertEquals("pipe-default-testuser_job" + i,
                jobManager.getJob(sortedJobs.get(i)).getName());
        }
    }

    @Test
    @Transactional
    @Rollback(true)
    public void testGroup() throws Exception {
        int count = 10;
        launchJobs(count);

        JobDetail job = jobManager.findJobDetail("pipe-default-testuser_job0");
        assertNotNull(job);

        List<String> jobs = dispatcherDao.findDispatchJobs(getHost(),
                groupManager.getGroupDetail(job));
        assertEquals(count, jobs.size());
        for (int i = 0; i < count; i++) {
            assertEquals("pipe-default-testuser_job" + i,
                jobManager.getJob(jobs.get(i)).getName());
        }
    }
}<|MERGE_RESOLUTION|>--- conflicted
+++ resolved
@@ -224,10 +224,7 @@
         List<String> sortedJobs = new ArrayList<String>(jobs);
         Collections.sort(sortedJobs,
             Comparator.comparing(jobId -> jobManager.getJob(jobId).getName()));
-<<<<<<< HEAD
-=======
-
->>>>>>> 1c5dce48
+
         for (int i = 0; i < count; i++) {
             assertEquals("pipe-default-testuser_job" + i,
                 jobManager.getJob(sortedJobs.get(i)).getName());
