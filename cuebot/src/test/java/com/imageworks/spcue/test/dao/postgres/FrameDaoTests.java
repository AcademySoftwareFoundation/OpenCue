--- conflicted
+++ resolved
@@ -116,13 +116,8 @@
         RenderHost host = RenderHost.newBuilder()
                 .setName(HOST)
                 .setBootTime(1192369572)
-<<<<<<< HEAD
-                // The minimum amount of free space in the /mcp directory to book a host.
-                .setFreeMcp(1048576)
-=======
                 // The minimum amount of free space in the temporary directory to book a host.
                 .setFreeMcp(CueUtil.GB)
->>>>>>> f5f0110f
                 .setFreeMem(53500)
                 .setFreeSwap(20760)
                 .setLoad(1)
@@ -281,6 +276,7 @@
         /** Change the version so the update fails **/
         jdbcTemplate.update(
                 "UPDATE frame SET int_version = int_version + 1 WHERE pk_frame=?",
+          
                 f.getFrameId());
 
         assertEquals(false, frameDao.updateFrameState(f, FrameState.RUNNING));
