--- conflicted
+++ resolved
@@ -54,16 +54,10 @@
     compile group: 'org.springframework', name: 'spring-jms'
     compile group: 'org.quartz-scheduler', name: 'quartz', version: '2.2.1', { exclude group: 'c3p0', module: 'c3p0' }
     compile group: 'org.postgresql', name: 'postgresql', version: '42.2.2'
-<<<<<<< HEAD
-    compile group: 'com.google.protobuf', name: 'protobuf-java', version: '3.13.0'
+    compile group: 'com.google.protobuf', name: 'protobuf-java', version: '3.21.2'
     compile group: 'org.apache.logging.log4j', name: 'log4j-api', version: '2.16.0'
     compile group: 'org.apache.logging.log4j', name: 'log4j-core', version: '2.16.0'
     compile group: 'org.apache.logging.log4j', name: 'log4j-slf4j-impl', version: '2.16.0'
-=======
-    compile group: 'com.google.protobuf', name: 'protobuf-java', version: '3.21.2'
-    compile group: 'log4j', name: 'log4j', version: '1.2.17'
-    compile group: 'org.slf4j', name: 'slf4j-log4j12', version: '1.7.26'
->>>>>>> c8eb6cad
 
     protobuf fileTree("../proto/")
 
