plugins {
    id 'java'
    id('eclipse')
    id('idea')
    id('org.springframework.boot') version "2.2.1.RELEASE"
    id('io.spring.dependency-management') version "1.1.4"
    id('com.google.protobuf') version "0.9.1"
    id('jacoco')
    id('org.sonarqube') version "2.8"
}

sourceCompatibility = 11
targetCompatibility = 11

configurations {
    testCompile
    compile.exclude module: 'spring-boot-starter-logging'
}

repositories {
    mavenCentral()
    jcenter()
}

def grpcVersion = '1.47.0'
def protobufVersion = '3.21.2'
def activemqVersion = '5.12.0'

// Spring dependency versions are managed by the io.spring.dependency-management plugin.
// Appropriate versions will be pulled based on the spring boot version specified in the
// spring-boot-gradle-plugin.
dependencies {
<<<<<<< HEAD
    compile group: 'com.google.code.gson', name: 'gson', version: '2.8.6'
    compile group: 'com.google.guava', name: 'guava', version: '26.0-android'
    compile group: 'com.sun.mail', name: 'mailapi', version: '1.5.4'
    compile group: 'commons-lang', name: 'commons-lang', version: '2.6'
    compile group: 'io.grpc', name: 'grpc-all', version: '1.47.0'
    compile group: 'org.apache.activemq', name: 'activemq-pool', version: activemqVersion
    compile group: 'org.apache.velocity', name: 'velocity', version: '1.7'
    compile group: 'org.jdom', name: 'jdom', version: '1.1.3'
    compile group: 'org.springframework.boot', name: 'spring-boot-starter-jdbc'
    compile group: 'org.springframework.boot', name: 'spring-boot-starter-web'
    compile group: 'org.springframework', name: 'spring-context-support'
    compile group: 'org.springframework', name: 'spring-jms'
    compile group: 'org.quartz-scheduler', name: 'quartz', version: '2.2.1', { exclude group: 'c3p0', module: 'c3p0' }
    compile group: 'org.postgresql', name: 'postgresql', version: '42.2.2'
    compile group: 'com.google.protobuf', name: 'protobuf-java', version: '3.21.2'
    compile group: 'org.apache.logging.log4j', name: 'log4j-api', version: '2.16.0'
    compile group: 'org.apache.logging.log4j', name: 'log4j-core', version: '2.16.0'
    compile group: 'org.apache.logging.log4j', name: 'log4j-slf4j-impl', version: '2.16.0'
    compile group: 'io.sentry', name: 'sentry-log4j2', version: '7.11.0'
    compile group: 'io.prometheus', name: 'simpleclient', version: '0.16.0'
    compile group: 'io.prometheus', name: 'simpleclient_servlet', version: '0.16.0'
=======
    implementation group: 'com.google.code.gson', name: 'gson', version: '2.8.6'
    implementation group: 'com.google.guava', name: 'guava', version: '26.0-android'
    implementation group: 'com.sun.mail', name: 'mailapi', version: '1.5.4'
    implementation group: 'commons-lang', name: 'commons-lang', version: '2.6'
    implementation group: 'io.grpc', name: 'grpc-all', version: "${grpcVersion}"
    implementation group: 'org.apache.activemq', name: 'activemq-pool', version: activemqVersion
    implementation group: 'org.apache.velocity', name: 'velocity', version: '1.7'
    implementation group: 'org.jdom', name: 'jdom', version: '1.1.3'
    implementation group: 'org.springframework.boot', name: 'spring-boot-starter-jdbc'
    implementation group: 'org.springframework.boot', name: 'spring-boot-starter-web'
    implementation group: 'org.springframework', name: 'spring-context-support'
    implementation group: 'org.springframework', name: 'spring-jms'
    implementation group: 'org.quartz-scheduler', name: 'quartz', version: '2.2.1', { exclude group: 'c3p0', module: 'c3p0' }
    implementation group: 'org.postgresql', name: 'postgresql', version: '42.2.2'
    implementation group: 'com.google.protobuf', name: 'protobuf-java', version: "${protobufVersion}"
    implementation group: 'log4j', name: 'log4j', version: '1.2.17'
    implementation group: 'io.sentry', name: 'sentry-log4j2', version: '7.11.0'
    implementation group: 'io.prometheus', name: 'simpleclient', version: '0.16.0'
    implementation group: 'io.prometheus', name: 'simpleclient_servlet', version: '0.16.0'
>>>>>>> 63bb7f1f

    protobuf fileTree("../proto/")

    testImplementation group: 'junit', name: 'junit', version: '4.12'
    testImplementation group: 'org.springframework.boot', name: 'spring-boot-starter-test'
    testImplementation group: 'org.assertj', name: 'assertj-core', version: '3.8.0'
    testImplementation group: 'io.zonky.test', name: 'embedded-postgres', version: '2.0.1'
    testImplementation group: 'io.zonky.test.postgres', name: 'embedded-postgres-binaries-linux-arm64v8', version: '15.2.0'
    testImplementation group: 'org.flywaydb', name: 'flyway-core', version: '5.2.0'

    // Use newer version of Postgres for tests: https://github.com/zonkyio/embedded-postgres/issues/78
    implementation enforcedPlatform('io.zonky.test.postgres:embedded-postgres-binaries-bom:11.13.0')
}

compileJava {
    dependsOn generateProto
    options.compilerArgs << "-Xlint:all" << "-Werror"
}

compileTestJava {
    dependsOn generateProto
    options.compilerArgs << "-Xlint:all" << "-Werror"
}

protobuf {
    protoc {
        // The protoc compiler
        artifact = 'com.google.protobuf:protoc:3.21.2'
    }
    plugins {
        grpc {
            // Generate gRPC stubs.
            artifact = "io.grpc:protoc-gen-grpc-java:${grpcVersion}"
        }
    }
    generateProtoTasks {
        ofSourceSet('main')*.plugins {
            // Apply the "grpc" plugin to all sources.
            grpc { }
        }
    }
    generatedFilesBaseDir = "${projectDir}/src/compiled_protobuf"
}

// Help IDEs recognize the generated code.
sourceSets {
    main {
        java {
            srcDirs += 'src/compiled_protobuf/main/java'
            srcDirs += 'src/compiled_protobuf/main/grpc'
        }
    }
    test {
        resources.srcDirs = ["src/test/resources"]
    }
}

bootJar {
    baseName = 'cuebot'
    mainClassName = 'com.imageworks.spcue.CuebotApplication'
}

jacoco {
    toolVersion = "0.8.11"
}

jacocoTestReport {
    reports {
        // XML is used by SonarCloud. HTML is generated if you want to generate a human-readable
        // report locally. Reports are placed in build/reports/jacoco/.
        xml.enabled true
        html.enabled true
    }

    // Exclude files from test coverage.
    afterEvaluate {
        classDirectories.setFrom(files(classDirectories.files.collect {
            fileTree(dir: it,
                    exclude: [
                            // Exclude proto files' generated Java code.
                            'com/imageworks/spcue/grpc/**'])
        }))
    }
}

sonarqube {
    properties {
        property "sonar.java.source", "11"
        property "sonar.host.url", "https://sonarcloud.io"
        property "sonar.organization", "academysoftwarefoundation"
        property "sonar.projectKey", "AcademySoftwareFoundation_OpenCue_Cuebot"
        property "sonar.projectName", "OpenCue Cuebot"
        // NOTE: sonar.login must be provided manually, like:
        //   ./gradlew sonarqube -Dsonar.login=<login key>

        property "sonar.issue.ignore.multicriteria", "j1,j2"

        // Incompatible @Transactional requirements
        // It's claimed this causes runtime exceptions but we don't see such issues.
        property "sonar.issue.ignore.multicriteria.j1.ruleKey", "java:S2229"
        property "sonar.issue.ignore.multicriteria.j1.resourceKey", "**/*.java"

        // Null pointers
        // DAO classes make heavy use of getJdbcTemplate() which triggers this rule, but is
        // never null in practice.
        property "sonar.issue.ignore.multicriteria.j2.ruleKey", "java:S2259"
        property "sonar.issue.ignore.multicriteria.j2.resourceKey", "src/main/java/com/imageworks/spcue/dao/**/*.java"
    }
}

tasks.withType(AbstractArchiveTask) {
    preserveFileTimestamps = false
    reproducibleFileOrder = true
}

test {
    testLogging {
        testLogging {
            exceptionFormat = 'full'
        }
   }
}<|MERGE_RESOLUTION|>--- conflicted
+++ resolved
@@ -30,29 +30,6 @@
 // Appropriate versions will be pulled based on the spring boot version specified in the
 // spring-boot-gradle-plugin.
 dependencies {
-<<<<<<< HEAD
-    compile group: 'com.google.code.gson', name: 'gson', version: '2.8.6'
-    compile group: 'com.google.guava', name: 'guava', version: '26.0-android'
-    compile group: 'com.sun.mail', name: 'mailapi', version: '1.5.4'
-    compile group: 'commons-lang', name: 'commons-lang', version: '2.6'
-    compile group: 'io.grpc', name: 'grpc-all', version: '1.47.0'
-    compile group: 'org.apache.activemq', name: 'activemq-pool', version: activemqVersion
-    compile group: 'org.apache.velocity', name: 'velocity', version: '1.7'
-    compile group: 'org.jdom', name: 'jdom', version: '1.1.3'
-    compile group: 'org.springframework.boot', name: 'spring-boot-starter-jdbc'
-    compile group: 'org.springframework.boot', name: 'spring-boot-starter-web'
-    compile group: 'org.springframework', name: 'spring-context-support'
-    compile group: 'org.springframework', name: 'spring-jms'
-    compile group: 'org.quartz-scheduler', name: 'quartz', version: '2.2.1', { exclude group: 'c3p0', module: 'c3p0' }
-    compile group: 'org.postgresql', name: 'postgresql', version: '42.2.2'
-    compile group: 'com.google.protobuf', name: 'protobuf-java', version: '3.21.2'
-    compile group: 'org.apache.logging.log4j', name: 'log4j-api', version: '2.16.0'
-    compile group: 'org.apache.logging.log4j', name: 'log4j-core', version: '2.16.0'
-    compile group: 'org.apache.logging.log4j', name: 'log4j-slf4j-impl', version: '2.16.0'
-    compile group: 'io.sentry', name: 'sentry-log4j2', version: '7.11.0'
-    compile group: 'io.prometheus', name: 'simpleclient', version: '0.16.0'
-    compile group: 'io.prometheus', name: 'simpleclient_servlet', version: '0.16.0'
-=======
     implementation group: 'com.google.code.gson', name: 'gson', version: '2.8.6'
     implementation group: 'com.google.guava', name: 'guava', version: '26.0-android'
     implementation group: 'com.sun.mail', name: 'mailapi', version: '1.5.4'
@@ -72,7 +49,6 @@
     implementation group: 'io.sentry', name: 'sentry-log4j2', version: '7.11.0'
     implementation group: 'io.prometheus', name: 'simpleclient', version: '0.16.0'
     implementation group: 'io.prometheus', name: 'simpleclient_servlet', version: '0.16.0'
->>>>>>> 63bb7f1f
 
     protobuf fileTree("../proto/")
 
